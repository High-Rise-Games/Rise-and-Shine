//
//  NetworkController.h
//
//  This class handles all network connection and sending.
//  We just keep track of the connection and trade game states
//  back-and-forth across the network.
//
//  Author: High Rise Games
//
#include <cugl/cugl.h>
#include <iostream>
#include <sstream>
#include <cstddef>
#include <vector>

#include "NetworkController.h"

using namespace cugl;
using namespace cugl::net;
using namespace std;


/**
 * Converts a hexadecimal string to a decimal string
 *
 * This function assumes that the string is 4 hexadecimal characters
 * or less, and therefore it converts to a decimal string of five
 * characters or less (as is the case with the lobby server). We
 * pad the decimal string with leading 0s to bring it to 5 characters
 * exactly.
 *
 * @param hex the hexadecimal string to convert
 *
 * @return the decimal equivalent to hex
 */
static std::string hex2dec(const std::string hex) {
    Uint32 value = strtool::stou32(hex,0,16);
    std::string result = strtool::to_string(value);
    if (result.size() < 5) {
        size_t diff = 5-result.size();
        std::string alt(5,'0');
        for(size_t ii = 0; ii < result.size(); ii++) {
            alt[diff+ii] = result[ii];
        }
        result = alt;
    }
    return result;
}

/**
 * Converts a decimal string to a hexadecimal string
 *
 * This function assumes that the string is a decimal number less
 * than 65535, and therefore converts to a hexadecimal string of four
 * characters or less (as is the case with the lobby server). We
 * pad the hexadecimal string with leading 0s to bring it to four
 * characters exactly.
 *
 * @param dec the decimal string to convert
 *
 * @return the hexadecimal equivalent to dec
 */
static std::string dec2hex(const std::string dec) {
    Uint32 value = strtool::stou32(dec);
    if (value >= 655366) {
        value = 0;
    }
    return strtool::to_hexstring(value,4);
}



/**
 * Processes data sent over the network.
 *
 * Once connection is established, all data sent over the network consistes of
 * byte vectors. This function is a call back function to process that data.
 * Note that this function may be called *multiple times* per animation frame,
 * as the messages can come from several sources.
 *
 * We do not handle any gameplay in this method. We simply return the JSON value
 * representing the board state retrieved from the network.
 *
 * Example board state:
 * {
    "player_id":  1,
    "player_x": 30.2,
    "player_y": 124.2,
    "dirts": [ [0, 1], [2, 2], [0, 2] ],
    "projectiles": [
            {
                "pos": [0.5, 1.676],
                "vel": [2, 3],
                "type: "DIRT"
            },
            {
                "pos": [1.5, 3.281],
                "vel": [0, -2],
                "type": "POOP
            }
        ]
 * }
 *
 * Example movement message:
 * {
 *    "player_id":  1,
 *    "vel": [0.234, 1.153]
 * }
 *
 * @param source    The UUID of the sender
 * @param data      The data received
 */
std::shared_ptr<JsonValue> NetworkController::processMessage(const std::string source, const std::vector<std::byte>& data) {
    NetcodeDeserializer netDeserializer;
    netDeserializer.receive(data);
    std::shared_ptr<JsonValue> jsonData = netDeserializer.readJson();
    netDeserializer.reset();
    return jsonData;
}

/**
 * Checks that the network connection is still active.
 *
 * Even if you are not sending messages all that often, you need to be calling
 * this method regularly. This method is used to determine the current state
 * of the scene.
 *
 * @return true if the network connection is still active.
 */
bool NetworkController::checkConnection() {
    net::NetcodeConnection::State s = _network->getState();
    // _player->setText(to_string(_network->getNumPlayers()));
    if (s == net::NetcodeConnection::State::FAILED || s == net::NetcodeConnection::State::DISCONNECTED) {
        _network->close();
        // _quit = true;
        return false;
    }
    return true;
}


/**
 * This method is used to transmit board state, movement message, or any other action messages such
 * throwing dirt.
 *
 * Transmits the board state belonging to the user given by
 * their id to all other devices.
 *
 * Example board state:
 * {
    "player_id":  1,
    "player_x": 30.2,
    "player_y": 124.2,
    "dirts": [ [0, 1], [2, 2], [0, 2] ],
    ""projectiles": [
            {
                "pos": [0.5, 1.676],
                "vel": [2, 3],
                "type: "DIRT"
            },
            {
                "pos": [1.5, 3.281],
                "vel": [0, -2],
                "type": "POOP
            }
        ]
 * }
 *
 * Transmits the movement by the user given by their id to
 * all other devices, only to be handled by the host.
 *
 * Example movement message:
 * {
 *    "player_id":  1,
 *    "vel": [0.234, 1.153]
 * }
 *
 * @param state     The message to be sent
 */
void NetworkController::transmitMessage(const std::shared_ptr<cugl::JsonValue> msg) {
    NetcodeSerializer netSerializer;
    netSerializer.writeJson(msg);
    const std::vector<std::byte>& byteState = netSerializer.serialize();
    _network->broadcast(byteState);
    netSerializer.reset();
<<<<<<< HEAD
}
=======
} 

/**
 *
 * FUNCTION FOR HOST ONLY
 *
 * Connects to the game server as specified in the assets file
 *
 * The {@link #init} method set the configuration data. This method simply uses
 * this to create a new {@Link NetworkConnection}. It also immediately calls
 * {@link #checkConnection} to determine the scene state.
 *
 * @return true if the connection was successful
 */
bool NetworkController::connect(cugl::net::NetcodeConfig config) {
    
    _network = cugl::net::NetcodeConnection().alloc(config);
    _network->open();
    
    if (checkConnection()) {
        return true;
    }
    
    return true;
 
}

/**
 * FUNCTION FOR CLIENT ONLY
 *
 * Connects to the game server as specified in the assets file
 *
 * The {@link #init} method set the configuration data. This method simply uses
 * this to create a new {@Link NetworkConnection}. It also immediately calls
 * {@link #checkConnection} to determine the scene state.
 *
 * @param room  The room ID to use
 *
 * @return true if the connection was successful
 */
bool NetworkController::connect(const std::string room, cugl::net::NetcodeConfig config) {

    _network = cugl::net::NetcodeConnection().alloc(config, dec2hex(room));
    _network->open();
    
    if (checkConnection()) {
        return true;
    }
    
    return false;
    
    
}
>>>>>>> 48f9fb91
<|MERGE_RESOLUTION|>--- conflicted
+++ resolved
@@ -183,9 +183,6 @@
     const std::vector<std::byte>& byteState = netSerializer.serialize();
     _network->broadcast(byteState);
     netSerializer.reset();
-<<<<<<< HEAD
-}
-=======
 } 
 
 /**
@@ -239,4 +236,3 @@
     
     
 }
->>>>>>> 48f9fb91
