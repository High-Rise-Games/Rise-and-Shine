--- conflicted
+++ resolved
@@ -128,7 +128,6 @@
             break;
     }
 
-<<<<<<< HEAD
     // texture mappings for each level (update these from the python script)
     std::vector<string> texture_strings_level_1 = { "nightWindow1", "nightWindow2", "nightWindow3", "nightWindow4", "nightWindow5", "day1Building", "day2Building", "day3Building", "dreamyBuilding", "nightBuilding" };
     std::vector<string> texture_strings_level_2 = { "nightWindow1", "nightWindow2", "nightWindow3", "nightWindow4", "nightWindow5", "day1Building", "day2Building", "day3Building", "dreamyBuilding", "nightBuilding" };
@@ -155,9 +154,6 @@
     // select the correct mapping for this level
     std::vector<string> texture_strings_selected = texture_strings_levels.at(selected_level);
     std::vector<int>    texture_ids_selected     = texture_ids_levels.at(selected_level);
-=======
-    string window_strings[9] = { "day1window1", "day1window2", "day1window3", "day1window4", "day1window4", "down_blocked_1", "fully_blocked_1", "left_blocked_1", "building_1" };
->>>>>>> c0b81c07
     
     for (string thisWindow: texture_strings_selected) {
         _windows.addTexture(_assets->get<Texture>(thisWindow));
