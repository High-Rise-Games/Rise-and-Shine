--- conflicted
+++ resolved
@@ -242,13 +242,12 @@
     // starting position is most bottom left window
     Vec2 startingPos = Vec2(_windows.sideGap + (_windows.getPaneWidth() / 2), _windows.getPaneHeight());
 
-<<<<<<< HEAD
+
     // player ids for self, right, and left already assigned from earlier initPlayers call
     _playerAcross = std::make_shared<Player>(3, startingPos, _constants->get("ship"), _windows.getPaneHeight(), _windows.getPaneWidth());
     _playerAcross->setIdleTexture(assets->get<Texture>("yellow"));
 
-=======
->>>>>>> 932e0588
+
     hostReset();
 
     return true;
@@ -686,12 +685,8 @@
     }
 
     // Check if player is stunned for this frame
-<<<<<<< HEAD
+
     if (player->getStunFrames() == 0 && player->getWipeFrames() == player->getMaxWipeFrames()) {
-=======
-    if (player->getStunFrames() == 0 && player->getWipeFrames() == 0) {
-        Vec2 playerCoords = windows->getGridIndices(player->getPosition(), getSize());
->>>>>>> 932e0588
         // Move the player, ignoring collisions
         int moveResult = player->move(moveVec, getSize(), windows);
         if (moveResult == -1 || moveResult == 1) {
