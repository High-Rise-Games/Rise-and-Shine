//  GameController.cpp
//
//  This is the primary class file for running the game.
//
//  Author: High Rise Games
//
#include <cugl/cugl.h>
#include <iostream>
#include <sstream>
#include <random>

#include "GameplayController.h"


using namespace cugl;
using namespace std;

#pragma mark -
#pragma mark Level Layout

// Lock the screen size to fixed height regardless of aspect ratio
#define SCENE_HEIGHT 720

#pragma mark -
#pragma mark Constructors
/**
 * Initializes the controller contents, and starts the game
 *
 * The constructor does not allocate any objects or memory.  This allows
 * us to have a non-pointer reference to this controller, reducing our
 * memory allocation.  Instead, allocation happens in this method.
 *
 * @param assets    The (loaded) assets for this game mode
 *
 * @return true if the controller is initialized properly, false otherwise.
 */
bool GameplayController::init(const std::shared_ptr<cugl::AssetManager>& assets, int fps, cugl::Rect bounds, cugl::Size size) {
    // Initialize the scene to a locked width
    
    // time of the game set to 120 seconds
    _gameTime = 120;
    _gameTimeLeft = _gameTime;
    

    _frame=0;
    
    // Initialize a game audio controller
    _audioController.init(assets);
    
    // we set game win and game over to false
    _gameWin = false;
    _gameOver = false;
    _transitionToMenu = false;
    
    // set this to zero, will be updated when game is over
    _frameCountForWin=0;

    // fps as established per App
    _fps = fps;
    
    Size dimen = Application::get()->getDisplaySize();
    _rng.seed(std::time(nullptr));
    _dirtGenSpeed = 2;
    _fixedDirtUpdateThreshold = 5 * 60;
    _maxDirtAmount = 10;
    _size = size;
    _nativeSize = size;
    
    _dirtSelected = false;
    _dirtPath = Path2();
    dimen *= SCENE_HEIGHT/dimen.height;
    if (assets == nullptr) {
        return false;
    }
        
    // Start up the input handler
    _assets = assets;
    
    _input.init();
    // _dirtThrowInput.init();
    
    // Get the constant values
    _constants = _assets->get<JsonValue>("constants");

    // get the arrow texture
    _arrowTexture = _assets->get<Texture>("arrow");

<<<<<<< HEAD
    // Initialize an empty playerVec that can hold up to 4 players
    _playerVec = { nullptr, nullptr, nullptr, nullptr };
    // Initialize an empty windowVec that can hold up to 4 window grids
    _windowVec = { nullptr, nullptr, nullptr, nullptr };
    // Initialize an empty projectileVec that can hold up to 4 projectile sets
    _projectileVec = { nullptr, nullptr, nullptr, nullptr };
=======
    // Initialize existence of enemies
    _birdActive = true;
    _birdLeaving = false;
>>>>>>> 48f9fb91

    return true;
}

bool GameplayController::initLevel(int selected_level) {
    // TODO: update depending on level
    _birdActive = true;

    // Initialize the window grids
//    std::shared_ptr<cugl::JsonValue> level = _constants->get("easy board"); // TODO: make field passed in from level select through App
    switch (selected_level) {
        case 1:
            // CULog("garage selecting 1");
<<<<<<< HEAD
            _levelJson = _assets->get<JsonValue>("templatelevel");
=======
            level = _assets->get<JsonValue>("level1");
>>>>>>> 48f9fb91
            _size = _nativeSize;
            _size.height *= 1.5;
            break;
        case 2:
            // CULog("garage selecting 2");
<<<<<<< HEAD
            _levelJson = _assets->get<JsonValue>("templatelevel2");
=======
            level = _assets->get<JsonValue>("nightlevel");
>>>>>>> 48f9fb91
            _size = _nativeSize;
            _size.height *= 2;
            break;
        case 3:
            // CULog("garage selecting 3");
<<<<<<< HEAD
            _levelJson = _assets->get<JsonValue>("templatelevel3");
=======
            level = _assets->get<JsonValue>("nightlevel");
>>>>>>> 48f9fb91
            _size = _nativeSize;
            _size.height *= 2;
            break;
        case 4:
            // CULog("garage selecting 4");
            level = _assets->get<JsonValue>("nightlevel");
            _size = _nativeSize;
            _size.height *= 2;
            break;
        default:
            // CULog("garage selecting default");
<<<<<<< HEAD
            _levelJson = _assets->get<JsonValue>("templatelevel");
=======
            level = _assets->get<JsonValue>("nightlevel");
>>>>>>> 48f9fb91
            _size = _nativeSize;
            _size.height *= 2;
            break;
    }
<<<<<<< HEAD
    _initDirtCount = selected_level * 5;
=======

    // texture mappings for each level (update these from the python script)
    std::vector<string> texture_strings_level_1 = { "day1Building", "day2Building", "day3Building", "dreamyBuilding", "nightBuilding", "level1Window1", "level1Window2" };
    std::vector<string> texture_strings_level_2 = { "nightWindow1", "nightWindow2", "nightWindow3", "nightWindow4", "nightWindow5", "day1Building", "day2Building", "day3Building", "dreamyBuilding", "nightBuilding" };
    std::vector<string> texture_strings_level_3 = { "nightWindow1", "nightWindow2", "nightWindow3", "nightWindow4", "nightWindow5", "day1Building", "day2Building", "day3Building", "dreamyBuilding", "nightBuilding" };
    std::vector<string> texture_strings_level_4 = { "nightWindow1", "nightWindow2", "nightWindow3", "nightWindow4", "nightWindow5", "day1Building", "day2Building", "day3Building", "dreamyBuilding", "nightBuilding" };
    std::vector<string> texture_strings_level_5 = { "nightWindow1", "nightWindow2", "nightWindow3", "nightWindow4", "nightWindow5", "day1Building", "day2Building", "day3Building", "dreamyBuilding", "nightBuilding" };
    std::vector<std::vector<string>> texture_strings_levels;
    std::vector<int> texture_ids_level_1 = { 1, 2, 3, 4, 5, 6, 7 };
    std::vector<int> texture_ids_level_2 = { 1, 2, 3, 4, 5, 15, 16, 17, 18, 19 };
    std::vector<int> texture_ids_level_3 = { 1, 2, 3, 4, 5, 15, 16, 17, 18, 19 };
    std::vector<int> texture_ids_level_4 = { 1, 2, 3, 4, 5, 15, 16, 17, 18, 19 };
    std::vector<int> texture_ids_level_5 = { 1, 2, 3, 4, 5, 15, 16, 17, 18, 19 };
    std::vector<std::vector<int>> texture_ids_levels;
    texture_strings_levels.push_back(texture_strings_level_1);
    texture_strings_levels.push_back(texture_strings_level_2);
    texture_strings_levels.push_back(texture_strings_level_3);
    texture_strings_levels.push_back(texture_strings_level_4);
    texture_strings_levels.push_back(texture_strings_level_5);
    texture_ids_levels.push_back(texture_ids_level_1);
    texture_ids_levels.push_back(texture_ids_level_2);
    texture_ids_levels.push_back(texture_ids_level_3);
    texture_ids_levels.push_back(texture_ids_level_4);
    texture_ids_levels.push_back(texture_ids_level_5);
    // select the correct mapping for this level
    std::vector<string> texture_strings_selected = texture_strings_levels.at(selected_level - 1);
    std::vector<int>    texture_ids_selected     = texture_ids_levels.at(selected_level - 1);
    
    for (string thisWindow: texture_strings_selected) {
        _windows.addTexture(_assets->get<Texture>(thisWindow));
    }
    _windows.setTextureIds(texture_ids_selected);

    _windows.init(level, _size); // init depends on texture
    _windows.setInitDirtNum(selected_level * 5);
    _windows.setDirtTexture(_assets->get<Texture>("dirt"));
    _windows.setFadedDirtTexture(_assets->get<Texture>("faded-dirt"));
>>>>>>> 48f9fb91
    
    // get the win background when game is win
    _winBackground = _assets->get<Texture>("win-background");
    
    // get the lose background when game is lose
    _loseBackground = _assets->get<Texture>("lose-background");
<<<<<<< HEAD
=======

    _windowsLeft.setBuildingTexture(_assets->get<Texture>("building_1"));
    for (string thisWindow: texture_strings_selected) {
        _windowsLeft.addTexture(_assets->get<Texture>(thisWindow));
    }
    _windowsLeft.setTextureIds(texture_ids_selected);
    _windowsLeft.init(level, _size); // init depends on texture
    _windowsLeft.setDirtTexture(_assets->get<Texture>("dirt"));
    _windowsLeft.setFadedDirtTexture(_assets->get<Texture>("faded-dirt"));

    _windowsRight.setBuildingTexture(_assets->get<Texture>("building_1"));
    for (string thisWindow: texture_strings_selected) {
        _windowsRight.addTexture(_assets->get<Texture>(thisWindow));
    }
    _windowsRight.setTextureIds(texture_ids_selected);
    _windowsRight.init(level, _size); // init depends on texture
    _windowsRight.setDirtTexture(_assets->get<Texture>("dirt"));
    _windowsRight.setFadedDirtTexture(_assets->get<Texture>("faded-dirt"));

    _windowsAcross.setBuildingTexture(_assets->get<Texture>("building_1"));
    for (string thisWindow : texture_strings_selected) {
        _windowsAcross.addTexture(_assets->get<Texture>(thisWindow));
    }
    _windowsAcross.setTextureIds(texture_ids_selected);
    _windowsAcross.init(level, getSize()); // init depends on texture
    _windowsAcross.setDirtTexture(_assets->get<Texture>("dirt"));
    _windowsAcross.setFadedDirtTexture(_assets->get<Texture>("faded-dirt"));

    // Initialize projectiles
    _projectiles.setDirtTexture(_assets->get<Texture>("dirt"));
    _projectiles.setPoopTexture(_assets->get<Texture>("poop"));
    _projectiles.setTextureScales(_windows.getPaneHeight(), _windows.getPaneWidth());
//    _projectiles.init(_constants->get("projectiles"));

    _projectilesLeft.setDirtTexture(_assets->get<Texture>("dirt"));
    _projectilesLeft.setPoopTexture(_assets->get<Texture>("poop"));
    _projectilesLeft.setTextureScales(_windowsLeft.getPaneHeight(), _windowsLeft.getPaneWidth());

    _projectilesRight.setDirtTexture(_assets->get<Texture>("dirt"));
    _projectilesRight.setPoopTexture(_assets->get<Texture>("poop"));
    _projectilesRight.setTextureScales(_windowsRight.getPaneHeight(), _windowsRight.getPaneWidth());

    _projectilesAcross.setDirtTexture(_assets->get<Texture>("dirt"));
    _projectilesAcross.setPoopTexture(_assets->get<Texture>("poop"));
    _projectilesAcross.setTextureScales(_windows.getPaneHeight(), _windows.getPaneWidth());

    // Initialize bird textures, but do not set a location yet. that is the host's job
    if (_birdActive) {
        cugl::Vec2 birdTopLeftPos = cugl::Vec2(0.4, _windows.getNVertical() - 0.5);
        cugl::Vec2 birdTopRightPos = cugl::Vec2(_windows.getNHorizontal() - 0.6, _windows.getNVertical() - 0.5);
        cugl::Vec2 birdBotLeftPos = cugl::Vec2(0.4, _windows.getNVertical() - 3.5);
        cugl::Vec2 birdBotRightPos = cugl::Vec2(_windows.getNHorizontal() - 0.6, _windows.getNVertical() - 3.5);
        std::vector<cugl::Vec2> positions = {birdTopLeftPos, birdTopRightPos, birdBotLeftPos, birdBotRightPos};
        _bird.init(positions, 0.01, 0.04, _windows.getPaneHeight());
        _curBirdBoard = 2;
        _bird.setTexture(_assets->get<Texture>("bird"));
    }
>>>>>>> 48f9fb91
    
    // Initialize random dirt generation
    // TODO: decide if we still need?
    updateDirtGenTime();

    _collisions.init(_size);

    // Get the bang sound
    _bang = _assets->get<Sound>("bang");
    _clean = _assets->get<Sound>("clean");
    
    return true;
}

/** 
 * Initializes the player, window grid, and projectile set models for all clients
 */
bool GameplayController::initClient(const std::shared_ptr<cugl::AssetManager>& assets) {
    if (assets == nullptr) {
        return false;
    }

    // Initialize window grid for self
    _windowVec[_id - 1] = make_shared<WindowGrid>();
    _windowVec[_id - 1]->setBuildingTexture(assets->get<Texture>("building_1"));
    for (string thisWindow : _windowStrings) {
        _windowVec[_id - 1]->addTexture(assets->get<Texture>(thisWindow));
    }
    _windowVec[_id - 1]->init(_levelJson, _size); // init depends on texture
    _windowVec[_id - 1]->setInitDirtNum(_initDirtCount);
    _windowVec[_id - 1]->setDirtTexture(assets->get<Texture>("dirt"));
    _windowVec[_id - 1]->setFadedDirtTexture(assets->get<Texture>("faded-dirt"));

    // Initialize player character for self
    Vec2 startingPos = Vec2(_windowVec[_id - 1]->sideGap + (_windowVec[_id - 1]->getPaneWidth() / 2), _windowVec[_id - 1]->getPaneHeight());
    _playerVec[_id - 1] = make_shared<Player>(_id, startingPos, _windowVec[_id - 1]->getPaneHeight(), _windowVec[_id - 1]->getPaneWidth());
    // set temporary character until host sends message on character
    changeCharTexture(_playerVec[_id - 1], ""); // empty string defaults to Mushroom
    _playerVec[_id - 1]->setChar("");

    // Initialize bird textures, but do not set a location yet. that is the host's job
    if (_birdActive) {
        int height = _windowVec[_id - 1]->getNVertical();
        int width = _windowVec[_id - 1]->getNHorizontal();
        cugl::Vec2 birdTopLeftPos = cugl::Vec2(0.4, height - 0.5);
        cugl::Vec2 birdTopRightPos = cugl::Vec2(width - 0.6, height - 0.5);
        cugl::Vec2 birdBotLeftPos = cugl::Vec2(0.4, height - 3.5);
        cugl::Vec2 birdBotRightPos = cugl::Vec2(width - 0.6, height - 3.5);
        std::vector<cugl::Vec2> positions = { birdTopLeftPos, birdTopRightPos, birdBotLeftPos, birdBotRightPos };
        _bird.init(positions, 0.01, 0.04, _windowVec[_id - 1]->getPaneHeight());
        _curBirdBoard = 2;
        _bird.setTexture(assets->get<Texture>("bird"));
    }

    // Initialize projectiles  for self
    _projectileVec[_id - 1] = make_shared<ProjectileSet>();
    _projectileVec[_id - 1]->setDirtTexture(assets->get<Texture>("dirt"));
    _projectileVec[_id - 1]->setPoopTexture(assets->get<Texture>("poop"));
    _projectileVec[_id - 1]->setTextureScales(_windowVec[_id - 1]->getPaneHeight(), _windowVec[_id - 1]->getPaneWidth());

    reset();

    return true;
}

/**
* Initializes the extra controllers needed for the host of the game.
*
* The constructor does not allocate any objects or memory.  This allows
* us to have a non-pointer reference to this controller, reducing our
* memory allocation.  Instead, allocation happens in this method.
* 
* Assigns player ids clockwise with host at top
* 
*          host: 1
* left: 4            right: 2
*         across: 3
*
* @param assets    The (loaded) assets for this game mode
* @param nPlayers  The number of players for this game
*
* @return true if the controller is initialized properly, false otherwise.
*/
bool GameplayController::initHost(const std::shared_ptr<cugl::AssetManager>& assets) {
    if (assets == nullptr) {
        return false;
    }

    _numPlayers = _network.getNumPlayers();
    if (_ishost) {

        for (int i = 1; i <= _numPlayers; i++) {
            // Initialize window grids
            _windowVec[i - 1] = make_shared<WindowGrid>();
            _windowVec[i - 1]->setBuildingTexture(assets->get<Texture>("building_1"));
            for (string thisWindow : _windowStrings) {
                _windowVec[i - 1]->addTexture(assets->get<Texture>(thisWindow));
            }
            _windowVec[i - 1]->init(_levelJson, _size); // init depends on texture
            _windowVec[i - 1]->setInitDirtNum(_initDirtCount);
            _windowVec[i - 1]->setDirtTexture(assets->get<Texture>("dirt"));
            _windowVec[i - 1]->setFadedDirtTexture(assets->get<Texture>("faded-dirt"));

            // Initialize player characters
            Vec2 startingPos = Vec2(_windowVec[i - 1]->sideGap + (_windowVec[i - 1]->getPaneWidth() / 2), _windowVec[i - 1]->getPaneHeight());
            _playerVec[i - 1] = make_shared<Player>(i, startingPos, _windowVec[i - 1]->getPaneHeight(), _windowVec[i - 1]->getPaneWidth());
            
            // Initialize projectiles
            _projectileVec[i - 1] = make_shared<ProjectileSet>();
            _projectileVec[i-1]->setDirtTexture(assets->get<Texture>("dirt"));
            _projectileVec[i - 1]->setPoopTexture(assets->get<Texture>("poop"));
            _projectileVec[i - 1]->setTextureScales(_windowVec[i - 1]->getPaneHeight(), _windowVec[i - 1]->getPaneWidth());
            
        }
    }

    // Initialize bird textures, but do not set a location yet. that is the host's job
    if (_birdActive) {
        int height = _windowVec[_id - 1]->getNVertical();
        int width = _windowVec[_id - 1]->getNHorizontal();
        cugl::Vec2 birdTopLeftPos = cugl::Vec2(0.4, height - 0.5);
        cugl::Vec2 birdTopRightPos = cugl::Vec2(width - 0.6, height - 0.5);
        cugl::Vec2 birdBotLeftPos = cugl::Vec2(0.4, height - 3.5);
        cugl::Vec2 birdBotRightPos = cugl::Vec2(width - 0.6, height - 3.5);
        std::vector<cugl::Vec2> positions = { birdTopLeftPos, birdTopRightPos, birdBotLeftPos, birdBotRightPos };
        _bird.init(positions, 0.01, 0.04, _windowVec[_id - 1]->getPaneHeight());
        _curBirdBoard = 2; // set to arbitrary number for now
        _bird.setTexture(_assets->get<Texture>("bird"));
        // randomly place bird on a player's board
        _boardWithBird = rand() % _numPlayers + 1;
    }

    hostReset();

    return true;
}


#pragma mark -
#pragma mark Gameplay Handling
void GameplayController::reset() {
    Vec2 startingPos = Vec2(_windowVec[_id-1]->sideGap + (_windowVec[_id - 1]->getPaneWidth() / 2), _windowVec[_id - 1]->getPaneHeight() / 2);
    for (auto player : _playerVec) {
        if (player == nullptr) continue;
        player->setPosition(startingPos);
        player->setVelocity(Vec2::ZERO);
    }

    for (auto window : _windowVec) {
        if (window == nullptr) continue;
        window->clearBoard();
        window->generateInitialBoard(window->getInitDirtNum());
    }

    for (auto projectiles : _projectileVec) {
        if (projectiles == nullptr) continue;
        projectiles->current.clear();
        projectiles->init(_constants->get("projectiles"));
    }

    // Reset existence of enemies
    _birdLeaving = false;

    // Reset all starting current boards
    _curBoard = 0;
    _curBoardRight = 0;
    _curBoardLeft = 0;

    _dirtThrowTimer = 0;
    _projectileGenChance = 0.1;
    _projectileGenCountDown = 120;
    _currentDirtAmount = 0;
<<<<<<< HEAD

=======
    _curBoard = 0;
>>>>>>> 48f9fb91
    _gameOver = false;
    _gameWin = false;
}

/**
 * Resets the status of the game for all players so that we can play again.
 */
void GameplayController::hostReset() {
    reset();

    _allDirtAmounts = { 0, 0, 0, 0 };
    _allCurBoards = { 0, 0, 0, 0 };
    _hasWon = { false, false, false, false };
<<<<<<< HEAD
    // randomly place bird on a player's board
    _boardWithBird = rand() % _numPlayers + 1;
=======
>>>>>>> 48f9fb91
}

/**
* HOST ONLY. Sets the character of the player given player's id.
* Possible values: "Mushroom", "Frog", "Flower", "Chameleon"
*/
void GameplayController::setCharacters(std::vector<std::string>& chars) {
    for (int i = 0; i < _numPlayers; i++) {
        auto player = _playerVec[i];
        changeCharTexture(player, chars[i]);
        player->setChar(chars[i]);
    }
}

void GameplayController::changeCharTexture(std::shared_ptr<Player>& player, std::string charChoice) {
    if (charChoice == "Frog") {
        player->setIdleTexture(_assets->get<Texture>("idle_frog"));
        player->setWipeTexture(_assets->get<Texture>("wipe_frog"));
        player->setShooTexture(_assets->get<Texture>("shoo_frog"));
        player->setThrowTexture(_assets->get<Texture>("throw_frog"));
        player->setProfileTexture(_assets->get<Texture>("profile_frog"));
    }
    else if (charChoice == "Flower") {
        player->setIdleTexture(_assets->get<Texture>("idle_flower"));
        player->setWipeTexture(_assets->get<Texture>("wipe_flower"));
        player->setShooTexture(_assets->get<Texture>("shoo_flower"));
        player->setThrowTexture(_assets->get<Texture>("throw_flower"));
        player->setProfileTexture(_assets->get<Texture>("profile_flower"));
    }
    else if (charChoice == "Chameleon") {
        player->setIdleTexture(_assets->get<Texture>("idle_chameleon"));
        player->setWipeTexture(_assets->get<Texture>("wipe_chameleon"));
        player->setShooTexture(_assets->get<Texture>("shoo_chameleon"));
        player->setThrowTexture(_assets->get<Texture>("throw_chameleon"));
        player->setProfileTexture(_assets->get<Texture>("profile_chameleon"));
    }
    else {
        player->setIdleTexture(_assets->get<Texture>("idle_mushroom"));
        player->setWipeTexture(_assets->get<Texture>("wipe_mushroom"));
        player->setShooTexture(_assets->get<Texture>("shoo_mushroom"));
        player->setThrowTexture(_assets->get<Texture>("throw_mushroom"));
        player->setProfileTexture(_assets->get<Texture>("profile_mushroom"));
    }
}

/**
* Given the world positions, convert it to the board position
* based off of grid coordinates. Ex. [2, 3] or [2.3, 3] if the
* player is in the process of moving in between x = 2 and x = 3.
*/
cugl::Vec2 GameplayController::getBoardPosition(cugl::Vec2 worldPos) {
    float x_coor = (worldPos.x - _windowVec[_id-1]->sideGap) / _windowVec[_id-1]->getPaneWidth();
    float y_coor = worldPos.y / _windowVec[_id-1]->getPaneHeight();
    
    return Vec2(x_coor, y_coor);
}

/**
* Given the board positions, convert it to the world position.
*/
cugl::Vec2 GameplayController::getWorldPosition(cugl::Vec2 boardPos) {
    float x_coor = boardPos.x * _windowVec[_id - 1]->getPaneWidth() + _windowVec[_id - 1]->sideGap;
    float y_coor = boardPos.y * _windowVec[_id - 1]->getPaneHeight();
    return Vec2(x_coor, y_coor);
}

/**
 * Method for the return to board button listener used in GameScene
 */
void GameplayController::switchScene() {
    if (_curBoard != 0) {
        if (_ishost) {
            _allCurBoards[0] = 0;
            _curBoard = 0;
        }
        else {
            _network.transmitMessage(getJsonSceneSwitch(true));
        }
    }
}

/** 
 * Host Only. Converts game state into a JSON value for sending over the network.
 * Only called by the host, as only the host transmits board states over the network.
 * 
 * @param id    the id of the player of the board state to get
 * @returns JSON value representing game board state
 */
std::shared_ptr<cugl::JsonValue> GameplayController::getJsonBoard(int id) {
    std::shared_ptr<Player> player = _playerVec[id-1];
    std::shared_ptr<WindowGrid> windows = _windowVec[id - 1];
    std::shared_ptr<ProjectileSet> projectiles = _projectileVec[id-1];


    const std::shared_ptr<JsonValue> json = std::make_shared<JsonValue>();
    json->init(JsonValue::Type::ObjectType);
    json->appendValue("player_id", std::to_string(id));
    json->appendValue("player_char", player->getChar());
    std::string win_str = _hasWon[id-1] ? "true" : "false";
    json->appendValue("has_won", win_str);
    json->appendValue("num_dirt", std::to_string(_allDirtAmounts[id - 1]));
    json->appendValue("curr_board", std::to_string(_allCurBoards[id - 1]));

    cugl::Vec2 playerBoardPos = getBoardPosition(player->getPosition());
    json->appendValue("player_x", std::to_string(playerBoardPos.x));
    json->appendValue("player_y", std::to_string(playerBoardPos.y));

    json->appendValue("health", std::to_string((player->getHealth())));
    json->appendValue("stun_frames", std::to_string(player->getStunFrames()));
    json->appendValue("wipe_frames", std::to_string(player->getWipeFrames()));
    json->appendValue("shoo_frames", std::to_string(player->getShooFrames()));
    json->appendValue("timer", std::to_string(_gameTimeLeft));
    json->appendValue("has_bird", (id == _boardWithBird));
    
    const std::shared_ptr<JsonValue> birdPos = std::make_shared<JsonValue>();
    birdPos->init(JsonValue::Type::ArrayType);
    birdPos->appendValue(std::to_string(_bird.birdPosition.x));
    birdPos->appendValue(std::to_string(_bird.birdPosition.y));
    json->appendChild("bird_pos", birdPos);

    json->appendValue("bird_facing_right", (_bird.isFacingRight()));

    const std::shared_ptr<JsonValue> dirtArray = std::make_shared<JsonValue>();
    dirtArray->init(JsonValue::Type::ArrayType);
    for (int col = 0; col < windows->getNHorizontal(); ++col) {
        for (int row = 0; row < windows->getNVertical(); ++row) {
            bool hasDirt = windows->getWindowState(row, col);
            if (hasDirt) {
                const std::shared_ptr<JsonValue> dirtPos = std::make_shared<JsonValue>();
                dirtPos->init(JsonValue::Type::ArrayType);
                dirtPos->appendValue(std::to_string(row));
                dirtPos->appendValue(std::to_string(col));
                dirtArray->appendChild(dirtPos);
            }
        }
    }
    json->appendChild("dirts", dirtArray);
    
    const std::shared_ptr<JsonValue> projArray = std::make_shared<JsonValue>();
    projArray->init(JsonValue::Type::ArrayType);

    for (shared_ptr<ProjectileSet::Projectile> proj : projectiles->current) {
        const std::shared_ptr<JsonValue> projJson = std::make_shared<JsonValue>();
        projJson->init(JsonValue::Type::ObjectType);

        cugl::Vec2 projBoardPos = getBoardPosition(proj->position);
        const std::shared_ptr<JsonValue> projPos = std::make_shared<JsonValue>();
        projPos->init(JsonValue::Type::ArrayType);
        projPos->appendValue(std::to_string(projBoardPos.x));
        projPos->appendValue(std::to_string(projBoardPos.y));
        projJson->appendChild("pos", projPos);

        const std::shared_ptr<JsonValue> projVel = std::make_shared<JsonValue>();
        projVel->init(JsonValue::Type::ArrayType);
        projVel->appendValue(std::to_string(proj->velocity.x));
        projVel->appendValue(std::to_string(proj->velocity.y));
        projJson->appendChild("vel", projVel);

        cugl::Vec2 projDestBoardPos = getBoardPosition(proj->destination);
        const std::shared_ptr<JsonValue> projDest = std::make_shared<JsonValue>();
        projDest->init(JsonValue::Type::ArrayType);
        projDest->appendValue(std::to_string(projDestBoardPos.x));
        projDest->appendValue(std::to_string(projDestBoardPos.y));
        projJson->appendChild("dest", projDest);

        std::string projTypeStr = "POOP";
        if (proj->type == ProjectileSet::Projectile::ProjectileType::DIRT) {
            projTypeStr = "DIRT" ;
        }
        projJson->appendValue("type", projTypeStr);
        
        projArray->appendChild(projJson);
    }
    json->appendChild("projectiles", projArray);

    return json;
}

/**
* Updates a neighboring or own board given the JSON value representing its game state.
* Called by CLIENT ONLY.
* 
* * Example board state:
 * {
    "player_id":  "1",
    "player_char": "Frog",
    "has_won": "false",
    "num_dirt": "1",
    "curr_board": "0",
    "player_x": "3.0",
    "player_y": "4.0",
    "health": "3",
    "stun_frames": "0",
    "wipe_frames": "0",
    "shoo_frames": "0",
    "timer": "145",
    "has_bird": True,
    "bird_pos": ["2.4", "6.0"],
    "bird_facing_right": true,
    "dirts": [ ["0", "1"], ["2", "2"], ["0", "2"] ],
    "projectiles": [
            { 
                "pos": ["3.0", "1.45"],
                "vel": ["2", "3"],
                "dest": ["12.23", "23.5"],
                "type: "DIRT"
            },
            {
                "pos": ["5.0", "0.2"],
                "vel": ["0", "-2"],
                "dest": ["12.23", "23.5"],
                "type": "POOP"
            }
        ]
 * }
*
* @params data     The data to update
*/
void GameplayController::updateBoard(std::shared_ptr<JsonValue> data) {
    int playerId = std::stod(data->getString("player_id", "0"));
    std::string playerChar = data->getString("player_char");
    std::string playerHasWon = data->getString("has_won", "false");
    if (playerHasWon == "true" && !_gameOver) {
        _gameOver = true;
        setWin(playerId == _id);
        return;
    }

    // get x, y positions of player
    Vec2 playerBoardPos(std::stod(data->getString("player_x", "0")), std::stod(data->getString("player_y", "0")));

    if (playerId == _id && playerChar != _playerVec[_id - 1]->getChar()) {
        // first time this client is receiving message about their chosen character
        _playerVec[_id - 1]->setChar(playerChar);
        changeCharTexture(_playerVec[_id - 1], playerChar);
    }

    if (_playerVec[playerId - 1] == nullptr) {
        // first time this client is receiving message on another player

        // instantiate this player's window grid in this client's game instance
        _windowVec[playerId - 1] = make_shared<WindowGrid>();
        _windowVec[playerId - 1]->setBuildingTexture(_assets->get<Texture>("building_1"));
        for (string thisWindow : _windowStrings) {
            _windowVec[playerId - 1]->addTexture(_assets->get<Texture>(thisWindow));
        }
        _windowVec[playerId - 1]->init(_levelJson, _size); // init depends on texture
        _windowVec[playerId - 1]->setInitDirtNum(_initDirtCount);
        _windowVec[playerId - 1]->setDirtTexture(_assets->get<Texture>("dirt"));
        _windowVec[playerId - 1]->setFadedDirtTexture(_assets->get<Texture>("faded-dirt"));

        // instantiate this player in this client's game instance
        _playerVec[playerId - 1] = std::make_shared<Player>(playerId, getWorldPosition(playerBoardPos), _windowVec[_id - 1]->getPaneWidth(), _windowVec[_id - 1]->getPaneHeight());
        // set the player's character textures
        _playerVec[playerId - 1]->setChar(playerChar);
        changeCharTexture(_playerVec[playerId - 1], playerChar);

        // instantiate this player's projectile set in this client's game instance
        _projectileVec[playerId - 1] = make_shared<ProjectileSet>();
        _projectileVec[playerId - 1]->setDirtTexture(_assets->get<Texture>("dirt"));
        _projectileVec[playerId - 1]->setPoopTexture(_assets->get<Texture>("poop"));
        _projectileVec[playerId - 1]->setTextureScales(_windowVec[_id - 1]->getPaneHeight(), _windowVec[_id - 1]->getPaneWidth());
    }

    auto player = _playerVec[playerId - 1];
    player->setPosition(getWorldPosition(playerBoardPos));

    player->setStunFrames(std::stoi(data->getString("stun_frames")));
    player->setWipeFrames(std::stoi(data->getString("wipe_frames")));
    player->setShooFrames(std::stoi(data->getString("shoo_frames")));

    std::string playerHasWon = data->getString("has_won", "false");
    if (playerHasWon == "true" && !_gameOver) {
        _gameOver = true;
        setWin(playerId == _id);
        return;
    }

    _gameTimeLeft = std::stoi(data->getString("timer"));

    auto windows = _windowVec[playerId - 1];
    auto projectiles = _projectileVec[playerId-1];
    // CULog("playerId: %d", playerId);
    
    if (playerId == _id) {
        // update own board info
        _currentDirtAmount = std::stod(data->getString("num_dirt", "0"));
        _curBoard = std::stod(data->getString("curr_board", "0"));
        if (data->getBool("has_bird", false)) {
            _curBirdBoard = 0;
        }
    }
    else if (playerId == _id + 1 || (_id == 4 && playerId == 1)) {
        // if assigning ids clockwise, this is the right neighbor
        _curBoardRight = std::stod(data->getString("curr_board", "0"));
        if (data->getBool("has_bird", false)) {
            _curBirdBoard = 1;
        }
    }
    else if (playerId == _id - 1 || (_id == 1 && playerId == 4)) {
        // if assigning ids clockwise, this is the left neighbor
        _curBoardLeft = std::stod(data->getString("curr_board", "0"));
        if (data->getBool("has_bird", false)) {
            _curBirdBoard = -1;
        }
    }
    else {
        // update the bird state to signify it is not on self or neighbor's boards
        if (data->getBool("has_bird", false)) {
            _curBirdBoard = 2;
        }
        // otherwise, this is the opposite side board and we do not need to track their board state.
        return;
    }

    // update game states
    // update bird position, no matter which board the bird is on
    const std::vector<std::shared_ptr<JsonValue>>& birdPos = data->get("bird_pos")->children();
    Vec2 birdBoardPos(std::stod(birdPos[0]->asString()), std::stod(birdPos[1]->asString()));
    _curBirdPos = getWorldPosition(birdBoardPos);

    _bird.setFacingRight(data->getBool("bird_facing_right"));

    // populate player's board with dirt
    windows->clearBoard();
    for (const std::shared_ptr< JsonValue>& jsonDirt : data->get("dirts")->children()) {
        std::vector<std::string> dirtPos = jsonDirt->asStringArray();
        windows->addDirt(std::stod(dirtPos[0]), std::stod(dirtPos[1]));
    }
<<<<<<< HEAD
=======

    player->setStunFrames(std::stoi(data->getString("stun_frames")));
    player->setWipeFrames(std::stoi(data->getString("wipe_frames")));
    player->setShooFrames(std::stoi(data->getString("shoo_frames")));
    _gameTimeLeft = std::stoi(data->getString("timer"));
>>>>>>> 48f9fb91
        
    // populate player's projectile setZ
    projectiles->clearCurrentSet(); // clear current set to rewrite
    for (const std::shared_ptr<JsonValue>& projNode : data->get("projectiles")->children()) {
        // get projectile position
        const std::vector<std::shared_ptr<JsonValue>>& projPos = projNode->get("pos")->children();
        Vec2 pos(std::stod(projPos[0]->asString()), std::stod(projPos[1]->asString()));

        // get projectile velocity
        const std::vector<std::shared_ptr<JsonValue>>& projVel = projNode->get("vel")->children();
        Vec2 vel(std::stod(projVel[0]->asString()), std::stod(projVel[1]->asString()));
        
        // get projectile destination
        const std::vector<std::shared_ptr<JsonValue>>& projDest = projNode->get("dest")->children();
        Vec2 dest(std::stod(projDest[0]->asString()), std::stod(projDest[1]->asString()));

        // get projectile type
        string typeStr = projNode->get("type")->asString();
        auto type = ProjectileSet::Projectile::ProjectileType::POOP;
        if (typeStr == "DIRT") {
            type = ProjectileSet::Projectile::ProjectileType::DIRT;
        }

        // add the projectile to neighbor's projectile set
        projectiles->spawnProjectileClient(getWorldPosition(pos), vel, getWorldPosition(dest), type);
    }
}

/**
 * Converts a movement vector into a JSON value for sending over the network.
 *
 * @param move    the movement vector
 * @returns JSON value representing a movement
 */
std::shared_ptr<cugl::JsonValue> GameplayController::getJsonMove(const cugl::Vec2 move) {
    const std::shared_ptr<JsonValue> json = std::make_shared<JsonValue>();
    json->init(JsonValue::Type::ObjectType);
    json->appendValue("player_id", std::to_string(_id));

    const std::shared_ptr<JsonValue> vel = std::make_shared<JsonValue>();
    vel->init(JsonValue::Type::ArrayType);
    vel->appendValue(std::to_string(move.x));
    vel->appendValue(std::to_string(move.y));
    json->appendChild("vel", vel);
    

    return json;
}

/**
* Called by the host only. Updates a client player's board for player at player_id
* based on the movement or other action data stored in the JSON value.
* 
* Player ids assigned clockwise with host at top
* 
*          host: 1
* left: 4            right: 2
*         across: 3
* 
 * Example movement message:
 * {
 *    "player_id":  1,
 *    "vel": [0.42, 0.66]
 * }
*
* @params data     The data to update
*/
void GameplayController::processMovementRequest(std::shared_ptr<cugl::JsonValue> data) {
//    int playerId = data->getInt("player_id", 0);
    int playerId = std::stod(data->getString("player_id", "0"));
    const std::vector<std::shared_ptr<JsonValue>>& vel = data->get("vel")->children();
    Vec2 moveVec(std::stod(vel[0]->asString()), std::stod(vel[1]->asString()));
    std::shared_ptr<Player> player = _playerVec[playerId-1];
    std::shared_ptr<WindowGrid> windows = _windowVec[playerId-1];


    // Check if player is stunned for this frame

    if (player->getStunFrames() == 0 && 
        player->getWipeFrames() == player->getMaxWipeFrames() &&
        player->getShooFrames() == player->getMaxShooFrames()) {
        // Move the player, ignoring collisions
        int moveResult = player->move(moveVec, getSize(), windows);
        if (moveResult == -1 || moveResult == 1) {
            // Request to switch to neighbor's board
<<<<<<< HEAD
            _allCurBoards[playerId - 1] = moveResult;
=======
            int destinationId = playerId + moveResult;
            if (destinationId == 0) {
                destinationId = 4;
            }
            else if (destinationId > 4) {
                destinationId = 1;
            }

            if (destinationId <= _numPlayers) {
                _allCurBoards[playerId - 1] = moveResult;
            }
>>>>>>> 48f9fb91
        }
    }
}



/**
* Called by the client only. Returns a JSON value representing a return to board request
* for sending over the network.
* 
* pre-condition: if not returning, guarantee that the player is on an edge
* 
* Player ids assigned clockwise with host at top
*
*          host: 1
* left: 4            right: 2
*         across: 3
*
* Example Scene Switch Request Message:
* {
*    "player_id":  1,
*    "switch_destination": 1
* }
*
* @param returning  whether the player is returning to their board
* @returns JSON value representing a scene switch
*/
std::shared_ptr<cugl::JsonValue> GameplayController::getJsonSceneSwitch(bool returning) {
    const std::shared_ptr<JsonValue> json = std::make_shared<JsonValue>();
    json->init(JsonValue::Type::ObjectType);
    json->appendValue("player_id", std::to_string(_id));

    if (returning) {
        json->appendValue("switch_destination", std::to_string(0));
    }
    else {
        // pre-condition: if not returning, guarantee that the player is on an edge
        int edge = _playerVec[_id-1]->getEdge(_windowVec[_id - 1]->sideGap, getSize());
        json->appendValue("switch_destination", std::to_string(edge));
    }
    return json;
}

/**
* Called by host only to process return to board requests. Updates a client player's
* currently viewed board for the player at player_id based on the current board
* value stored in the JSON value.
*
* @params data     The data to update
*/
void GameplayController::processSceneSwitchRequest(std::shared_ptr<cugl::JsonValue> data) {

    int playerId = std::stod(data->getString("player_id", "0"));
    int switchDestination = std::stod(data->getString("switch_destination", "0"));

    // update the board of the player to their switch destination
    if (switchDestination == 0) {
        _allCurBoards[playerId - 1] = switchDestination;
    }
}

/**
* Called by client only. Represents a dirt throw action as a JSON value for sending over the network.
* 
* Example Dirt Throw Message
* {
    "player_id_source":  1,
    "player_id_target":  2,
    "dirt_pos": [0, 14.76],
    "dirt_vel": [0.0, 5.0],
    "dirt_dest": [30.2, 122.4],
    "dirt_amount": 10
* }
*
* @param target The id of the player whose board the current player is sending dirt to
* @param pos    The starting position of the dirt projectile
* @param vel    The velocity vector of the dirt projectile
* @param dest   The destination coordinates of the dirt projectile
*
* @returns JSON value representing a dirt throw action
*/
std::shared_ptr<cugl::JsonValue> GameplayController::getJsonDirtThrow(const int target, const cugl::Vec2 pos, const cugl::Vec2 vel, const cugl::Vec2 dest, const int amt) {
    const std::shared_ptr<JsonValue> json = std::make_shared<JsonValue>();
    json->init(JsonValue::Type::ObjectType);
    json->appendValue("player_id_source", std::to_string(_id));
    json->appendValue("player_id_target", std::to_string(target));
    
    cugl::Vec2 boardPos = getBoardPosition(pos);
    const std::shared_ptr<JsonValue> dirtPos = std::make_shared<JsonValue>();
    dirtPos->init(JsonValue::Type::ArrayType);
    dirtPos->appendValue(std::to_string(boardPos.x));
    dirtPos->appendValue(std::to_string(boardPos.y));
    json->appendChild("dirt_pos", dirtPos);

    const std::shared_ptr<JsonValue> dirtVel = std::make_shared<JsonValue>();
    dirtVel->init(JsonValue::Type::ArrayType);
    dirtVel->appendValue(std::to_string(vel.x));
    dirtVel->appendValue(std::to_string(vel.y));
    json->appendChild("dirt_vel", dirtVel);

    cugl::Vec2 boardDest = getBoardPosition(dest);
    const std::shared_ptr<JsonValue> dirtDest = std::make_shared<JsonValue>();
    dirtDest->init(JsonValue::Type::ArrayType);
    dirtDest->appendValue(std::to_string(boardDest.x));
    dirtDest->appendValue(std::to_string(boardDest.y));
    json->appendChild("dirt_dest", dirtDest);

    json->appendValue("dirt_amount", std::to_string(amt));

    // CULog("dirt throw from player %d to %d", _id, target);

    return json;
}

/**
* Called by host only. Updates the boards of both the dirt thrower and the player
* receiving the dirt projectile given the information stored in the JSON value.
*
* @params data     The data to update
*/
void GameplayController::processDirtThrowRequest(std::shared_ptr<cugl::JsonValue> data) {
    int source_id = std::stod(data->getString("player_id_source", "0"));
    int target_id = std::stod(data->getString("player_id_target", "0"));

    const std::vector<std::shared_ptr<JsonValue>>& pos = data->get("dirt_pos")->children();
    Vec2 dirt_pos(std::stod(pos[0]->asString()), std::stod(pos[1]->asString()));

    const std::vector<std::shared_ptr<JsonValue>>& vel = data->get("dirt_vel")->children();
    Vec2 dirt_vel(std::stod(vel[0]->asString()), std::stod(vel[1]->asString()));

    const std::vector<std::shared_ptr<JsonValue>>& dest = data->get("dirt_dest")->children();
    Vec2 dirt_dest(std::stod(dest[0]->asString()), std::stod(dest[1]->asString()));

    const int amount = std::stoi(data->getString("dirt_amount", "1"));

    _allDirtAmounts[source_id - 1] = max(0, _allDirtAmounts[source_id - 1] - amount);
    _currentDirtAmount = _allDirtAmounts[0];

    _projectileVec[target_id-1]->spawnProjectile(getWorldPosition(dirt_pos), dirt_vel, getWorldPosition(dirt_dest), ProjectileSet::Projectile::ProjectileType::DIRT, amount);
}

/**
 * The method called to update the game mode.
 *
 * This method contains any gameplay code that is not an OpenGL call.
 * 
 * We need to update this method to constantly talk to the server.
 *
 * @param timestep  The amount of time (in seconds) since the last frame
 * @param worldPos  The position of the user's touch in world positions, used for dirt throwing
 * @param dirtCon   The dirt throw input controller used by the game scene
 * @param dirtThrowButton   The dirt throw button from the game scene
 */
<<<<<<< HEAD
void GameplayController::update(float timestep, Vec2 worldPos, DirtThrowInputController& dirtCon, std::shared_ptr<cugl::scene2::Button> dirtThrowButton) {
=======
void GameplayController::update(float timestep, Vec2 worldPos, DirtThrowInputController& dirtCon, std::shared_ptr<cugl::scene2::Button> dirtThrowButton, std::shared_ptr<cugl::scene2::SceneNode> dirtThrowArc) {
>>>>>>> 48f9fb91
    
    // update the audio controller
    _audioController.update(isActive());
    _input.update();
    
    // get or transmit board states over network
    if (_network.getConnection()) {
        _network.getConnection()->receive([this](const std::string source,
            const std::vector<std::byte>& data) {
                if (!_ishost) {
                    std::shared_ptr<JsonValue> incomingMsg = _network.processMessage(source, data);
                    if (incomingMsg->has("dirts")) {
                        // CULog("got board state message");
                        updateBoard(incomingMsg);
                    } 
                }
                else { // is host
                    // process action data - movement or dirt throw
                    std::shared_ptr<JsonValue> incomingMsg = _network.processMessage(source, data);
                    if (incomingMsg->has("vel")) {
                        // CULog("got movement message");
                        processMovementRequest(incomingMsg);
                    } else if (incomingMsg->has("switch_destination")) {
                        // CULog("got switch scene request message");
                        processSceneSwitchRequest(incomingMsg);
                    }
                    else if (incomingMsg->has("player_id_target")) {
                        // CULog("got dirt throw message");
                        processDirtThrowRequest(incomingMsg);
                    }
                }
            });
        _network.checkConnection();
    }
    
    // host steps all boards forward
    if (_ishost) {
        // update time
        if ((_gameTimeLeft >= 1)) {
            _frame = _frame + 1;
        } if (_frame == _fps) {
            _gameTimeLeft = max(0, _gameTimeLeft - 1);
            _projectileGenChance = 0.95 / (1 + exp(-0.05 * (100 - _gameTimeLeft / 2)));
            _frame = 0;
        }

        // check if game is over when timer hits 0
        if (_gameTimeLeft == 0 && !_gameOver) {
            _gameOver = true;
<<<<<<< HEAD
            vector<int> v;
            for (auto window : _windowVec) {
                if (window == nullptr) continue;
                v.push_back(window->getTotalDirt());
=======
            vector<int> v = { _windows.getTotalDirt() };
            if (_numPlayers > 1) {
                v.push_back(_windowsRight.getTotalDirt());
            }
            if (_numPlayers > 2) {
                v.push_back(_windowsAcross.getTotalDirt());
            }
            if (_numPlayers > 3) {
                v.push_back(_windowsLeft.getTotalDirt());
>>>>>>> 48f9fb91
            }
            auto min_idx = std::distance(v.begin(), std::min_element(v.begin(), v.end()));
            _hasWon[min_idx] = true;
        }

        // update bird if active
        if (_birdActive) {
            _bird.move();
            std::shared_ptr<WindowGrid> windows = _windowVec[_boardWithBird - 1];
            std::shared_ptr<ProjectileSet> projectiles = _projectileVec[_boardWithBird - 1];

            if (!_birdLeaving && _bird.atColCenter(windows->getNHorizontal(), windows->getPaneWidth(), windows->sideGap) >= 0) {
                std::bernoulli_distribution dist(_projectileGenChance);
                if (dist(_rng)) {
                    // random chance to generate bird poo at column center
                    generatePoo(projectiles);
                }
            }
        }

<<<<<<< HEAD
        for (int i = 0; i < _numPlayers; i++) {
            stepForward(_playerVec[i], _windowVec[i], _projectileVec[i]);
=======
        stepForward(_player, _windows, _projectiles);
        if (_numPlayers > 1) {
            stepForward(_playerRight, _windowsRight, _projectilesRight);
        }
        if (_numPlayers > 2) {
            stepForward(_playerAcross, _windowsAcross, _projectilesAcross);
        }
        if (_numPlayers > 3) {
            stepForward(_playerLeft, _windowsLeft, _projectilesLeft);
>>>>>>> 48f9fb91
        }
        
        for (int i = 1; i <= _numPlayers; i++) {
            _network.transmitMessage(getJsonBoard(i));
            // CULog("transmitting board state for player %d", i);
        }
        // _input.update();
        if (_input.didPressReset()) {
            // host resets game for all players
            hostReset();
        }
        // update the game state for self (host). Updates for the rest of the players are done in processMovementRequest(),
        // called whenever the host recieves a movement or other action message.
        _currentDirtAmount = _allDirtAmounts[0];
        _gameWin = _hasWon[0];
        _curBoard = _allCurBoards[0];
        _curBoardLeft = _allCurBoards[_numPlayers - 1];
        _curBoardRight = _allCurBoards[1];
        _curBirdBoard = _boardWithBird == 4 ? -1 : _boardWithBird - 1;
        _curBirdPos = getWorldPosition(_bird.birdPosition);

    }
    else {
<<<<<<< HEAD
        // not host - advance all players idle or wipe or shoo frames on local instance
        for (auto player : _playerVec) {
            if (player == nullptr) continue;
            if (player->getWipeFrames() < player->getMaxWipeFrames()) {
                player->advanceWipeFrame();
            }
            if (player->getShooFrames() < player->getMaxShooFrames()) {
                player->advanceShooFrame();
            }
            player->advanceIdleFrame();
        }
=======
        // not host - advance all players idle or wipe or shoo frames
        if (_player->getWipeFrames() < _player->getMaxWipeFrames()) {
            _player->advanceWipeFrame();
        }
        if (_player->getShooFrames() < _player->getMaxShooFrames()) {
            _player->advanceShooFrame();
        }
        _player->advanceIdleFrame();

        if (_playerLeft->getWipeFrames() < _playerLeft->getMaxWipeFrames()) {
            _playerLeft->advanceWipeFrame();
        }
        if (_playerLeft->getShooFrames() < _playerLeft->getMaxShooFrames()) {
            _playerLeft->advanceShooFrame();
        }
        _playerLeft->advanceIdleFrame();

        if (_playerRight->getWipeFrames() < _playerRight->getMaxWipeFrames()) {
            _playerRight->advanceWipeFrame();
        }
        if (_playerRight->getShooFrames() < _playerRight->getMaxShooFrames()) {
            _playerRight->advanceShooFrame();
        }
        _playerRight->advanceIdleFrame();

        // uncomment later if we are adding the ability to see opposite player's board
        // if (_playerAcross->getWipeFrames() < _playerAcross->getMaxWipeFrames()) {
        //     _playerAcross->advanceWipeFrame();
        // }
        // _playerAcross->advanceIdleFrame();
>>>>>>> 48f9fb91
    }

    // When the player is on other's board and are able to throw dirt
    if (_curBoard != 0) {
<<<<<<< HEAD
        float button_x = _curBoard == -1 ? getSize().width - _windowVec[_id-1]->sideGap + 150 : _windowVec[_id - 1]->sideGap - 150;
        cugl::Vec2 buttonPos(button_x, SCENE_HEIGHT / 2);
        dirtThrowButton->setPosition(buttonPos);
        if ((_curBoard == -1 && _input.getDir().x == 1) || (_curBoard == 1 && _input.getDir().x == -1)) {
            switchScene();
        }
        if (_currentDirtAmount > 0) {
            // _dirtThrowInput.update();
            float player_x = _curBoard == -1 ? getSize().width - _windowVec[_id - 1]->sideGap : _windowVec[_id - 1]->sideGap;
            cugl::Vec2 playerPos(player_x, _playerVec[_id-1]->getPosition().y);
=======
        bool ifSwitch = false;
        float button_x = _curBoard == -1 ? getSize().width - _windows.sideGap + 150 : _windows.sideGap - 150;
        float arc_start = _curBoard == -1 ? 270 : 90;
        Vec2 buttonPos(button_x, SCENE_HEIGHT / 2);
        dirtThrowButton->setPosition(buttonPos);
        dirtThrowArc->setPosition(buttonPos);
//        std::cout<<"arc: "<<dirtThrowArc->getPosition().x<<", "<<dirtThrowArc->getPosition().y<<"\n";
//        std::cout<<"button: "<<dirtThrowButton->getPosition().x<<", "<<dirtThrowButton->getPosition().y<<"\n";
        if ((_curBoard == -1 && _input.getDir().x == 1) || (_curBoard == 1 && _input.getDir().x == -1)) {
            ifSwitch = true;
        }
        if (_currentDirtAmount > 0) {
            // _dirtThrowInput.update();
            float player_x = _curBoard == -1 ? getSize().width - _windows.sideGap : _windows.sideGap;
            Vec2 playerPos(player_x, _player->getPosition().y);
>>>>>>> 48f9fb91
            if (!_dirtSelected) {
                if (dirtCon.didPress() && dirtThrowButton->isDown()) {
                    _dirtSelected = true;
                    _prevInputPos = worldPos;
                }
            } else {
<<<<<<< HEAD
=======
                ifSwitch = false;
>>>>>>> 48f9fb91
                if (dirtCon.didRelease()) {
                    _dirtSelected = false;
                    Vec2 diff = worldPos - _prevInputPos;
                    Vec2 destination = playerPos - diff * 5;
                    Vec2 snapped_dest = getBoardPosition(destination);
<<<<<<< HEAD
                    snapped_dest.x = clamp(round(snapped_dest.x), 0.0f, (float)_windowVec[_id - 1]->getNHorizontal()) + 0.5;
                    snapped_dest.y = clamp(round(snapped_dest.y), 0.0f, (float)_windowVec[_id - 1]->getNVertical()) + 0.5;
=======
                    snapped_dest.x = clamp(round(snapped_dest.x), 0.0f, (float)_windows.getNHorizontal()) + 0.5;
                    snapped_dest.y = clamp(round(snapped_dest.y), 0.0f, (float)_windows.getNVertical()) + 0.5;
>>>>>>> 48f9fb91
                    snapped_dest = getWorldPosition(snapped_dest);
                    Vec2 velocity = (snapped_dest - playerPos).getNormalization() * 5;
                    int targetId = _id + _curBoard;
                    if (targetId == 0) {
                        targetId = 4;
                    }
                    if (targetId == 5) {
                        targetId = 1;
                    }
                    if (_ishost) {
                        processDirtThrowRequest(getJsonDirtThrow(targetId, playerPos, velocity, snapped_dest, _currentDirtAmount));
                    }
                    else {
                        _network.transmitMessage(getJsonDirtThrow(targetId, playerPos, velocity, snapped_dest, _currentDirtAmount));
                    }
                    dirtThrowButton->setPosition(buttonPos);
                } else if (dirtCon.isDown()) {
                    // cugl::Vec2 buttonPos(button_x, dirtThrowButton->getPositionY());
                    std::vector<Vec2> vertices = { playerPos };
                    Vec2 diff = worldPos - _prevInputPos;
                    Vec2 destination = playerPos - diff * 5;
                    dirtThrowButton->setPosition(buttonPos + diff);
                    Vec2 snapped_dest = getBoardPosition(destination);
<<<<<<< HEAD
                    snapped_dest.x = clamp(round(snapped_dest.x), 0.0f, (float)_windowVec[_id - 1]->getNHorizontal()) + 0.5;
                    snapped_dest.y = clamp(round(snapped_dest.y), 0.0f, (float)_windowVec[_id - 1]->getNVertical()) + 0.5;
=======
                    snapped_dest.x = clamp(round(snapped_dest.x), 0.0f, (float)_windows.getNHorizontal()) + 0.5;
                    snapped_dest.y = clamp(round(snapped_dest.y), 0.0f, (float)_windows.getNVertical()) + 0.5;
>>>>>>> 48f9fb91
                    vertices.push_back(getWorldPosition(snapped_dest));
                    SimpleExtruder se;
                    se.set(Path2(vertices));
                    se.calculate(10);
                    _dirtPath = se.getPolygon();
                }
            }
        }
        if (ifSwitch) {
            switchScene();
        }
    }
    // When a player is on their own board
    else if (_curBoard == 0) {
        if (!_ishost) {
            // Read the keyboard for each controller.
//            _input.update();
            // pass movement over network for host to process
            if (_network.getConnection()) {
                _network.checkConnection();
                if (_input.getDir().length() > 0 && !_ishost) {
                    // CULog("transmitting movement message over network for player %d", _id);
                    std::shared_ptr<JsonValue> m = getJsonMove(_input.getDir());
                    std::string s = m->toString();
                    _network.transmitMessage(m);
                }
                // send over scene switch requests are handled by button listener
            }
        }
        if (_ishost) {
            // Check if player is stunned for this frame
<<<<<<< HEAD
            if (_playerVec[_id-1]->getStunFrames() == 0 &&
                _playerVec[_id - 1]->getWipeFrames() == _playerVec[_id - 1]->getMaxWipeFrames() &&
                _playerVec[_id - 1]->getShooFrames() == _playerVec[_id - 1]->getMaxShooFrames()) {
=======
            if (_player->getStunFrames() == 0 && 
                _player->getWipeFrames() == _player->getMaxWipeFrames() &&
                _player->getShooFrames() == _player->getMaxShooFrames()) {
>>>>>>> 48f9fb91
                // Move the player, ignoring collisions
                int moveResult = _playerVec[_id - 1]->move(_input.getDir(), getSize(), _windowVec[_id - 1]);
                if (moveResult == -1 || moveResult == 1) {
                    _allCurBoards[0] = moveResult;
                } 
            }
        }
    }

    // advance bird flying frame
    _bird.advanceBirdFrame();

    // update frame count for win / lose screen
    // if a number of frames have passed,
    // we will call setRequestForMenu
    // to let app know that we should
    // switch to the main menu
    if (_gameOver) {
        _frameCountForWin = _frameCountForWin +1;
    }
    
    if (_frameCountForWin>4*_fps && _gameOver) {
        setRequestForMenu(true);
    };  
}

/**
 * This helper method calculates all the grid coordinates in which dirt should land in
 * given a center (where the player has aimed) and the total amount of dirt to spawn.
 *
 * This takes into account the size of the window grid and attempts to spawn the dirt close
 * to a circle. It does not spawn any dirt out of bounds. For example, if the center is
 * close to the edge of the grid, all the extra dirt that would have landed out of bounds
 * is pushed inside.
 */
std::vector<cugl::Vec2> calculateLandedDirtPositions(const int width, const int height, Vec2 centerCoords, int amount) {
    // CULog("center: %f, %f", centerCoords.x, centerCoords.y);
    std::vector<cugl::Vec2> dirtPositions;

    if (amount <= 0) {
        // No dirt to spawn, return empty vector
        return dirtPositions;
    }

    dirtPositions.emplace_back(centerCoords); // Start with one dirt at the center
    amount--; // Decrement the amount of dirt left to spawn

    int layer = 1;

    while (amount > 0) {
        // start at top corner of diamond
        int currX = centerCoords.x;
        int currY = centerCoords.y + layer;

        // move down and right until at right corner of diamond
        while (amount > 0 && currY != centerCoords.y) {
            currX += 1;
            currY -= 1;
            if (currX >= 0 && currX < height && currY >= 0 && currY < width) {
                dirtPositions.emplace_back(Vec2(currX, currY));
                // CULog("dirt spawned at %d, %d", currX, currY);
                amount--;
            }
        }
        // move down and left until at bottom corner of diamond
        while (amount > 0 && currX != centerCoords.x) {
            currX -= 1;
            currY -= 1;
            if (currX >= 0 && currX < height && currY >= 0 && currY < width) {
                dirtPositions.emplace_back(Vec2(currX, currY));
                // CULog("dirt spawned at %d, %d", currX, currY);
                amount--;
            }
        }
        // move up and left until at right corner of diamond
        while (amount > 0 && currY != centerCoords.y) {
            currX -= 1;
            currY += 1;
            if (currX >= 0 && currX < height && currY >= 0 && currY < width) {
                dirtPositions.emplace_back(Vec2(currX, currY));
                // CULog("dirt spawned at %d, %d", currX, currY);
                amount--;
            }
        }
        // move up and right until back at the top corner of diamond
        while (amount > 0 && currX != centerCoords.x) {
            currX += 1;
            currY += 1;
            if (currX >= 0 && currX < height && currY >= 0 && currY < width) {
                dirtPositions.emplace_back(Vec2(currX, currY));
                // CULog("dirt spawned at %d, %d", currX, currY);
                amount--;
            }
        }
        layer++;
    }

    return dirtPositions;
}

/**
* FOR HOST ONLY. This method does all the heavy lifting work for update.
* The host steps forward each player's game state, given references to the player, board, and projectile set.
*/
void GameplayController::stepForward(std::shared_ptr<Player>& player, std::shared_ptr<WindowGrid>& windows, std::shared_ptr<ProjectileSet>& projectiles) {
    int player_id = player->getId();
    
    if (windows->getTotalDirt() == 0 && !_gameOver) {
        _gameOver = true;
        _hasWon[player_id - 1] = true;
    }

    if (checkBoardEmpty(windows) && !_gameOver) {
        _gameOver = true;
        _hasWon[player_id - 1] = true;
    }

    std::vector<std::pair<cugl::Vec2, int>> landedDirts;

    if (_allCurBoards[player_id - 1] == 0) {
        // only check if player is stunned, has removed dirt, or collided with projectile
        // if they are on their own board.

        // note: the frame updates only update to the host's local state.
        // the host only sends over movement/positioning updates
        if (player->getStunFrames() > 0) {
            player->decreaseStunFrames();
        } 
        else {
            player->move();
        }
        if (player->getWipeFrames() < player->getMaxWipeFrames()) {
            player->advanceWipeFrame();
        }
        if (player->getShooFrames() < player->getMaxShooFrames()) {
            player->advanceShooFrame();
        }
        else {
            player->move();
        }
        player->advanceIdleFrame();
        
        
        // remove any dirt the player collides with
        Vec2 grid_coors = player->getCoorsFromPos(windows->getPaneHeight(), windows->getPaneWidth(), windows->sideGap);
        player->setCoors(grid_coors);

        int clamped_y = std::clamp(static_cast<int>(grid_coors.y), 0, windows->getNVertical() - 1);
        int clamped_x = std::clamp(static_cast<int>(grid_coors.x), 0, windows->getNHorizontal() - 1);
        bool dirtRemoved = windows->removeDirt(clamped_y, clamped_x);
        if (dirtRemoved) {
            // filling up dirty bucket
            // set amount of frames plaer is frozen for for cleaning dirt
            player->resetWipeFrames();
            if (player_id == _id) {
                AudioEngine::get()->play("clean", _clean, false, _clean->getVolume(), true);
            };
            _allDirtAmounts[player_id - 1] = min(_maxDirtAmount, _allDirtAmounts[player_id - 1] + 1);
        }

        // Check for collisions and play sound
        auto collision_result = _collisions.resolveCollision(player, projectiles);
        if (collision_result.first) { // if collision occurred
            if (player_id == _id) {
                AudioEngine::get()->play("bang", _bang, false, _bang->getVolume(), true);
            };
            if (collision_result.second.has_value()) {
                landedDirts.push_back(collision_result.second.value());
            }
        }
        
<<<<<<< HEAD
        if (!_birdLeaving && _boardWithBird == player_id && _collisions.resolveBirdCollision(player, _bird, getWorldPosition(_bird.birdPosition), 4)) {
=======
        if (!_birdLeaving && _boardWithBird == player_id && _collisions.resolveBirdCollision(player, _bird, getWorldPosition(_bird.birdPosition), 0.5)) {
>>>>>>> 48f9fb91
            // set amount of frames plaer is frozen for for shooing bird
            player->resetShooFrames();
            _birdLeaving = true;
        }
        
        if (_birdLeaving && player->getShooFrames() == player->getMaxShooFrames()) {
            // send bird away after shooing
<<<<<<< HEAD
            _bird.resetBirdPathToExit(windows->getNHorizontal());
=======
            _bird.resetBirdPathToExit(_windows.getNHorizontal());
>>>>>>> 48f9fb91
        }
        
        if (_birdLeaving && _bird.birdReachesExit()) {
            _boardWithBird = _bird.isFacingRight() ? _boardWithBird + 1 : _boardWithBird - 1;
            if (_boardWithBird == 0) {
                _boardWithBird = _numPlayers;
            }
            if (_boardWithBird > _numPlayers) {
                _boardWithBird = 1;
            }
            
            std::uniform_int_distribution<> distr(0, windows->getNVertical() - 1);
            int spawnRow = distr(_rng);
//            CULog("bird spawn at row %d", spawnRow);
<<<<<<< HEAD
            _bird.resetBirdPath(windows->getNVertical(), windows->getNHorizontal(), spawnRow);
=======
            _bird.resetBirdPath(_windows.getNVertical(), _windows.getNHorizontal(), spawnRow);
>>>>>>> 48f9fb91
            _birdLeaving = false;
        }
    }

    // Move the projectiles, get the center destination and amount of landed dirts
    auto landedProjs = projectiles->update(getSize());;
    landedDirts.insert(landedDirts.end(), landedProjs.begin(), landedProjs.end());
    // Add any landed dirts
    for (auto landedDirt : landedDirts) {
        cugl::Vec2 center = landedDirt.first;
        int x_coor = (int)((center.x - windows->sideGap) / windows->getPaneWidth());
        int y_coor = (int)(center.y / windows->getPaneHeight());
        x_coor = std::clamp(x_coor, 0, windows->getNHorizontal() - 1);
        y_coor = std::clamp(y_coor, 0, windows->getNVertical() - 1);

        int amount = landedDirt.second;
        std::vector<cugl::Vec2> landedCoords = calculateLandedDirtPositions(windows->getNVertical(), windows->getNHorizontal(), Vec2(x_coor, y_coor), amount);
        for (cugl::Vec2 dirtPos : landedCoords) {
            windows->addDirt(dirtPos.y, dirtPos.x);
        }
        
    }
}



/** update when dirt is generated */
void GameplayController::updateDirtGenTime() {
    _dirtGenTimes.clear();
    std::uniform_int_distribution<> distr(0, _fixedDirtUpdateThreshold);
    for(int n=0; n<_dirtGenSpeed; ++n) {
        _dirtGenTimes.insert(distr(_rng));
    }
}

/** handles dirt generation */
void GameplayController::generateDirt() {
    std::uniform_int_distribution<int> rowDist(0, _windowVec[_id-1]->getNVertical() - 1);
    std::uniform_int_distribution<int> colDist(0, _windowVec[_id - 1]->getNHorizontal() - 1);
    int rand_row = rowDist(_rng);
    int rand_col = colDist(_rng);
//    CULog("player at: (%f, %f)", _player->getCoors().y, _player->getCoors().x);
//    CULog("generate at: (%d, %d)", (int)rand_row, (int) rand_col);

    // if add dirt already exists at location or player at location and board is not full, repeat
    while (Vec2((int)_playerVec[_id - 1]->getCoors().y, (int)_playerVec[_id - 1]->getCoors().x) == Vec2((int)rand_row, (int)rand_col) || !_windowVec[_id - 1]->addDirt(rand_row, rand_col)) {
        rand_row = rowDist(_rng);
        rand_col = colDist(_rng);
    }
}

/** handles poo generation */
void GameplayController::generatePoo(std::shared_ptr<ProjectileSet> projectiles) {
//    CULog("player at: (%f, %f)", _player->getCoors().y, _player->getCoors().x);
//    CULog("generate at: %d", (int)rand_row);

// if add dirt already exists at location or player at location and board is not full, repeat
    cugl::Vec2 birdWorldPos = getWorldPosition(_bird.birdPosition);
    // randomize the destination of bird poo, any window pane below the current bird position
    std::uniform_int_distribution<int> rowDist(0, floor(_bird.birdPosition.y));
    int rand_row_center = rowDist(_rng);
    cugl::Vec2 birdPooDest = getWorldPosition(Vec2(_bird.birdPosition.x, rand_row_center));
    projectiles->spawnProjectile(Vec2(birdWorldPos.x, birdWorldPos.y - _windowVec[_id - 1]->getPaneHeight()/2), Vec2(0, min(-2.4f,-2-_projectileGenChance)), birdPooDest, ProjectileSet::Projectile::ProjectileType::POOP);
}

/** Checks whether board is full except player current location*/
const bool GameplayController::checkBoardFull() {
    for (int x = 0; x < _windowVec[_id - 1]->getNHorizontal(); x++) {
        for (int y = 0; y < _windowVec[_id - 1]->getNVertical(); y++) {
                if (_windowVec[_id - 1]->getWindowState(y, x) == 0) {
                    if (Vec2((int)_playerVec[_id - 1]->getCoors().y, (int)_playerVec[_id - 1]->getCoors().x) == Vec2(y, x)) {
                        // consider current place occupied
                        continue;
                    }
                    return false;
                }
        }
    }
    return true; // No 0s found, all dirty spots
}

<<<<<<< HEAD
int calculateNeighborId(int myId, int dir, std::vector<std::shared_ptr<Player>> playerVec) {
    int nbrId = myId + dir;  
    if (nbrId <= 0) {
        nbrId = 4;
    }
    if (nbrId > 4) {
        nbrId = 1;
    }
    while (playerVec[nbrId - 1] == nullptr) {
        nbrId += dir;
        if (nbrId <= 0) {
            nbrId = 4;
        }
        else if (nbrId > 4) {
            nbrId = 1;
        }
    }
    return nbrId;
=======
/** Checks whether board is empty except player current location*/
const bool GameplayController::checkBoardEmpty(WindowGrid playerWindowGrid) {
    for (int x = 0; x < playerWindowGrid.getNHorizontal(); x++) {
        for (int y = 0; y < playerWindowGrid.getNVertical(); y++) {
                if (playerWindowGrid.getWindowState(y, x)) {
                    return false;
                }
        }
    }
    return true; // No dirt found, board is clear
}

/** Returns number of dirts on the player's board **/
float GameplayController::returnNumBoardDirts(WindowGrid playerWindowGrid) {
    float count=0;
    for (int x = 0; x < playerWindowGrid.getNHorizontal(); x++) {
        for (int y = 0; y < playerWindowGrid.getNVertical(); y++) {
                if (playerWindowGrid.getWindowState(y, x) == 1) {
                    count=count+1;
                }
        }
    }
    return count; // No 1s found, board is clear
}

/** Returns number of max amount of dirt player's board could hold **/
float GameplayController::returnBoardMaxDirts(WindowGrid playerWindowGrid) {
    return playerWindowGrid.getNVertical()*playerWindowGrid.getNHorizontal();
>>>>>>> 48f9fb91
}


/**
 * Draws all this scene to the given SpriteBatch.
 *
 * The default implementation of this method simply draws the scene graph
 * to the sprite batch.  By overriding it, you can do custom drawing
 * in its place.
 *
 * @param batch     The SpriteBatch to draw with.
 */
void GameplayController::draw(const std::shared_ptr<cugl::SpriteBatch>& batch) {    
    auto player = _playerVec[_id - 1];
    int leftId = calculateNeighborId(_id, -1, _playerVec);
    int rightId = calculateNeighborId(_id, 1, _playerVec);
    auto playerLeft = _playerVec[leftId - 1];
    auto playerRight = _playerVec[rightId - 1];
    if (_curBoard == 0) {
<<<<<<< HEAD
        _windowVec[_id-1]->draw(batch, getSize());
        player->draw(batch, getSize());

        if (leftId != _id && rightId != _id) {
            Affine2 leftTrans = Affine2();
            leftTrans.translate(playerLeft->getProfileTexture()->getSize() * -0.5);
            leftTrans.scale(0.4);
            leftTrans.translate(_windowVec[_id - 1]->sideGap - 50, player->getPosition().y);
            batch->draw(playerLeft->getProfileTexture(), Vec2(), leftTrans);
            Affine2 leftTransArrow = Affine2();
            leftTransArrow.scale(0.75);
            leftTransArrow.translate(_windowVec[_id - 1]->sideGap - 130, player->getPosition().y - (_arrowTexture->getHeight() / 2));
            batch->draw(_arrowTexture, Vec2(), leftTransArrow);

            Affine2 rightTrans = Affine2();
            rightTrans.translate(playerRight->getProfileTexture()->getSize() * -0.5);
            rightTrans.scale(0.4);
            rightTrans.translate(getSize().width - _windowVec[_id - 1]->sideGap + 50, player->getPosition().y);
            batch->draw(playerRight->getProfileTexture(), Vec2(), rightTrans);
            Affine2 rightTransArrow = Affine2();
            rightTransArrow.scale(Vec2(-0.75, 0.75));
            rightTransArrow.translate(getSize().width - _windowVec[_id - 1]->sideGap + 130, player->getPosition().y - (_arrowTexture->getHeight() / 2));
            batch->draw(_arrowTexture, Vec2(), rightTransArrow);
        }

        if (_curBoardLeft == 1) {
            // left neighbor is on this player's board
            playerLeft->drawPeeking(batch, getSize(), _curBoardLeft, _windowVec[_id-1]->sideGap);
=======
        _windows.draw(batch, getSize());
        _player->draw(batch, getSize());

        Affine2 leftTrans = Affine2();
        leftTrans.translate(_playerLeft->getProfileTexture()->getSize() * -0.5);
        leftTrans.scale(0.4);
        leftTrans.translate(_windows.sideGap - 50, _player->getPosition().y);
        batch->draw(_playerLeft->getProfileTexture(), Vec2(), leftTrans);
        Affine2 leftTransArrow = Affine2();
        leftTransArrow.scale(0.75);
        leftTransArrow.translate(_windows.sideGap - 130, _player->getPosition().y - (_arrowTexture->getHeight() / 2));
        batch->draw(_arrowTexture, Vec2(), leftTransArrow);

        Affine2 rightTrans = Affine2();
        rightTrans.translate(_playerRight->getProfileTexture()->getSize() * -0.5);
        rightTrans.scale(0.4);
        rightTrans.translate(getSize().width - _windows.sideGap + 50, _player->getPosition().y);
        batch->draw(_playerRight->getProfileTexture(), Vec2(), rightTrans);
        Affine2 rightTransArrow = Affine2();
        rightTransArrow.scale(Vec2(-0.75, 0.75));
        rightTransArrow.translate(getSize().width - _windows.sideGap + 130, _player->getPosition().y - (_arrowTexture->getHeight() / 2));
        batch->draw(_arrowTexture, Vec2(), rightTransArrow);

        if (_curBoardLeft == 1) {
            // left neighbor is on this player's board
            _playerLeft->drawPeeking(batch, getSize(), _curBoardLeft, _windows.sideGap);
>>>>>>> 48f9fb91
            // TODO: draw danger/warning
        }
        if (_curBoardRight == -1) {
            // right neighbor is on this player's board
<<<<<<< HEAD
            playerRight->drawPeeking(batch, getSize(), _curBoardRight, _windowVec[_id - 1]->sideGap);
=======
            _playerRight->drawPeeking(batch, getSize(), _curBoardRight, _windows.sideGap);
>>>>>>> 48f9fb91
            // TODO: draw danger/warning
        }
        _projectileVec[_id-1]->draw(batch, getSize(), _windowVec[_id - 1]->getPaneWidth(), _windowVec[_id - 1]->getPaneHeight());
        if (_curBirdBoard == 0) {
            _bird.draw(batch, getSize(), _curBirdPos);
        }
    }
    else if (_curBoard == -1 && leftId != _id) {
        _windowVec[leftId - 1]->draw(batch, getSize());
        if (_curBoardLeft == 0) {
            playerLeft->draw(batch, getSize());
        }
        player->drawPeeking(batch, getSize(), _curBoard, _windowVec[_id - 1]->sideGap);
        _projectileVec[leftId-1]->draw(batch, getSize(), _windowVec[leftId - 1]->getPaneWidth(), _windowVec[leftId - 1]->getPaneHeight());

        vector<Vec2> potentialDirts;
        if (_dirtSelected && _dirtPath.size() != 0) {
            batch->setColor(Color4::BLACK);
            batch->fill(_dirtPath);
            Vec2 dirtDest = _dirtPath.getVertices().back() - Vec2(0.5, 0.5);
            Vec2 landedDirtCoords = getBoardPosition(dirtDest);
            landedDirtCoords.y = std::clamp(static_cast<int>(landedDirtCoords.y), 0, _windowVec[leftId - 1]->getNVertical() - 1);
            landedDirtCoords.x = std::clamp(static_cast<int>(landedDirtCoords.x), 0, _windowVec[leftId - 1]->getNHorizontal() - 1);
            potentialDirts = calculateLandedDirtPositions(_windowVec[leftId - 1]->getNVertical(), _windowVec[leftId - 1]->getNHorizontal(), landedDirtCoords, _currentDirtAmount);
        }
        if (potentialDirts.size() > 0) {
            _windowVec[leftId - 1]->drawPotentialDirt(batch, getSize(), potentialDirts);
        }

        if (_curBirdBoard == -1) {
            _bird.draw(batch, getSize(), _curBirdPos);
        }
    }
    else if (_curBoard == 1 && rightId != _id) {
        _windowVec[rightId - 1]->draw(batch, getSize());
        if (_curBoardRight == 0) {
            playerRight->draw(batch, getSize());
        }
        player->drawPeeking(batch, getSize(), _curBoard, _windowVec[_id - 1]->sideGap);
        _projectileVec[rightId-1]->draw(batch, getSize(), _windowVec[rightId - 1]->getPaneWidth(), _windowVec[rightId - 1]->getPaneHeight());

        vector<Vec2> potentialDirts;
        if (_dirtSelected && _dirtPath.size() != 0) {
            batch->setColor(Color4::BLACK);
            batch->fill(_dirtPath);
            Vec2 dirtDest = _dirtPath.getVertices().back();
            Vec2 landedDirtCoords = getBoardPosition(dirtDest);
            landedDirtCoords.y = std::clamp(static_cast<int>(landedDirtCoords.y), 0, _windowVec[rightId - 1]->getNVertical() - 1);
            landedDirtCoords.x = std::clamp(static_cast<int>(landedDirtCoords.x), 0, _windowVec[rightId - 1]->getNHorizontal() - 1);
            potentialDirts = calculateLandedDirtPositions(_windowVec[rightId - 1]->getNVertical(), _windowVec[rightId - 1]->getNHorizontal(), landedDirtCoords, _currentDirtAmount);
        }
        if (potentialDirts.size() > 0) {
            _windowVec[rightId - 1]->drawPotentialDirt(batch, getSize(), potentialDirts);
        }
        if (_curBirdBoard == 1) {
            _bird.draw(batch, getSize(), _curBirdPos);
        }
    }
    

}


void GameplayController::setActive(bool f) {
    // yes this code is bad and needs to be reworked
    if (!f) {
        _audioController.update(false);
        _isActive=false;
        setRequestForMenu(false);
        setGameOver(false);
        setWin(false);
    } else {
        _isActive = true;
        setRequestForMenu(false);
        setGameOver(false);
        setWin(false);
        _frameCountForWin = 0;
    };
    _gameTimeLeft = _gameTime;
}<|MERGE_RESOLUTION|>--- conflicted
+++ resolved
@@ -85,18 +85,12 @@
     // get the arrow texture
     _arrowTexture = _assets->get<Texture>("arrow");
 
-<<<<<<< HEAD
     // Initialize an empty playerVec that can hold up to 4 players
     _playerVec = { nullptr, nullptr, nullptr, nullptr };
     // Initialize an empty windowVec that can hold up to 4 window grids
     _windowVec = { nullptr, nullptr, nullptr, nullptr };
     // Initialize an empty projectileVec that can hold up to 4 projectile sets
     _projectileVec = { nullptr, nullptr, nullptr, nullptr };
-=======
-    // Initialize existence of enemies
-    _birdActive = true;
-    _birdLeaving = false;
->>>>>>> 48f9fb91
 
     return true;
 }
@@ -110,54 +104,35 @@
     switch (selected_level) {
         case 1:
             // CULog("garage selecting 1");
-<<<<<<< HEAD
-            _levelJson = _assets->get<JsonValue>("templatelevel");
-=======
-            level = _assets->get<JsonValue>("level1");
->>>>>>> 48f9fb91
+            _levelJson = _assets->get<JsonValue>("level1");
             _size = _nativeSize;
             _size.height *= 1.5;
             break;
         case 2:
             // CULog("garage selecting 2");
-<<<<<<< HEAD
-            _levelJson = _assets->get<JsonValue>("templatelevel2");
-=======
-            level = _assets->get<JsonValue>("nightlevel");
->>>>>>> 48f9fb91
+            _levelJson = _assets->get<JsonValue>("nightlevel");
             _size = _nativeSize;
             _size.height *= 2;
             break;
         case 3:
             // CULog("garage selecting 3");
-<<<<<<< HEAD
-            _levelJson = _assets->get<JsonValue>("templatelevel3");
-=======
-            level = _assets->get<JsonValue>("nightlevel");
->>>>>>> 48f9fb91
+            _levelJson = _assets->get<JsonValue>("nightlevel");
             _size = _nativeSize;
             _size.height *= 2;
             break;
         case 4:
             // CULog("garage selecting 4");
-            level = _assets->get<JsonValue>("nightlevel");
+            _levelJson = _assets->get<JsonValue>("nightlevel");
             _size = _nativeSize;
             _size.height *= 2;
             break;
         default:
             // CULog("garage selecting default");
-<<<<<<< HEAD
-            _levelJson = _assets->get<JsonValue>("templatelevel");
-=======
-            level = _assets->get<JsonValue>("nightlevel");
->>>>>>> 48f9fb91
+            _levelJson = _assets->get<JsonValue>("nightlevel");
             _size = _nativeSize;
             _size.height *= 2;
             break;
     }
-<<<<<<< HEAD
-    _initDirtCount = selected_level * 5;
-=======
 
     // texture mappings for each level (update these from the python script)
     std::vector<string> texture_strings_level_1 = { "day1Building", "day2Building", "day3Building", "dreamyBuilding", "nightBuilding", "level1Window1", "level1Window2" };
@@ -195,73 +170,12 @@
     _windows.setInitDirtNum(selected_level * 5);
     _windows.setDirtTexture(_assets->get<Texture>("dirt"));
     _windows.setFadedDirtTexture(_assets->get<Texture>("faded-dirt"));
->>>>>>> 48f9fb91
     
     // get the win background when game is win
     _winBackground = _assets->get<Texture>("win-background");
     
     // get the lose background when game is lose
     _loseBackground = _assets->get<Texture>("lose-background");
-<<<<<<< HEAD
-=======
-
-    _windowsLeft.setBuildingTexture(_assets->get<Texture>("building_1"));
-    for (string thisWindow: texture_strings_selected) {
-        _windowsLeft.addTexture(_assets->get<Texture>(thisWindow));
-    }
-    _windowsLeft.setTextureIds(texture_ids_selected);
-    _windowsLeft.init(level, _size); // init depends on texture
-    _windowsLeft.setDirtTexture(_assets->get<Texture>("dirt"));
-    _windowsLeft.setFadedDirtTexture(_assets->get<Texture>("faded-dirt"));
-
-    _windowsRight.setBuildingTexture(_assets->get<Texture>("building_1"));
-    for (string thisWindow: texture_strings_selected) {
-        _windowsRight.addTexture(_assets->get<Texture>(thisWindow));
-    }
-    _windowsRight.setTextureIds(texture_ids_selected);
-    _windowsRight.init(level, _size); // init depends on texture
-    _windowsRight.setDirtTexture(_assets->get<Texture>("dirt"));
-    _windowsRight.setFadedDirtTexture(_assets->get<Texture>("faded-dirt"));
-
-    _windowsAcross.setBuildingTexture(_assets->get<Texture>("building_1"));
-    for (string thisWindow : texture_strings_selected) {
-        _windowsAcross.addTexture(_assets->get<Texture>(thisWindow));
-    }
-    _windowsAcross.setTextureIds(texture_ids_selected);
-    _windowsAcross.init(level, getSize()); // init depends on texture
-    _windowsAcross.setDirtTexture(_assets->get<Texture>("dirt"));
-    _windowsAcross.setFadedDirtTexture(_assets->get<Texture>("faded-dirt"));
-
-    // Initialize projectiles
-    _projectiles.setDirtTexture(_assets->get<Texture>("dirt"));
-    _projectiles.setPoopTexture(_assets->get<Texture>("poop"));
-    _projectiles.setTextureScales(_windows.getPaneHeight(), _windows.getPaneWidth());
-//    _projectiles.init(_constants->get("projectiles"));
-
-    _projectilesLeft.setDirtTexture(_assets->get<Texture>("dirt"));
-    _projectilesLeft.setPoopTexture(_assets->get<Texture>("poop"));
-    _projectilesLeft.setTextureScales(_windowsLeft.getPaneHeight(), _windowsLeft.getPaneWidth());
-
-    _projectilesRight.setDirtTexture(_assets->get<Texture>("dirt"));
-    _projectilesRight.setPoopTexture(_assets->get<Texture>("poop"));
-    _projectilesRight.setTextureScales(_windowsRight.getPaneHeight(), _windowsRight.getPaneWidth());
-
-    _projectilesAcross.setDirtTexture(_assets->get<Texture>("dirt"));
-    _projectilesAcross.setPoopTexture(_assets->get<Texture>("poop"));
-    _projectilesAcross.setTextureScales(_windows.getPaneHeight(), _windows.getPaneWidth());
-
-    // Initialize bird textures, but do not set a location yet. that is the host's job
-    if (_birdActive) {
-        cugl::Vec2 birdTopLeftPos = cugl::Vec2(0.4, _windows.getNVertical() - 0.5);
-        cugl::Vec2 birdTopRightPos = cugl::Vec2(_windows.getNHorizontal() - 0.6, _windows.getNVertical() - 0.5);
-        cugl::Vec2 birdBotLeftPos = cugl::Vec2(0.4, _windows.getNVertical() - 3.5);
-        cugl::Vec2 birdBotRightPos = cugl::Vec2(_windows.getNHorizontal() - 0.6, _windows.getNVertical() - 3.5);
-        std::vector<cugl::Vec2> positions = {birdTopLeftPos, birdTopRightPos, birdBotLeftPos, birdBotRightPos};
-        _bird.init(positions, 0.01, 0.04, _windows.getPaneHeight());
-        _curBirdBoard = 2;
-        _bird.setTexture(_assets->get<Texture>("bird"));
-    }
->>>>>>> 48f9fb91
     
     // Initialize random dirt generation
     // TODO: decide if we still need?
@@ -434,11 +348,7 @@
     _projectileGenChance = 0.1;
     _projectileGenCountDown = 120;
     _currentDirtAmount = 0;
-<<<<<<< HEAD
-
-=======
-    _curBoard = 0;
->>>>>>> 48f9fb91
+
     _gameOver = false;
     _gameWin = false;
 }
@@ -452,11 +362,8 @@
     _allDirtAmounts = { 0, 0, 0, 0 };
     _allCurBoards = { 0, 0, 0, 0 };
     _hasWon = { false, false, false, false };
-<<<<<<< HEAD
     // randomly place bird on a player's board
     _boardWithBird = rand() % _numPlayers + 1;
-=======
->>>>>>> 48f9fb91
 }
 
 /**
@@ -786,14 +693,6 @@
         std::vector<std::string> dirtPos = jsonDirt->asStringArray();
         windows->addDirt(std::stod(dirtPos[0]), std::stod(dirtPos[1]));
     }
-<<<<<<< HEAD
-=======
-
-    player->setStunFrames(std::stoi(data->getString("stun_frames")));
-    player->setWipeFrames(std::stoi(data->getString("wipe_frames")));
-    player->setShooFrames(std::stoi(data->getString("shoo_frames")));
-    _gameTimeLeft = std::stoi(data->getString("timer"));
->>>>>>> 48f9fb91
         
     // populate player's projectile setZ
     projectiles->clearCurrentSet(); // clear current set to rewrite
@@ -879,21 +778,7 @@
         int moveResult = player->move(moveVec, getSize(), windows);
         if (moveResult == -1 || moveResult == 1) {
             // Request to switch to neighbor's board
-<<<<<<< HEAD
             _allCurBoards[playerId - 1] = moveResult;
-=======
-            int destinationId = playerId + moveResult;
-            if (destinationId == 0) {
-                destinationId = 4;
-            }
-            else if (destinationId > 4) {
-                destinationId = 1;
-            }
-
-            if (destinationId <= _numPlayers) {
-                _allCurBoards[playerId - 1] = moveResult;
-            }
->>>>>>> 48f9fb91
         }
     }
 }
@@ -1047,11 +932,7 @@
  * @param dirtCon   The dirt throw input controller used by the game scene
  * @param dirtThrowButton   The dirt throw button from the game scene
  */
-<<<<<<< HEAD
-void GameplayController::update(float timestep, Vec2 worldPos, DirtThrowInputController& dirtCon, std::shared_ptr<cugl::scene2::Button> dirtThrowButton) {
-=======
 void GameplayController::update(float timestep, Vec2 worldPos, DirtThrowInputController& dirtCon, std::shared_ptr<cugl::scene2::Button> dirtThrowButton, std::shared_ptr<cugl::scene2::SceneNode> dirtThrowArc) {
->>>>>>> 48f9fb91
     
     // update the audio controller
     _audioController.update(isActive());
@@ -1101,22 +982,10 @@
         // check if game is over when timer hits 0
         if (_gameTimeLeft == 0 && !_gameOver) {
             _gameOver = true;
-<<<<<<< HEAD
             vector<int> v;
             for (auto window : _windowVec) {
                 if (window == nullptr) continue;
                 v.push_back(window->getTotalDirt());
-=======
-            vector<int> v = { _windows.getTotalDirt() };
-            if (_numPlayers > 1) {
-                v.push_back(_windowsRight.getTotalDirt());
-            }
-            if (_numPlayers > 2) {
-                v.push_back(_windowsAcross.getTotalDirt());
-            }
-            if (_numPlayers > 3) {
-                v.push_back(_windowsLeft.getTotalDirt());
->>>>>>> 48f9fb91
             }
             auto min_idx = std::distance(v.begin(), std::min_element(v.begin(), v.end()));
             _hasWon[min_idx] = true;
@@ -1137,20 +1006,8 @@
             }
         }
 
-<<<<<<< HEAD
         for (int i = 0; i < _numPlayers; i++) {
             stepForward(_playerVec[i], _windowVec[i], _projectileVec[i]);
-=======
-        stepForward(_player, _windows, _projectiles);
-        if (_numPlayers > 1) {
-            stepForward(_playerRight, _windowsRight, _projectilesRight);
-        }
-        if (_numPlayers > 2) {
-            stepForward(_playerAcross, _windowsAcross, _projectilesAcross);
-        }
-        if (_numPlayers > 3) {
-            stepForward(_playerLeft, _windowsLeft, _projectilesLeft);
->>>>>>> 48f9fb91
         }
         
         for (int i = 1; i <= _numPlayers; i++) {
@@ -1174,7 +1031,6 @@
 
     }
     else {
-<<<<<<< HEAD
         // not host - advance all players idle or wipe or shoo frames on local instance
         for (auto player : _playerVec) {
             if (player == nullptr) continue;
@@ -1186,92 +1042,35 @@
             }
             player->advanceIdleFrame();
         }
-=======
-        // not host - advance all players idle or wipe or shoo frames
-        if (_player->getWipeFrames() < _player->getMaxWipeFrames()) {
-            _player->advanceWipeFrame();
-        }
-        if (_player->getShooFrames() < _player->getMaxShooFrames()) {
-            _player->advanceShooFrame();
-        }
-        _player->advanceIdleFrame();
-
-        if (_playerLeft->getWipeFrames() < _playerLeft->getMaxWipeFrames()) {
-            _playerLeft->advanceWipeFrame();
-        }
-        if (_playerLeft->getShooFrames() < _playerLeft->getMaxShooFrames()) {
-            _playerLeft->advanceShooFrame();
-        }
-        _playerLeft->advanceIdleFrame();
-
-        if (_playerRight->getWipeFrames() < _playerRight->getMaxWipeFrames()) {
-            _playerRight->advanceWipeFrame();
-        }
-        if (_playerRight->getShooFrames() < _playerRight->getMaxShooFrames()) {
-            _playerRight->advanceShooFrame();
-        }
-        _playerRight->advanceIdleFrame();
-
-        // uncomment later if we are adding the ability to see opposite player's board
-        // if (_playerAcross->getWipeFrames() < _playerAcross->getMaxWipeFrames()) {
-        //     _playerAcross->advanceWipeFrame();
-        // }
-        // _playerAcross->advanceIdleFrame();
->>>>>>> 48f9fb91
     }
 
     // When the player is on other's board and are able to throw dirt
     if (_curBoard != 0) {
-<<<<<<< HEAD
+        bool ifSwitch = false;
         float button_x = _curBoard == -1 ? getSize().width - _windowVec[_id-1]->sideGap + 150 : _windowVec[_id - 1]->sideGap - 150;
+        float arc_start = _curBoard == -1 ? 270 : 90;
         cugl::Vec2 buttonPos(button_x, SCENE_HEIGHT / 2);
         dirtThrowButton->setPosition(buttonPos);
         if ((_curBoard == -1 && _input.getDir().x == 1) || (_curBoard == 1 && _input.getDir().x == -1)) {
-            switchScene();
+            ifSwitch = true;
         }
         if (_currentDirtAmount > 0) {
             // _dirtThrowInput.update();
             float player_x = _curBoard == -1 ? getSize().width - _windowVec[_id - 1]->sideGap : _windowVec[_id - 1]->sideGap;
             cugl::Vec2 playerPos(player_x, _playerVec[_id-1]->getPosition().y);
-=======
-        bool ifSwitch = false;
-        float button_x = _curBoard == -1 ? getSize().width - _windows.sideGap + 150 : _windows.sideGap - 150;
-        float arc_start = _curBoard == -1 ? 270 : 90;
-        Vec2 buttonPos(button_x, SCENE_HEIGHT / 2);
-        dirtThrowButton->setPosition(buttonPos);
-        dirtThrowArc->setPosition(buttonPos);
-//        std::cout<<"arc: "<<dirtThrowArc->getPosition().x<<", "<<dirtThrowArc->getPosition().y<<"\n";
-//        std::cout<<"button: "<<dirtThrowButton->getPosition().x<<", "<<dirtThrowButton->getPosition().y<<"\n";
-        if ((_curBoard == -1 && _input.getDir().x == 1) || (_curBoard == 1 && _input.getDir().x == -1)) {
-            ifSwitch = true;
-        }
-        if (_currentDirtAmount > 0) {
-            // _dirtThrowInput.update();
-            float player_x = _curBoard == -1 ? getSize().width - _windows.sideGap : _windows.sideGap;
-            Vec2 playerPos(player_x, _player->getPosition().y);
->>>>>>> 48f9fb91
             if (!_dirtSelected) {
                 if (dirtCon.didPress() && dirtThrowButton->isDown()) {
                     _dirtSelected = true;
                     _prevInputPos = worldPos;
                 }
             } else {
-<<<<<<< HEAD
-=======
-                ifSwitch = false;
->>>>>>> 48f9fb91
                 if (dirtCon.didRelease()) {
                     _dirtSelected = false;
                     Vec2 diff = worldPos - _prevInputPos;
                     Vec2 destination = playerPos - diff * 5;
                     Vec2 snapped_dest = getBoardPosition(destination);
-<<<<<<< HEAD
                     snapped_dest.x = clamp(round(snapped_dest.x), 0.0f, (float)_windowVec[_id - 1]->getNHorizontal()) + 0.5;
                     snapped_dest.y = clamp(round(snapped_dest.y), 0.0f, (float)_windowVec[_id - 1]->getNVertical()) + 0.5;
-=======
-                    snapped_dest.x = clamp(round(snapped_dest.x), 0.0f, (float)_windows.getNHorizontal()) + 0.5;
-                    snapped_dest.y = clamp(round(snapped_dest.y), 0.0f, (float)_windows.getNVertical()) + 0.5;
->>>>>>> 48f9fb91
                     snapped_dest = getWorldPosition(snapped_dest);
                     Vec2 velocity = (snapped_dest - playerPos).getNormalization() * 5;
                     int targetId = _id + _curBoard;
@@ -1295,13 +1094,8 @@
                     Vec2 destination = playerPos - diff * 5;
                     dirtThrowButton->setPosition(buttonPos + diff);
                     Vec2 snapped_dest = getBoardPosition(destination);
-<<<<<<< HEAD
                     snapped_dest.x = clamp(round(snapped_dest.x), 0.0f, (float)_windowVec[_id - 1]->getNHorizontal()) + 0.5;
                     snapped_dest.y = clamp(round(snapped_dest.y), 0.0f, (float)_windowVec[_id - 1]->getNVertical()) + 0.5;
-=======
-                    snapped_dest.x = clamp(round(snapped_dest.x), 0.0f, (float)_windows.getNHorizontal()) + 0.5;
-                    snapped_dest.y = clamp(round(snapped_dest.y), 0.0f, (float)_windows.getNVertical()) + 0.5;
->>>>>>> 48f9fb91
                     vertices.push_back(getWorldPosition(snapped_dest));
                     SimpleExtruder se;
                     se.set(Path2(vertices));
@@ -1309,9 +1103,6 @@
                     _dirtPath = se.getPolygon();
                 }
             }
-        }
-        if (ifSwitch) {
-            switchScene();
         }
     }
     // When a player is on their own board
@@ -1333,15 +1124,9 @@
         }
         if (_ishost) {
             // Check if player is stunned for this frame
-<<<<<<< HEAD
             if (_playerVec[_id-1]->getStunFrames() == 0 &&
                 _playerVec[_id - 1]->getWipeFrames() == _playerVec[_id - 1]->getMaxWipeFrames() &&
                 _playerVec[_id - 1]->getShooFrames() == _playerVec[_id - 1]->getMaxShooFrames()) {
-=======
-            if (_player->getStunFrames() == 0 && 
-                _player->getWipeFrames() == _player->getMaxWipeFrames() &&
-                _player->getShooFrames() == _player->getMaxShooFrames()) {
->>>>>>> 48f9fb91
                 // Move the player, ignoring collisions
                 int moveResult = _playerVec[_id - 1]->move(_input.getDir(), getSize(), _windowVec[_id - 1]);
                 if (moveResult == -1 || moveResult == 1) {
@@ -1454,11 +1239,6 @@
         _hasWon[player_id - 1] = true;
     }
 
-    if (checkBoardEmpty(windows) && !_gameOver) {
-        _gameOver = true;
-        _hasWon[player_id - 1] = true;
-    }
-
     std::vector<std::pair<cugl::Vec2, int>> landedDirts;
 
     if (_allCurBoards[player_id - 1] == 0) {
@@ -1513,11 +1293,7 @@
             }
         }
         
-<<<<<<< HEAD
-        if (!_birdLeaving && _boardWithBird == player_id && _collisions.resolveBirdCollision(player, _bird, getWorldPosition(_bird.birdPosition), 4)) {
-=======
         if (!_birdLeaving && _boardWithBird == player_id && _collisions.resolveBirdCollision(player, _bird, getWorldPosition(_bird.birdPosition), 0.5)) {
->>>>>>> 48f9fb91
             // set amount of frames plaer is frozen for for shooing bird
             player->resetShooFrames();
             _birdLeaving = true;
@@ -1525,11 +1301,7 @@
         
         if (_birdLeaving && player->getShooFrames() == player->getMaxShooFrames()) {
             // send bird away after shooing
-<<<<<<< HEAD
             _bird.resetBirdPathToExit(windows->getNHorizontal());
-=======
-            _bird.resetBirdPathToExit(_windows.getNHorizontal());
->>>>>>> 48f9fb91
         }
         
         if (_birdLeaving && _bird.birdReachesExit()) {
@@ -1544,11 +1316,7 @@
             std::uniform_int_distribution<> distr(0, windows->getNVertical() - 1);
             int spawnRow = distr(_rng);
 //            CULog("bird spawn at row %d", spawnRow);
-<<<<<<< HEAD
             _bird.resetBirdPath(windows->getNVertical(), windows->getNHorizontal(), spawnRow);
-=======
-            _bird.resetBirdPath(_windows.getNVertical(), _windows.getNHorizontal(), spawnRow);
->>>>>>> 48f9fb91
             _birdLeaving = false;
         }
     }
@@ -1630,7 +1398,6 @@
     return true; // No 0s found, all dirty spots
 }
 
-<<<<<<< HEAD
 int calculateNeighborId(int myId, int dir, std::vector<std::shared_ptr<Player>> playerVec) {
     int nbrId = myId + dir;  
     if (nbrId <= 0) {
@@ -1649,36 +1416,6 @@
         }
     }
     return nbrId;
-=======
-/** Checks whether board is empty except player current location*/
-const bool GameplayController::checkBoardEmpty(WindowGrid playerWindowGrid) {
-    for (int x = 0; x < playerWindowGrid.getNHorizontal(); x++) {
-        for (int y = 0; y < playerWindowGrid.getNVertical(); y++) {
-                if (playerWindowGrid.getWindowState(y, x)) {
-                    return false;
-                }
-        }
-    }
-    return true; // No dirt found, board is clear
-}
-
-/** Returns number of dirts on the player's board **/
-float GameplayController::returnNumBoardDirts(WindowGrid playerWindowGrid) {
-    float count=0;
-    for (int x = 0; x < playerWindowGrid.getNHorizontal(); x++) {
-        for (int y = 0; y < playerWindowGrid.getNVertical(); y++) {
-                if (playerWindowGrid.getWindowState(y, x) == 1) {
-                    count=count+1;
-                }
-        }
-    }
-    return count; // No 1s found, board is clear
-}
-
-/** Returns number of max amount of dirt player's board could hold **/
-float GameplayController::returnBoardMaxDirts(WindowGrid playerWindowGrid) {
-    return playerWindowGrid.getNVertical()*playerWindowGrid.getNHorizontal();
->>>>>>> 48f9fb91
 }
 
 
@@ -1698,7 +1435,6 @@
     auto playerLeft = _playerVec[leftId - 1];
     auto playerRight = _playerVec[rightId - 1];
     if (_curBoard == 0) {
-<<<<<<< HEAD
         _windowVec[_id-1]->draw(batch, getSize());
         player->draw(batch, getSize());
 
@@ -1727,43 +1463,11 @@
         if (_curBoardLeft == 1) {
             // left neighbor is on this player's board
             playerLeft->drawPeeking(batch, getSize(), _curBoardLeft, _windowVec[_id-1]->sideGap);
-=======
-        _windows.draw(batch, getSize());
-        _player->draw(batch, getSize());
-
-        Affine2 leftTrans = Affine2();
-        leftTrans.translate(_playerLeft->getProfileTexture()->getSize() * -0.5);
-        leftTrans.scale(0.4);
-        leftTrans.translate(_windows.sideGap - 50, _player->getPosition().y);
-        batch->draw(_playerLeft->getProfileTexture(), Vec2(), leftTrans);
-        Affine2 leftTransArrow = Affine2();
-        leftTransArrow.scale(0.75);
-        leftTransArrow.translate(_windows.sideGap - 130, _player->getPosition().y - (_arrowTexture->getHeight() / 2));
-        batch->draw(_arrowTexture, Vec2(), leftTransArrow);
-
-        Affine2 rightTrans = Affine2();
-        rightTrans.translate(_playerRight->getProfileTexture()->getSize() * -0.5);
-        rightTrans.scale(0.4);
-        rightTrans.translate(getSize().width - _windows.sideGap + 50, _player->getPosition().y);
-        batch->draw(_playerRight->getProfileTexture(), Vec2(), rightTrans);
-        Affine2 rightTransArrow = Affine2();
-        rightTransArrow.scale(Vec2(-0.75, 0.75));
-        rightTransArrow.translate(getSize().width - _windows.sideGap + 130, _player->getPosition().y - (_arrowTexture->getHeight() / 2));
-        batch->draw(_arrowTexture, Vec2(), rightTransArrow);
-
-        if (_curBoardLeft == 1) {
-            // left neighbor is on this player's board
-            _playerLeft->drawPeeking(batch, getSize(), _curBoardLeft, _windows.sideGap);
->>>>>>> 48f9fb91
             // TODO: draw danger/warning
         }
         if (_curBoardRight == -1) {
             // right neighbor is on this player's board
-<<<<<<< HEAD
             playerRight->drawPeeking(batch, getSize(), _curBoardRight, _windowVec[_id - 1]->sideGap);
-=======
-            _playerRight->drawPeeking(batch, getSize(), _curBoardRight, _windows.sideGap);
->>>>>>> 48f9fb91
             // TODO: draw danger/warning
         }
         _projectileVec[_id-1]->draw(batch, getSize(), _windowVec[_id - 1]->getPaneWidth(), _windowVec[_id - 1]->getPaneHeight());
