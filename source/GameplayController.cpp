//  GameController.cpp
//
//  This is the primary class file for running the game.
//
//  Author: High Rise Games
//
#include <cugl/cugl.h>
#include <iostream>
#include <sstream>
#include <random>

#include "GameplayController.h"


using namespace cugl;
using namespace std;

#pragma mark -
#pragma mark Level Layout

// Lock the screen size to fixed height regardless of aspect ratio
#define SCENE_HEIGHT 720

#pragma mark -
#pragma mark Constructors
/**
 * Initializes the controller contents, and starts the game
 *
 * The constructor does not allocate any objects or memory.  This allows
 * us to have a non-pointer reference to this controller, reducing our
 * memory allocation.  Instead, allocation happens in this method.
 *
 * @param assets    The (loaded) assets for this game mode
 *
 * @return true if the controller is initialized properly, false otherwise.
 */
bool GameplayController::init(const std::shared_ptr<cugl::AssetManager>& assets, int fps, cugl::Rect bounds, cugl::Size size) {
    // Initialize the scene to a locked width
    
    // time of the game set to 120 seconds
    _gameTime = 120;
    _gameTimeLeft = _gameTime;
    

    _frame=0;
    

    // we set game win and game over to false
    _gameWin = false;
    _gameOver = false;
    _transitionToMenu = false;
    
    // set this to zero, will be updated when game is over
    _frameCountForWin=0;

    // fps as established per App
    _fps = fps;
    
    Size dimen = Application::get()->getDisplaySize();
    _rng.seed(std::time(nullptr));
    _dirtGenSpeed = 2;
    _fixedDirtUpdateThreshold = 5 * 60;
    _maxDirtAmount = 10;
    _size = size;
    _nativeSize = size;
    
    _dirtSelected = false;
    _dirtPath = Path2();
    dimen *= SCENE_HEIGHT/dimen.height;
    if (assets == nullptr) {
        return false;
    }
        
    // Start up the input handler
    _assets = assets;
    
    _input.init();
    // _dirtThrowInput.init();
    
    // Get the constant values
    _constants = _assets->get<JsonValue>("constants");

    // get the arrow texture
    _arrowTexture = _assets->get<Texture>("arrow");

    // Initialize an empty playerVec that can hold up to 4 players
    _playerVec = { nullptr, nullptr, nullptr, nullptr };
    // Initialize an empty windowVec that can hold up to 4 window grids
    _windowVec = { nullptr, nullptr, nullptr, nullptr };
    // Initialize an empty projectileVec that can hold up to 4 projectile sets
    _projectileVec = { nullptr, nullptr, nullptr, nullptr };

    return true;
}

bool GameplayController::initLevel(int selected_level) {
    if (_ishost) {
        hostReset();
    }
    else {
        reset();
    }
    // TODO: update depending on level
    _birdActive = true;

    // Initialize the window grids
//    std::shared_ptr<cugl::JsonValue> level = _constants->get("easy board"); // TODO: make field passed in from level select through App
    switch (selected_level) {
        case 1:
            // CULog("garage selecting 1");
            _levelJson = _assets->get<JsonValue>("level1");
            _size = _nativeSize;
            _size.height *= 1.5;
            break;
        case 2:
            // CULog("garage selecting 2");
            _levelJson = _assets->get<JsonValue>("level2");
            _size = _nativeSize;
            _size.height *= 1.5;
            break;
        case 3:
            // CULog("garage selecting 3");
            _levelJson = _assets->get<JsonValue>("level3");
            _size = _nativeSize;
            _size.height *= 1.5;
            break;
        case 4:
            // CULog("garage selecting 4");
            _levelJson = _assets->get<JsonValue>("nightlevel");
            _size = _nativeSize;
            _size.height *= 2;
            break;
        default:
            // CULog("garage selecting default");
            _levelJson = _assets->get<JsonValue>("nightlevel");
            _size = _nativeSize;
            _size.height *= 2;
            break;
    }
    
    // texture mappings for each level (update these from the python script)
    
    std::vector<string> texture_strings_level_1 = { "day1Building", "day2Building", "day3Building", "dreamyBuilding", "nightBuilding", "level1Window1", "level1Window2", "level1Window3", "level1Window4" };
    std::vector<string> texture_strings_level_2 = { "day1Building", "day2Building", "day3Building", "dreamyBuilding", "nightBuilding", "level2Window1", "level2Window2" };
    std::vector<string> texture_strings_level_3 = { "day1Building", "day2Building", "day3Building", "dreamyBuilding", "nightBuilding", "level3Window1", "level3Window2", "level3Window3", "level3Window4" };
    std::vector<string> texture_strings_level_4 = { "nightWindow1", "nightWindow2", "nightWindow3", "nightWindow4", "nightWindow5", "day1Building", "day2Building", "day3Building", "dreamyBuilding", "nightBuilding", "down_blocked_1", "planter-brown1", "fully_blocked_1", "fully_blocked_2", "fully_blocked_3", "left_blocked_1" };
    std::vector<string> texture_strings_level_5 = { "nightWindow1", "nightWindow2", "nightWindow3", "nightWindow4", "nightWindow5", "day1Building", "day2Building", "day3Building", "dreamyBuilding", "nightBuilding" };
    std::vector<std::vector<string>> texture_strings_levels;
    std::vector<int> texture_ids_level_1 = { 1, 2, 3, 4, 5, 6, 7, 8, 9 };
    std::vector<int> texture_ids_level_2 = { 1, 2, 3, 4, 5, 6, 7 };
    std::vector<int> texture_ids_level_3 = { 1, 2, 3, 4, 5, 6, 7, 8, 9 };
    std::vector<int> texture_ids_level_4 = { 1, 2, 3, 4, 5, 6, 7, 8, 9, 10, 11, 12, 13, 14, 15, 16 };
    std::vector<int> texture_ids_level_5 = { 1, 2, 3, 4, 5, 15, 16, 17, 18, 19 };
    std::vector<std::vector<int>> texture_ids_levels;
    texture_strings_levels.push_back(texture_strings_level_1);
    texture_strings_levels.push_back(texture_strings_level_2);
    texture_strings_levels.push_back(texture_strings_level_3);
    texture_strings_levels.push_back(texture_strings_level_4);
    texture_strings_levels.push_back(texture_strings_level_5);
    texture_ids_levels.push_back(texture_ids_level_1);
    texture_ids_levels.push_back(texture_ids_level_2);
    texture_ids_levels.push_back(texture_ids_level_3);
    texture_ids_levels.push_back(texture_ids_level_4);
    texture_ids_levels.push_back(texture_ids_level_5);
    _dirtTextureString = (selected_level == 4 ? "dirt2" : "dirt");
    // select the correct mapping for this level
    _texture_strings_selected = texture_strings_levels.at(selected_level - 1);
    _texture_ids_selected = texture_ids_levels.at(selected_level - 1);
    
    _initDirtCount = selected_level * 5;
    
    // get the win background when game is win
    _winBackground = _assets->get<Texture>("win-background");
    
    // get the lose background when game is lose
    _loseBackground = _assets->get<Texture>("lose-background");
    
    // Initialize random dirt generation
    // TODO: decide if we still need?
    updateDirtGenTime();

    _collisions.init(_size);

    // Get the bang sound
    _bang = _assets->get<Sound>("bang");
    _clean = _assets->get<Sound>("clean");
    
    return true;
}

/** 
 * Initializes the player, window grid, and projectile set models for all clients
 */
bool GameplayController::initClient(const std::shared_ptr<cugl::AssetManager>& assets) {
    if (assets == nullptr) {
        return false;
    }

    // Initialize window grid for self
    _windowVec[_id - 1] = make_shared<WindowGrid>();
    for (string thisWindow : _texture_strings_selected) {
        _windowVec[_id - 1]->addTexture(_assets->get<Texture>(thisWindow));
    }
    _windowVec[_id - 1]->setTextureIds(_texture_ids_selected);
    _windowVec[_id - 1]->init(_levelJson, _size); // init depends on texture
    _windowVec[_id - 1]->setInitDirtNum(_initDirtCount);
    _windowVec[_id - 1]->setDirtTexture(assets->get<Texture>(_dirtTextureString));
    _windowVec[_id - 1]->setFadedDirtTexture(assets->get<Texture>("faded-dirt"));

    // Initialize player character for self
    Vec2 startingPos = Vec2(_windowVec[_id - 1]->sideGap + (_windowVec[_id - 1]->getPaneWidth() / 2), _windowVec[_id - 1]->getPaneHeight() / 2);
    _playerVec[_id - 1] = make_shared<Player>(_id, startingPos, _windowVec[_id - 1]->getPaneHeight(), _windowVec[_id - 1]->getPaneWidth());
    _playerVec[_id - 1]->setPosition(startingPos);
    _playerVec[_id - 1]->setVelocity(Vec2::ZERO);
    // set temporary character until host sends message on character
    changeCharTexture(_playerVec[_id - 1], ""); // empty string defaults to Mushroom
    _playerVec[_id - 1]->setChar("");

    // Initialize bird textures, but do not set a location yet. that is the host's job
    if (_birdActive) {
        int height = _windowVec[_id - 1]->getNVertical();
        int width = _windowVec[_id - 1]->getNHorizontal();
        cugl::Vec2 birdTopLeftPos = cugl::Vec2(0.4, height - 0.5);
        cugl::Vec2 birdTopRightPos = cugl::Vec2(width - 0.6, height - 0.5);
        cugl::Vec2 birdBotLeftPos = cugl::Vec2(0.4, height - 3.5);
        cugl::Vec2 birdBotRightPos = cugl::Vec2(width - 0.6, height - 3.5);
        std::vector<cugl::Vec2> positions = { birdTopLeftPos, birdTopRightPos, birdBotLeftPos, birdBotRightPos };
        _bird.init(positions, 0.01, 0.04, _windowVec[_id - 1]->getPaneHeight());
        _bird.setTexture(assets->get<Texture>("bird"));
    }

    // Initialize projectiles  for self
    _projectileVec[_id - 1] = make_shared<ProjectileSet>();
    _projectileVec[_id - 1]->setDirtTexture(assets->get<Texture>(_dirtTextureString));
    _projectileVec[_id - 1]->setPoopTexture(assets->get<Texture>("poop"));
    _projectileVec[_id - 1]->setTextureScales(_windowVec[_id - 1]->getPaneHeight(), _windowVec[_id - 1]->getPaneWidth());
    _projectileVec[_id - 1]->init(_constants->get("projectiles"));
    return true;
}

/**
* Initializes the extra controllers needed for the host of the game.
*
* The constructor does not allocate any objects or memory.  This allows
* us to have a non-pointer reference to this controller, reducing our
* memory allocation.  Instead, allocation happens in this method.
* 
* Assigns player ids clockwise with host at top
* 
*          host: 1
* left: 4            right: 2
*         across: 3
*
* @param assets    The (loaded) assets for this game mode
* @param nPlayers  The number of players for this game
*
* @return true if the controller is initialized properly, false otherwise.
*/
bool GameplayController::initHost(const std::shared_ptr<cugl::AssetManager>& assets) {
    if (assets == nullptr) {
        return false;
    }

    if (_ishost) {
        _numPlayers = _network.getNumPlayers();

        for (int i = 1; i <= _numPlayers; i++) {
            // Initialize window grids
            _windowVec[i - 1] = make_shared<WindowGrid>();
            for (string thisWindow : _texture_strings_selected) {
                _windowVec[i - 1]->addTexture(_assets->get<Texture>(thisWindow));
            }
            _windowVec[i - 1]->setTextureIds(_texture_ids_selected);
            _windowVec[i - 1]->init(_levelJson, _size); // init depends on texture
            _windowVec[i - 1]->setInitDirtNum(_initDirtCount);
            _windowVec[i - 1]->setDirtTexture(assets->get<Texture>(_dirtTextureString));
            _windowVec[i - 1]->setFadedDirtTexture(assets->get<Texture>("faded-dirt"));
            _windowVec[i-1]->generateInitialBoard(_windowVec[i - 1]->getInitDirtNum());

            // Initialize player characters
            Vec2 startingPos = Vec2(_windowVec[i - 1]->sideGap + (_windowVec[i - 1]->getPaneWidth() / 2), _windowVec[i - 1]->getPaneHeight() / 2);
            _playerVec[i - 1] = make_shared<Player>(i, startingPos, _windowVec[i - 1]->getPaneHeight(), _windowVec[i - 1]->getPaneWidth());
            _playerVec[i - 1]->setPosition(startingPos);
            _playerVec[i - 1]->setVelocity(Vec2::ZERO);

            // Initialize projectiles
            _projectileVec[i - 1] = make_shared<ProjectileSet>();
            _projectileVec[i-1]->setDirtTexture(assets->get<Texture>(_dirtTextureString));
            _projectileVec[i - 1]->setPoopTexture(assets->get<Texture>("poop"));
            _projectileVec[i - 1]->setTextureScales(_windowVec[i - 1]->getPaneHeight(), _windowVec[i - 1]->getPaneWidth());
            
        }
    }

    // Initialize bird textures, but do not set a location yet. that is the host's job
    if (_birdActive) {
        int height = _windowVec[_id - 1]->getNVertical();
        int width = _windowVec[_id - 1]->getNHorizontal();
        cugl::Vec2 birdTopLeftPos = cugl::Vec2(0.4, height - 0.5);
        cugl::Vec2 birdTopRightPos = cugl::Vec2(width - 0.6, height - 0.5);
        cugl::Vec2 birdBotLeftPos = cugl::Vec2(0.4, height - 3.5);
        cugl::Vec2 birdBotRightPos = cugl::Vec2(width - 0.6, height - 3.5);
        std::vector<cugl::Vec2> positions = { birdTopLeftPos, birdTopRightPos, birdBotLeftPos, birdBotRightPos };
        _bird.init(positions, 0.01, 0.04, _windowVec[_id - 1]->getPaneHeight());
        _bird.setTexture(_assets->get<Texture>("bird"));
        // randomly place bird on a player's board
        _curBirdBoard = rand() % _numPlayers + 1;
    }

    return true;
}


#pragma mark -
#pragma mark Gameplay Handling
void GameplayController::reset() {
    _playerVec = { nullptr, nullptr, nullptr, nullptr };
    _windowVec = { nullptr, nullptr, nullptr, nullptr };
    _projectileVec = { nullptr, nullptr, nullptr, nullptr };

    // Reset existence of enemies
    _birdLeaving = false;

    // Reset all starting current boards
    _allCurBoards = { 0, 0, 0, 0 };

    _dirtThrowTimer = 0;
    _projectileGenChance = 0.1;
    _projectileGenCountDown = 120;
    _currentDirtAmount = 0;

    _gameOver = false;
    _gameWin = false;
}

/**
 * Resets the status of the game for all players so that we can play again.
 */
void GameplayController::hostReset() {
    reset();

    _allDirtAmounts = { 0, 0, 0, 0 };
    _hasWon = { false, false, false, false };
}

/**
* HOST ONLY. Sets the character of the player given player's id.
* Possible values: "Mushroom", "Frog", "Flower", "Chameleon"
*/
void GameplayController::setCharacters(std::vector<std::string>& chars) {
    for (int i = 0; i < _numPlayers; i++) {
        auto player = _playerVec[i];
        changeCharTexture(player, chars[i]);
        player->setChar(chars[i]);
        CULog("character: %a", chars[i].c_str());
    }
}

void GameplayController::changeCharTexture(std::shared_ptr<Player>& player, std::string charChoice) {
    if (charChoice == "Frog") {
        player->setIdleTexture(_assets->get<Texture>("idle_frog"));
        player->setWipeTexture(_assets->get<Texture>("wipe_frog"));
        player->setShooTexture(_assets->get<Texture>("shoo_frog"));
        player->setThrowTexture(_assets->get<Texture>("throw_frog"));
        player->setProfileTexture(_assets->get<Texture>("profile_frog"));
    }
    else if (charChoice == "Flower") {
        player->setIdleTexture(_assets->get<Texture>("idle_flower"));
        player->setWipeTexture(_assets->get<Texture>("wipe_flower"));
        player->setShooTexture(_assets->get<Texture>("shoo_flower"));
        player->setThrowTexture(_assets->get<Texture>("throw_flower"));
        player->setProfileTexture(_assets->get<Texture>("profile_flower"));
    }
    else if (charChoice == "Chameleon") {
        player->setIdleTexture(_assets->get<Texture>("idle_chameleon"));
        player->setWipeTexture(_assets->get<Texture>("wipe_chameleon"));
        player->setShooTexture(_assets->get<Texture>("shoo_chameleon"));
        player->setThrowTexture(_assets->get<Texture>("throw_chameleon"));
        player->setProfileTexture(_assets->get<Texture>("profile_chameleon"));
    }
    else {
        player->setIdleTexture(_assets->get<Texture>("idle_mushroom"));
        player->setWipeTexture(_assets->get<Texture>("wipe_mushroom"));
        player->setShooTexture(_assets->get<Texture>("shoo_mushroom"));
        player->setThrowTexture(_assets->get<Texture>("throw_mushroom"));
        player->setProfileTexture(_assets->get<Texture>("profile_mushroom"));
    }
}

int calculateNeighborId(int myId, int dir, std::vector<std::shared_ptr<Player>> playerVec) {
    int nbrId = myId + dir;
    if (nbrId <= 0) {
        nbrId = 4;
    }
    if (nbrId > 4) {
        nbrId = 1;
    }
    while (playerVec[nbrId - 1] == nullptr) {
        nbrId += dir;
        if (nbrId <= 0) {
            nbrId = 4;
        }
        else if (nbrId > 4) {
            nbrId = 1;
        }
    }
    return nbrId;
}

/**
* Given the world positions, convert it to the board position
* based off of grid coordinates. Ex. [2, 3] or [2.3, 3] if the
* player is in the process of moving in between x = 2 and x = 3.
*/
cugl::Vec2 GameplayController::getBoardPosition(cugl::Vec2 worldPos) {
    float x_coor = (worldPos.x - _windowVec[_id-1]->sideGap) / _windowVec[_id-1]->getPaneWidth();
    float y_coor = worldPos.y / _windowVec[_id-1]->getPaneHeight();
    
    return Vec2(x_coor, y_coor);
}

/**
* Given the board positions, convert it to the world position.
*/
cugl::Vec2 GameplayController::getWorldPosition(cugl::Vec2 boardPos) {
    float x_coor = boardPos.x * _windowVec[_id - 1]->getPaneWidth() + _windowVec[_id - 1]->sideGap;
    float y_coor = boardPos.y * _windowVec[_id - 1]->getPaneHeight();
    return Vec2(x_coor, y_coor);
}

/**
 * Method for the return to board button listener used in GameScene
 */
void GameplayController::switchScene() {
    if (_allCurBoards[_id-1] != 0) {
        if (_ishost) {
            _allCurBoards[0] = 0;
            _allCurBoards[_id - 1] = 0;
        }
        else {
            _network.transmitMessage(getJsonSceneSwitch(true));
        }
    }
}

/** 
 * Host Only. Converts game state into a JSON value for sending over the network.
 * Only called by the host, as only the host transmits board states over the network.
 * 
 * @param id    the id of the player of the board state to get
 * @returns JSON value representing game board state
 */
std::shared_ptr<cugl::JsonValue> GameplayController::getJsonBoard(int id, bool isPartial) {
    std::shared_ptr<Player> player = _playerVec[id-1];
    std::shared_ptr<WindowGrid> windows = _windowVec[id - 1];
    std::shared_ptr<ProjectileSet> projectiles = _projectileVec[id-1];


    const std::shared_ptr<JsonValue> json = std::make_shared<JsonValue>();
    json->init(JsonValue::Type::ObjectType);
    json->appendValue("player_id", std::to_string(id));
    json->appendValue("player_char", player->getChar());
    std::string win_str = _hasWon[id-1] ? "true" : "false";
    json->appendValue("has_won", win_str);
    json->appendValue("num_dirt", std::to_string(_allDirtAmounts[id - 1]));
    json->appendValue("curr_board", std::to_string(_allCurBoards[id - 1]));

    cugl::Vec2 playerBoardPos = getBoardPosition(player->getPosition());
    if(!isPartial) json->appendValue("player_x", std::to_string(playerBoardPos.x));
    json->appendValue("player_y", std::to_string(playerBoardPos.y));

    json->appendValue("stun_frames", std::to_string(player->getStunFrames()));
    json->appendValue("wipe_frames", std::to_string(player->getWipeFrames()));
    json->appendValue("shoo_frames", std::to_string(player->getShooFrames()));

    json->appendValue("timer", std::to_string(_gameTimeLeft));
    
    if (!isPartial) {
        
        if (_curBirdBoard == id) {
            const std::shared_ptr<JsonValue> birdPos = std::make_shared<JsonValue>();
            birdPos->init(JsonValue::Type::ArrayType);
            birdPos->appendValue(std::to_string(_bird.birdPosition.x));
            birdPos->appendValue(std::to_string(_bird.birdPosition.y));
            json->appendChild("bird_pos", birdPos);
            json->appendValue("bird_facing_right", (_bird.isFacingRight()));
        }

        const std::shared_ptr<JsonValue> dirtArray = std::make_shared<JsonValue>();
        dirtArray->init(JsonValue::Type::ArrayType);
        for (int col = 0; col < windows->getNHorizontal(); ++col) {
            for (int row = 0; row < windows->getNVertical(); ++row) {
                bool hasDirt = windows->getWindowState(row, col);
                if (hasDirt) {
                    const std::shared_ptr<JsonValue> dirtPos = std::make_shared<JsonValue>();
                    dirtPos->init(JsonValue::Type::ArrayType);
                    dirtPos->appendValue(std::to_string(row));
                    dirtPos->appendValue(std::to_string(col));
                    dirtArray->appendChild(dirtPos);
                }
            }
        }
        json->appendChild("dirts", dirtArray);

        const std::shared_ptr<JsonValue> projArray = std::make_shared<JsonValue>();
        projArray->init(JsonValue::Type::ArrayType);

        for (shared_ptr<ProjectileSet::Projectile> proj : projectiles->current) {
            const std::shared_ptr<JsonValue> projJson = std::make_shared<JsonValue>();
            projJson->init(JsonValue::Type::ObjectType);

            cugl::Vec2 projBoardPos = getBoardPosition(proj->position);
            const std::shared_ptr<JsonValue> projPos = std::make_shared<JsonValue>();
            projPos->init(JsonValue::Type::ArrayType);
            projPos->appendValue(std::to_string(projBoardPos.x));
            projPos->appendValue(std::to_string(projBoardPos.y));
            projJson->appendChild("pos", projPos);

            const std::shared_ptr<JsonValue> projVel = std::make_shared<JsonValue>();
            projVel->init(JsonValue::Type::ArrayType);
            projVel->appendValue(std::to_string(proj->velocity.x));
            projVel->appendValue(std::to_string(proj->velocity.y));
            projJson->appendChild("vel", projVel);

            cugl::Vec2 projDestBoardPos = getBoardPosition(proj->destination);
            const std::shared_ptr<JsonValue> projDest = std::make_shared<JsonValue>();
            projDest->init(JsonValue::Type::ArrayType);
            projDest->appendValue(std::to_string(projDestBoardPos.x));
            projDest->appendValue(std::to_string(projDestBoardPos.y));
            projJson->appendChild("dest", projDest);

            std::string projTypeStr = "POOP";
            if (proj->type == ProjectileSet::Projectile::ProjectileType::DIRT) {
                projTypeStr = "DIRT";
            }
            projJson->appendValue("type", projTypeStr);

            projArray->appendChild(projJson);
        }
        json->appendChild("projectiles", projArray);
    }
    else {
        // json->appendValue("progress", );
    }

    return json;
}

/**
* Updates a neighboring or own board given the JSON value representing its game state.
* Called by CLIENT ONLY.
* 
* * Example board state (full message):
 * {
    "player_id":  "1",
    "player_char": "Frog",
    "has_won": "false",
    "num_dirt": "1",
    "curr_board": "0",
    "player_x": "3.0",
    "player_y": "4.0",
    "stun_frames": "0",
    "wipe_frames": "0",
    "shoo_frames": "0",
    "timer": "145",
    "bird_pos": ["2.4", "6.0"],
    "bird_facing_right": true,
    "dirts": [ ["0", "1"], ["2", "2"], ["0", "2"] ],
    "projectiles": [
            { 
                "pos": ["3.0", "1.45"],
                "vel": ["2", "3"],
                "dest": ["12.23", "23.5"],
                "type: "DIRT"
            },
            {
                "pos": ["5.0", "0.2"],
                "vel": ["0", "-2"],
                "dest": ["12.23", "23.5"],
                "type": "POOP"
            }
        ]
 * }
 * 
 * Example board state (partial message):
 * {
    "player_id":  "1",
    "player_char": "Frog",
    "has_won": "false",
    "num_dirt": "1",
    "curr_board": "0",
    "player_y": "4.0",
    "timer": "145",
    "progress": "0.7"
 * }
*
* @params data     The data to update
*/
void GameplayController::updateBoard(std::shared_ptr<JsonValue> data) {
    int playerId = std::stod(data->getString("player_id", "0"));
    std::string playerChar = data->getString("player_char");
    std::string playerHasWon = data->getString("has_won", "false");
    if (playerHasWon == "true" && !_gameOver) {
        _gameOver = true;
        setWin(playerId == _id);
        return;
    }

    // get x, y positions of player
    Vec2 playerBoardPos(std::stod(data->getString("player_x", "0")), std::stod(data->getString("player_y", "0")));

    if (playerId == _id && playerChar != _playerVec[_id - 1]->getChar()) {
        // first time this client is receiving message about their chosen character
        _playerVec[_id - 1]->setChar(playerChar);
        changeCharTexture(_playerVec[_id - 1], playerChar);
    }

    if (_playerVec[playerId - 1] == nullptr) {
        // first time this client is receiving message on another player

        // instantiate this player's window grid in this client's game instance
        _windowVec[playerId - 1] = make_shared<WindowGrid>();
        for (string thisWindow : _texture_strings_selected) {
            _windowVec[playerId - 1]->addTexture(_assets->get<Texture>(thisWindow));
        }
        _windowVec[playerId - 1]->setTextureIds(_texture_ids_selected);
        _windowVec[playerId - 1]->init(_levelJson, _size); // init depends on texture
        _windowVec[playerId - 1]->setInitDirtNum(_initDirtCount);
        _windowVec[playerId - 1]->setDirtTexture(_assets->get<Texture>(_dirtTextureString));
        _windowVec[playerId - 1]->setFadedDirtTexture(_assets->get<Texture>("faded-dirt"));

        // instantiate this player in this client's game instance
        _playerVec[playerId - 1] = std::make_shared<Player>(playerId, getWorldPosition(playerBoardPos), _windowVec[_id - 1]->getPaneWidth(), _windowVec[_id - 1]->getPaneHeight());
        // set the player's character textures
        _playerVec[playerId - 1]->setChar(playerChar);
        changeCharTexture(_playerVec[playerId - 1], playerChar);

        // instantiate this player's projectile set in this client's game instance
        _projectileVec[playerId - 1] = make_shared<ProjectileSet>();
        _projectileVec[playerId - 1]->setDirtTexture(_assets->get<Texture>(_dirtTextureString));
        _projectileVec[playerId - 1]->setPoopTexture(_assets->get<Texture>("poop"));
        _projectileVec[playerId - 1]->setTextureScales(_windowVec[_id - 1]->getPaneHeight(), _windowVec[_id - 1]->getPaneWidth());
    }

    auto player = _playerVec[playerId - 1];
    player->setPosition(getWorldPosition(playerBoardPos));

    player->setStunFrames(std::stoi(data->getString("stun_frames")));
    player->setWipeFrames(std::stoi(data->getString("wipe_frames")));
    player->setShooFrames(std::stoi(data->getString("shoo_frames")));
    
    auto windows = _windowVec[playerId - 1];
    auto projectiles = _projectileVec[playerId-1];
    // CULog("playerId: %d", playerId);

    if (playerId == _id) {
        // update own board info
        _gameTimeLeft = std::stoi(data->getString("timer"));
        _currentDirtAmount = std::stod(data->getString("num_dirt", "0"));
    }
    _allCurBoards[playerId - 1] = std::stod(data->getString("curr_board", "0"));


    if (data->has("bird_pos")) {
        _curBirdBoard = playerId;
        // update bird position, no matter which board the bird is on
        const std::vector<std::shared_ptr<JsonValue>>& birdPos = data->get("bird_pos")->children();
        Vec2 birdBoardPos(std::stod(birdPos[0]->asString()), std::stod(birdPos[1]->asString()));
        _curBirdPos = getWorldPosition(birdBoardPos);

        _bird.setFacingRight(data->getBool("bird_facing_right"));
        if (playerId == _id) _birdLeaving = false;
    }
    else if (playerId == _id) {
        _birdLeaving = true;
    }


    if (data->has("dirts") && data->has("projectiles")) {
        // populate player's board with dirt
        windows->clearBoard();
        for (const std::shared_ptr< JsonValue>& jsonDirt : data->get("dirts")->children()) {
            std::vector<std::string> dirtPos = jsonDirt->asStringArray();
            windows->addDirt(std::stod(dirtPos[0]), std::stod(dirtPos[1]));
        }

        // populate player's projectile setZ
        projectiles->clearCurrentSet(); // clear current set to rewrite
        for (const std::shared_ptr<JsonValue>& projNode : data->get("projectiles")->children()) {
            // get projectile position
            const std::vector<std::shared_ptr<JsonValue>>& projPos = projNode->get("pos")->children();
            Vec2 pos(std::stod(projPos[0]->asString()), std::stod(projPos[1]->asString()));

            // get projectile velocity
            const std::vector<std::shared_ptr<JsonValue>>& projVel = projNode->get("vel")->children();
            Vec2 vel(std::stod(projVel[0]->asString()), std::stod(projVel[1]->asString()));

            // get projectile destination
            const std::vector<std::shared_ptr<JsonValue>>& projDest = projNode->get("dest")->children();
            Vec2 dest(std::stod(projDest[0]->asString()), std::stod(projDest[1]->asString()));

            // get projectile type
            string typeStr = projNode->get("type")->asString();
            auto type = ProjectileSet::Projectile::ProjectileType::POOP;
            if (typeStr == "DIRT") {
                type = ProjectileSet::Projectile::ProjectileType::DIRT;
            }

            // add the projectile to neighbor's projectile set
            projectiles->spawnProjectileClient(getWorldPosition(pos), vel, getWorldPosition(dest), type);
        }
    }
}

/**
 * Converts a movement vector into a JSON value for sending over the network.
 *
 * @param move    the movement vector
 * @returns JSON value representing a movement
 */
std::shared_ptr<cugl::JsonValue> GameplayController::getJsonMove(const cugl::Vec2 move) {
    const std::shared_ptr<JsonValue> json = std::make_shared<JsonValue>();
    json->init(JsonValue::Type::ObjectType);
    json->appendValue("player_id", std::to_string(_id));

    const std::shared_ptr<JsonValue> vel = std::make_shared<JsonValue>();
    vel->init(JsonValue::Type::ArrayType);
    vel->appendValue(std::to_string(move.x));
    vel->appendValue(std::to_string(move.y));
    json->appendChild("vel", vel);
    

    return json;
}

/**
* Called by the host only. Updates a client player's board for player at player_id
* based on the movement or other action data stored in the JSON value.
* 
* Player ids assigned clockwise with host at top
* 
*          host: 1
* left: 4            right: 2
*         across: 3
* 
 * Example movement message:
 * {
 *    "player_id":  1,
 *    "vel": [0.42, 0.66]
 * }
*
* @params data     The data to update
*/
void GameplayController::processMovementRequest(std::shared_ptr<cugl::JsonValue> data) {
//    int playerId = data->getInt("player_id", 0);
    int playerId = std::stod(data->getString("player_id", "0"));
    const std::vector<std::shared_ptr<JsonValue>>& vel = data->get("vel")->children();
    Vec2 moveVec(std::stod(vel[0]->asString()), std::stod(vel[1]->asString()));
    std::shared_ptr<Player> player = _playerVec[playerId-1];
    std::shared_ptr<WindowGrid> windows = _windowVec[playerId-1];


    // Check if player is stunned for this frame

    if (player->getStunFrames() == 0 && 
        player->getWipeFrames() == player->getMaxWipeFrames() &&
        player->getShooFrames() == player->getMaxShooFrames()) {
        // Move the player, ignoring collisions
        int moveResult = player->move(moveVec, getSize(), windows);
        if (moveResult == -1 || moveResult == 1) {
            // Request to switch to neighbor's board
            _allCurBoards[playerId - 1] = moveResult;
        }
    }
}



/**
* Called by the client only. Returns a JSON value representing a return to board request
* for sending over the network.
* 
* pre-condition: if not returning, guarantee that the player is on an edge
* 
* Player ids assigned clockwise with host at top
*
*          host: 1
* left: 4            right: 2
*         across: 3
*
* Example Scene Switch Request Message:
* {
*    "player_id":  1,
*    "switch_destination": 1
* }
*
* @param returning  whether the player is returning to their board
* @returns JSON value representing a scene switch
*/
std::shared_ptr<cugl::JsonValue> GameplayController::getJsonSceneSwitch(bool returning) {
    const std::shared_ptr<JsonValue> json = std::make_shared<JsonValue>();
    json->init(JsonValue::Type::ObjectType);
    json->appendValue("player_id", std::to_string(_id));

    if (returning) {
        json->appendValue("switch_destination", std::to_string(0));
    }
    else {
        // pre-condition: if not returning, guarantee that the player is on an edge
        int edge = _playerVec[_id-1]->getEdge(_windowVec[_id - 1]->sideGap, getSize());
        json->appendValue("switch_destination", std::to_string(edge));
    }
    return json;
}

/**
* Called by host only to process return to board requests. Updates a client player's
* currently viewed board for the player at player_id based on the current board
* value stored in the JSON value.
*
* @params data     The data to update
*/
void GameplayController::processSceneSwitchRequest(std::shared_ptr<cugl::JsonValue> data) {

    int playerId = std::stod(data->getString("player_id", "0"));
    int switchDestination = std::stod(data->getString("switch_destination", "0"));

    // update the board of the player to their switch destination
    if (switchDestination == 0) {
        _allCurBoards[playerId - 1] = switchDestination;
    }
}

/**
* Called by client only. Represents a dirt throw action as a JSON value for sending over the network.
* 
* Example Dirt Throw Message
* {
    "player_id_source":  1,
    "player_id_target":  2,
    "dirt_pos": [0, 14.76],
    "dirt_vel": [0.0, 5.0],
    "dirt_dest": [30.2, 122.4],
    "dirt_amount": 10
* }
*
* @param target The id of the player whose board the current player is sending dirt to
* @param pos    The starting position of the dirt projectile
* @param vel    The velocity vector of the dirt projectile
* @param dest   The destination coordinates of the dirt projectile
*
* @returns JSON value representing a dirt throw action
*/
std::shared_ptr<cugl::JsonValue> GameplayController::getJsonDirtThrow(const int target, const cugl::Vec2 pos, const cugl::Vec2 vel, const cugl::Vec2 dest, const int amt) {
    const std::shared_ptr<JsonValue> json = std::make_shared<JsonValue>();
    json->init(JsonValue::Type::ObjectType);
    json->appendValue("player_id_source", std::to_string(_id));
    json->appendValue("player_id_target", std::to_string(target));
    
    cugl::Vec2 boardPos = getBoardPosition(pos);
    const std::shared_ptr<JsonValue> dirtPos = std::make_shared<JsonValue>();
    dirtPos->init(JsonValue::Type::ArrayType);
    dirtPos->appendValue(std::to_string(boardPos.x));
    dirtPos->appendValue(std::to_string(boardPos.y));
    json->appendChild("dirt_pos", dirtPos);

    const std::shared_ptr<JsonValue> dirtVel = std::make_shared<JsonValue>();
    dirtVel->init(JsonValue::Type::ArrayType);
    dirtVel->appendValue(std::to_string(vel.x));
    dirtVel->appendValue(std::to_string(vel.y));
    json->appendChild("dirt_vel", dirtVel);

    cugl::Vec2 boardDest = getBoardPosition(dest);
    const std::shared_ptr<JsonValue> dirtDest = std::make_shared<JsonValue>();
    dirtDest->init(JsonValue::Type::ArrayType);
    dirtDest->appendValue(std::to_string(boardDest.x));
    dirtDest->appendValue(std::to_string(boardDest.y));
    json->appendChild("dirt_dest", dirtDest);

    json->appendValue("dirt_amount", std::to_string(amt));

    // CULog("dirt throw from player %d to %d", _id, target);

    return json;
}

/**
* Called by host only. Updates the boards of both the dirt thrower and the player
* receiving the dirt projectile given the information stored in the JSON value.
*
* @params data     The data to update
*/
void GameplayController::processDirtThrowRequest(std::shared_ptr<cugl::JsonValue> data) {
    int source_id = std::stod(data->getString("player_id_source", "0"));
    int target_id = std::stod(data->getString("player_id_target", "0"));

    const std::vector<std::shared_ptr<JsonValue>>& pos = data->get("dirt_pos")->children();
    Vec2 dirt_pos(std::stod(pos[0]->asString()), std::stod(pos[1]->asString()));

    const std::vector<std::shared_ptr<JsonValue>>& vel = data->get("dirt_vel")->children();
    Vec2 dirt_vel(std::stod(vel[0]->asString()), std::stod(vel[1]->asString()));

    const std::vector<std::shared_ptr<JsonValue>>& dest = data->get("dirt_dest")->children();
    Vec2 dirt_dest(std::stod(dest[0]->asString()), std::stod(dest[1]->asString()));

    const int amount = std::stoi(data->getString("dirt_amount", "1"));

    _allDirtAmounts[source_id - 1] = max(0, _allDirtAmounts[source_id - 1] - amount);
    _currentDirtAmount = _allDirtAmounts[0];

    _projectileVec[target_id-1]->spawnProjectile(getWorldPosition(dirt_pos), dirt_vel, getWorldPosition(dirt_dest), ProjectileSet::Projectile::ProjectileType::DIRT, amount);
}

/**
 * The method called to update the game mode.
 *
 * This method contains any gameplay code that is not an OpenGL call.
 * 
 * We need to update this method to constantly talk to the server.
 *
 * @param timestep  The amount of time (in seconds) since the last frame
 * @param worldPos  The position of the user's touch in world positions, used for dirt throwing
 * @param dirtCon   The dirt throw input controller used by the game scene
 * @param dirtThrowButton   The dirt throw button from the game scene
 */
void GameplayController::update(float timestep, Vec2 worldPos, DirtThrowInputController& dirtCon, std::shared_ptr<cugl::scene2::Button> dirtThrowButton, std::shared_ptr<cugl::scene2::SceneNode> dirtThrowArc) {
    
    _input.update();


    // get or transmit board states over network
    if (_network.getConnection()) {
        _network.getConnection()->receive([this](const std::string source,
            const std::vector<std::byte>& data) {
                if (!_ishost) {
                    std::shared_ptr<JsonValue> incomingMsg = _network.processMessage(source, data);
                    if (incomingMsg->has("curr_board")) {
                        // CULog("got board state message");
                        updateBoard(incomingMsg);
                    } 
                }
                else { // is host
                    // process action data - movement or dirt throw
                    std::shared_ptr<JsonValue> incomingMsg = _network.processMessage(source, data);
                    if (incomingMsg->has("vel")) {
                        // CULog("got movement message");
                        processMovementRequest(incomingMsg);
                    } else if (incomingMsg->has("switch_destination")) {
                        // CULog("got switch scene request message");
                        processSceneSwitchRequest(incomingMsg);
                    }
                    else if (incomingMsg->has("player_id_target")) {
                        // CULog("got dirt throw message");
                        processDirtThrowRequest(incomingMsg);
                    }
                }
            });
        _network.checkConnection();


    }
    
    // host steps all boards forward
    if (_ishost) {
        // update time
        if ((_gameTimeLeft >= 1)) {
            _frame = _frame + 1;
        } if (_frame == _fps) {
            _gameTimeLeft = max(0, _gameTimeLeft - 1);
            _projectileGenChance = 0.95 / (1 + exp(-0.05 * (100 - _gameTimeLeft / 2)));
            _frame = 0;
        }

        // check if game is over when timer hits 0
        if (_gameTimeLeft == 0 && !_gameOver) {
            _gameOver = true;
            vector<int> v;
            for (auto window : _windowVec) {
                if (window == nullptr) continue;
                v.push_back(window->getTotalDirt());
            }
            auto min_idx = std::distance(v.begin(), std::min_element(v.begin(), v.end()));
            _hasWon[min_idx] = true;
        }

        // update bird if active
        if (_birdActive) {
            _bird.move();
            std::shared_ptr<WindowGrid> windows = _windowVec[_curBirdBoard - 1];
            std::shared_ptr<ProjectileSet> projectiles = _projectileVec[_curBirdBoard - 1];

            if (!_birdLeaving && _bird.atColCenter(windows->getNHorizontal(), windows->getPaneWidth(), windows->sideGap) >= 0) {
                std::bernoulli_distribution dist(_projectileGenChance);
                if (dist(_rng)) {
                    // random chance to generate bird poo at column center
                    generatePoo(projectiles);
                }
            }
        }

        for (int i = 0; i < _numPlayers; i++) {
            stepForward(_playerVec[i], _windowVec[i], _projectileVec[i]);
        }
        
        std::string host_uuid = _network.getConnection()->getUUID();
        for (auto peer_uuid : _network.getConnection()->getPlayers()) {
            if (peer_uuid == host_uuid) continue; // can skip transmitting information to self
            int id = _UUIDmap[peer_uuid];
            int curBoardId = id; // the id of the board this player is currently viewing
            // calculate which board this current player is on, then transmit necessary information
            if (_allCurBoards[id - 1] != 0) {
                curBoardId = calculateNeighborId(id, _allCurBoards[id - 1], _playerVec);
            }
            // CULog("transmitting board state for player %d", i);
            for (int boardToTransmit = 1; boardToTransmit <= _numPlayers; boardToTransmit++) {
                if (curBoardId == boardToTransmit) {
                    // transmit full board state
                    _network.transmitMessage(peer_uuid, getJsonBoard(boardToTransmit, false));
                }
                else {
                    // transmit partial board state
                    _network.transmitMessage(peer_uuid, getJsonBoard(boardToTransmit, true));
                }
            }
        }
        // _input.update();
        if (_input.didPressReset()) {
            // host resets game for all players
            hostReset();
        }
        // update the game state for self (host). Updates for the rest of the players are done in processMovementRequest(),
        // called whenever the host recieves a movement or other action message.
        _currentDirtAmount = _allDirtAmounts[0];
        _gameWin = _hasWon[0];
<<<<<<< HEAD
=======
        _curBoard = _allCurBoards[0];
        _curBoardLeft = _allCurBoards[_numPlayers - 1];
        _curBoardRight = _allCurBoards[1];
        _curBirdBoard = _boardWithBird == 4 ? -1 : _boardWithBird - 1;
>>>>>>> f3eb0bbb
        _curBirdPos = getWorldPosition(_bird.birdPosition);

    }
    else {
        // not host - advance all players idle or wipe or shoo frames on local instance
        for (auto player : _playerVec) {
            if (player == nullptr) continue;
            if (player->getWipeFrames() < player->getMaxWipeFrames()) {
                player->advanceWipeFrame();
            }
            if (player->getShooFrames() < player->getMaxShooFrames()) {
                player->advanceShooFrame();
            }
            player->advanceIdleFrame();
        }
    }

    // When the player is on other's board and are able to throw dirt
    int myCurBoard = _allCurBoards[_id - 1];
    if (myCurBoard != 0) {
        bool ifSwitch = false;
<<<<<<< HEAD
        float button_x = myCurBoard == -1 ? getSize().width - _windowVec[_id-1]->sideGap + 150 : _windowVec[_id - 1]->sideGap - 150;
        float arc_start = myCurBoard == -1 ? 270 : 90;
        cugl::Vec2 buttonPos(button_x, SCENE_HEIGHT / 2);
        dirtThrowButton->setPosition(buttonPos);
        if ((myCurBoard == -1 && _input.getDir().x == 1) || (myCurBoard == 1 && _input.getDir().x == -1)) {
=======
        float button_x = _curBoard == -1 ? getSize().width - _windowVec[_id-1]->sideGap + 50 : _windowVec[_id - 1]->sideGap - 50;
        float arc_start = _curBoard == -1 ? 270 : 90;
        float arc_rotate_angle = _curBoard == -1 ? 0 : M_PI;
        cugl::Vec2 buttonPos(button_x, SCENE_HEIGHT / 2);
        dirtThrowButton->setPosition(buttonPos);
        dirtThrowArc->setPosition(buttonPos);
        dirtThrowArc->setAngle(arc_rotate_angle);
        if ((_curBoard == -1 && _input.getDir().x == 1) || (_curBoard == 1 && _input.getDir().x == -1)) {
>>>>>>> f3eb0bbb
            ifSwitch = true;
        }
        if (_currentDirtAmount > 0) {
            // _dirtThrowInput.update();
            float player_x = myCurBoard == -1 ? getSize().width - _windowVec[_id - 1]->sideGap : _windowVec[_id - 1]->sideGap;
            cugl::Vec2 playerPos(player_x, _playerVec[_id-1]->getPosition().y);
            if (!_dirtSelected) {
                if (dirtCon.didPress() && dirtThrowButton->isDown()) {
                    _dirtSelected = true;
                    _prevInputPos = worldPos;
                }
            } else {
                ifSwitch = false;
                if (dirtCon.didRelease()) {
                    _dirtSelected = false;
                    Vec2 diff = worldPos - _prevInputPos;
                    if ((_curBoard == 1 && diff.x > 0) || (_curBoard == -1 && diff.x < 0)) {
                        diff.x = 0;
                    }
                    if (diff.length() > dirtThrowArc->getWidth() / 2) {
                        diff = diff.getNormalization() * dirtThrowArc->getWidth() / 2;
                    }
                    Vec2 destination = playerPos - diff * 7;
                    Vec2 snapped_dest = getBoardPosition(destination);
                    snapped_dest.x = clamp(round(snapped_dest.x), 0.0f, (float)_windowVec[_id - 1]->getNHorizontal()) + 0.5;
                    snapped_dest.y = clamp(round(snapped_dest.y), 0.0f, (float)_windowVec[_id - 1]->getNVertical()) + 0.5;
                    snapped_dest = getWorldPosition(snapped_dest);
                    Vec2 velocity = (snapped_dest - playerPos).getNormalization() * 8;
                    int targetId = calculateNeighborId(_id, myCurBoard, _playerVec);

                    if (_ishost) {
                        processDirtThrowRequest(getJsonDirtThrow(targetId, playerPos, velocity, snapped_dest, _currentDirtAmount));
                    }
                    else {
                        _network.transmitMessage(getJsonDirtThrow(targetId, playerPos, velocity, snapped_dest, _currentDirtAmount));
                    }
                    dirtThrowButton->setPosition(buttonPos);
                } else if (dirtCon.isDown()) {
                    // cugl::Vec2 buttonPos(button_x, dirtThrowButton->getPositionY());
                    std::vector<Vec2> vertices = { playerPos };
                    Vec2 diff = worldPos - _prevInputPos;
                    if ((_curBoard == 1 && diff.x > 0) || (_curBoard == -1 && diff.x < 0)) {
                        diff.x = 0;
                    }
                    if (diff.length() > dirtThrowArc->getWidth() / 2) {
                        diff = diff.getNormalization() * dirtThrowArc->getWidth() / 2;
                    }
                    Vec2 destination = playerPos - diff * 7;
                    dirtThrowButton->setPosition(buttonPos + diff);
                    Vec2 snapped_dest = getBoardPosition(destination);
                    snapped_dest.x = clamp(round(snapped_dest.x), 0.0f, (float)_windowVec[_id - 1]->getNHorizontal()) + 0.5;
                    snapped_dest.y = clamp(round(snapped_dest.y), 0.0f, (float)_windowVec[_id - 1]->getNVertical()) + 0.5;
                    vertices.push_back(getWorldPosition(snapped_dest));
                    SimpleExtruder se;
                    se.set(Path2(vertices));
                    se.calculate(10);
                    _dirtPath = se.getPolygon();
                }
            }
        }
        if (ifSwitch) {
            switchScene();
        }
    }
    // When a player is on their own board
    else if (myCurBoard == 0) {
        if (!_ishost) {
            // Read the keyboard for each controller.
//            _input.update();
            // pass movement over network for host to process
            if (_network.getConnection()) {
                _network.checkConnection();
                if (_input.getDir().length() > 0 && !_ishost) {
                    // CULog("transmitting movement message over network for player %d", _id);
                    std::shared_ptr<JsonValue> m = getJsonMove(_input.getDir());
                    std::string s = m->toString();
                    _network.transmitMessage(m);
                }
                // send over scene switch requests are handled by button listener
            }
        }
        if (_ishost) {
            // Check if player is stunned for this frame
            if (_playerVec[_id-1]->getStunFrames() == 0 &&
                _playerVec[_id - 1]->getWipeFrames() == _playerVec[_id - 1]->getMaxWipeFrames() &&
                _playerVec[_id - 1]->getShooFrames() == _playerVec[_id - 1]->getMaxShooFrames()) {
                // Move the player, ignoring collisions
                int moveResult = _playerVec[_id - 1]->move(_input.getDir(), getSize(), _windowVec[_id - 1]);
                if (_numPlayers > 1 && (moveResult == -1 || moveResult == 1)) {
                    _allCurBoards[0] = moveResult;
                } 
            }
        }
    }

    // advance bird flying frame
    _bird.advanceBirdFrame();

    // update frame count for win / lose screen
    // if a number of frames have passed,
    // we will call setRequestForMenu
    // to let app know that we should
    // switch to the main menu
    if (_gameOver) {
        _frameCountForWin = _frameCountForWin +1;
    }
    
    if (_frameCountForWin>4*_fps && _gameOver) {
        setRequestForMenu(true);
    };  
}

/**
 * This helper method calculates all the grid coordinates in which dirt should land in
 * given a center (where the player has aimed) and the total amount of dirt to spawn.
 *
 * This takes into account the size of the window grid and attempts to spawn the dirt close
 * to a circle. It does not spawn any dirt out of bounds. For example, if the center is
 * close to the edge of the grid, all the extra dirt that would have landed out of bounds
 * is pushed inside.
 */
std::vector<cugl::Vec2> calculateLandedDirtPositions(const int width, const int height, Vec2 centerCoords, int amount) {
    // CULog("center: %f, %f", centerCoords.x, centerCoords.y);
    std::vector<cugl::Vec2> dirtPositions;

    if (amount <= 0) {
        // No dirt to spawn, return empty vector
        return dirtPositions;
    }

    dirtPositions.emplace_back(centerCoords); // Start with one dirt at the center
    amount--; // Decrement the amount of dirt left to spawn

    int layer = 1;

    while (amount > 0) {
        // start at top corner of diamond
        int currX = centerCoords.x;
        int currY = centerCoords.y + layer;

        // move down and right until at right corner of diamond
        while (amount > 0 && currY != centerCoords.y) {
            currX += 1;
            currY -= 1;
            if (currX >= 0 && currX < height && currY >= 0 && currY < width) {
                dirtPositions.emplace_back(Vec2(currX, currY));
                // CULog("dirt spawned at %d, %d", currX, currY);
                amount--;
            }
        }
        // move down and left until at bottom corner of diamond
        while (amount > 0 && currX != centerCoords.x) {
            currX -= 1;
            currY -= 1;
            if (currX >= 0 && currX < height && currY >= 0 && currY < width) {
                dirtPositions.emplace_back(Vec2(currX, currY));
                // CULog("dirt spawned at %d, %d", currX, currY);
                amount--;
            }
        }
        // move up and left until at right corner of diamond
        while (amount > 0 && currY != centerCoords.y) {
            currX -= 1;
            currY += 1;
            if (currX >= 0 && currX < height && currY >= 0 && currY < width) {
                dirtPositions.emplace_back(Vec2(currX, currY));
                // CULog("dirt spawned at %d, %d", currX, currY);
                amount--;
            }
        }
        // move up and right until back at the top corner of diamond
        while (amount > 0 && currX != centerCoords.x) {
            currX += 1;
            currY += 1;
            if (currX >= 0 && currX < height && currY >= 0 && currY < width) {
                dirtPositions.emplace_back(Vec2(currX, currY));
                // CULog("dirt spawned at %d, %d", currX, currY);
                amount--;
            }
        }
        layer++;
    }

    return dirtPositions;
}

/**
* FOR HOST ONLY. This method does all the heavy lifting work for update.
* The host steps forward each player's game state, given references to the player, board, and projectile set.
*/
void GameplayController::stepForward(std::shared_ptr<Player>& player, std::shared_ptr<WindowGrid>& windows, std::shared_ptr<ProjectileSet>& projectiles) {
    int player_id = player->getId();
    
    if (windows->getTotalDirt() == 0 && !_gameOver) {
        _gameOver = true;
        _hasWon[player_id - 1] = true;
        _boardWithBird = rand() % _numPlayers + 1;
    }

    std::vector<std::pair<cugl::Vec2, int>> landedDirts;

    if (_allCurBoards[player_id - 1] == 0) {
        // only check if player is stunned, has removed dirt, or collided with projectile
        // if they are on their own board.

        // note: the frame updates only update to the host's local state.
        // the host only sends over movement/positioning updates
        if (player->getStunFrames() > 0) {
            player->decreaseStunFrames();
        } 
        else {
            player->move();
        }
        if (player->getWipeFrames() < player->getMaxWipeFrames()) {
            player->advanceWipeFrame();
        }
        if (player->getShooFrames() < player->getMaxShooFrames()) {
            player->advanceShooFrame();
        }
        else {
            player->move();
        }
        player->advanceIdleFrame();
        
        
        // remove any dirt the player collides with
        Vec2 grid_coors = player->getCoorsFromPos(windows->getPaneHeight(), windows->getPaneWidth(), windows->sideGap);
        player->setCoors(grid_coors);

        int clamped_y = std::clamp(static_cast<int>(grid_coors.y), 0, windows->getNVertical() - 1);
        int clamped_x = std::clamp(static_cast<int>(grid_coors.x), 0, windows->getNHorizontal() - 1);
        bool dirtRemoved = windows->removeDirt(clamped_y, clamped_x);
        if (dirtRemoved) {
            // filling up dirty bucket
            // set amount of frames plaer is frozen for for cleaning dirt
            player->resetWipeFrames();
            if (player_id == _id) {
                AudioEngine::get()->play("clean", _clean, false, _clean->getVolume(), true);
            };
            _allDirtAmounts[player_id - 1] = min(_maxDirtAmount, _allDirtAmounts[player_id - 1] + 1);
        }

        // Check for collisions and play sound
        auto collision_result = _collisions.resolveCollision(player, projectiles);
        if (collision_result.first) { // if collision occurred
            if (player_id == _id) {
                AudioEngine::get()->play("bang", _bang, false, _bang->getVolume(), true);
            };
            if (collision_result.second.has_value()) {
                landedDirts.push_back(collision_result.second.value());
            }
        }
        
        if (!_birdLeaving && _curBirdBoard == player_id && _collisions.resolveBirdCollision(player, _bird, getWorldPosition(_bird.birdPosition), 0.5)) {
            // set amount of frames plaer is frozen for for shooing bird
            player->resetShooFrames();
            _birdLeaving = true;
        }
        
        if (_birdLeaving && player->getShooFrames() == player->getMaxShooFrames()) {
            // send bird away after shooing
            _bird.resetBirdPathToExit(windows->getNHorizontal());
        }
        
        if (_birdLeaving && _bird.birdReachesExit()) {
            _curBirdBoard = _bird.isFacingRight() ? _curBirdBoard + 1 : _curBirdBoard - 1;
            if (_curBirdBoard == 0) {
                _curBirdBoard = _numPlayers;
            }
            if (_curBirdBoard > _numPlayers) {
                _curBirdBoard = 1;
            }
            
            std::uniform_int_distribution<> distr(0, windows->getNVertical() - 1);
            int spawnRow = distr(_rng);
//            CULog("bird spawn at row %d", spawnRow);
            _bird.resetBirdPath(windows->getNVertical(), windows->getNHorizontal(), spawnRow);
            _birdLeaving = false;
        }
    }

    // Move the projectiles, get the center destination and amount of landed dirts
    auto landedProjs = projectiles->update(getSize());;
    landedDirts.insert(landedDirts.end(), landedProjs.begin(), landedProjs.end());
    // Add any landed dirts
    for (auto landedDirt : landedDirts) {
        cugl::Vec2 center = landedDirt.first;
        int x_coor = (int)((center.x - windows->sideGap) / windows->getPaneWidth());
        int y_coor = (int)(center.y / windows->getPaneHeight());
        x_coor = std::clamp(x_coor, 0, windows->getNHorizontal() - 1);
        y_coor = std::clamp(y_coor, 0, windows->getNVertical() - 1);

        int amount = landedDirt.second;
        std::vector<cugl::Vec2> landedCoords = calculateLandedDirtPositions(windows->getNVertical(), windows->getNHorizontal(), Vec2(x_coor, y_coor), amount);
        for (cugl::Vec2 dirtPos : landedCoords) {
            windows->addDirt(dirtPos.y, dirtPos.x);
        }
        
    }
}



/** update when dirt is generated */
void GameplayController::updateDirtGenTime() {
    _dirtGenTimes.clear();
    std::uniform_int_distribution<> distr(0, _fixedDirtUpdateThreshold);
    for(int n=0; n<_dirtGenSpeed; ++n) {
        _dirtGenTimes.insert(distr(_rng));
    }
}

/** handles dirt generation */
void GameplayController::generateDirt() {
    std::uniform_int_distribution<int> rowDist(0, _windowVec[_id-1]->getNVertical() - 1);
    std::uniform_int_distribution<int> colDist(0, _windowVec[_id - 1]->getNHorizontal() - 1);
    int rand_row = rowDist(_rng);
    int rand_col = colDist(_rng);
//    CULog("player at: (%f, %f)", _player->getCoors().y, _player->getCoors().x);
//    CULog("generate at: (%d, %d)", (int)rand_row, (int) rand_col);

    // if add dirt already exists at location or player at location and board is not full, repeat
    while (Vec2((int)_playerVec[_id - 1]->getCoors().y, (int)_playerVec[_id - 1]->getCoors().x) == Vec2((int)rand_row, (int)rand_col) || !_windowVec[_id - 1]->addDirt(rand_row, rand_col)) {
        rand_row = rowDist(_rng);
        rand_col = colDist(_rng);
    }
}

/** handles poo generation */
void GameplayController::generatePoo(std::shared_ptr<ProjectileSet> projectiles) {
//    CULog("player at: (%f, %f)", _player->getCoors().y, _player->getCoors().x);
//    CULog("generate at: %d", (int)rand_row);

// if add dirt already exists at location or player at location and board is not full, repeat
    cugl::Vec2 birdWorldPos = getWorldPosition(_bird.birdPosition);
    // randomize the destination of bird poo, any window pane below the current bird position
    std::uniform_int_distribution<int> rowDist(0, floor(_bird.birdPosition.y));
    int rand_row_center = rowDist(_rng);
    cugl::Vec2 birdPooDest = getWorldPosition(Vec2(_bird.birdPosition.x, rand_row_center));
    projectiles->spawnProjectile(Vec2(birdWorldPos.x, birdWorldPos.y - _windowVec[_id - 1]->getPaneHeight()/2), Vec2(0, min(-2.4f,-2-_projectileGenChance)), birdPooDest, ProjectileSet::Projectile::ProjectileType::POOP);
}

/** Checks whether board is full except player current location*/
const bool GameplayController::checkBoardFull() {
    for (int x = 0; x < _windowVec[_id - 1]->getNHorizontal(); x++) {
        for (int y = 0; y < _windowVec[_id - 1]->getNVertical(); y++) {
                if (_windowVec[_id - 1]->getWindowState(y, x) == 0) {
                    if (Vec2((int)_playerVec[_id - 1]->getCoors().y, (int)_playerVec[_id - 1]->getCoors().x) == Vec2(y, x)) {
                        // consider current place occupied
                        continue;
                    }
                    return false;
                }
        }
    }
    return true; // No 0s found, all dirty spots
}

/**
 * Draws all this scene to the given SpriteBatch.
 *
 * The default implementation of this method simply draws the scene graph
 * to the sprite batch.  By overriding it, you can do custom drawing
 * in its place.
 *
 * @param batch     The SpriteBatch to draw with.
 */
void GameplayController::draw(const std::shared_ptr<cugl::SpriteBatch>& batch) {    
    auto player = _playerVec[_id - 1];
    int leftId = calculateNeighborId(_id, -1, _playerVec);
    int rightId = calculateNeighborId(_id, 1, _playerVec);
    auto playerLeft = _playerVec[leftId - 1];
    auto playerRight = _playerVec[rightId - 1];
    if (_allCurBoards[_id-1] == 0) {
        _windowVec[_id-1]->draw(batch, getSize());
        player->draw(batch, getSize());

        if (leftId != _id && rightId != _id) {
            Affine2 leftTrans = Affine2();
            leftTrans.translate(playerLeft->getProfileTexture()->getSize() * -0.5);
            leftTrans.scale(0.4);
            leftTrans.translate(_windowVec[_id - 1]->sideGap - 50, player->getPosition().y);
            batch->draw(playerLeft->getProfileTexture(), Vec2(), leftTrans);
            Affine2 leftTransArrow = Affine2();
            leftTransArrow.scale(0.75);
            leftTransArrow.translate(_windowVec[_id - 1]->sideGap - 130, player->getPosition().y - (_arrowTexture->getHeight() / 2));
            batch->draw(_arrowTexture, Vec2(), leftTransArrow);

            Affine2 rightTrans = Affine2();
            rightTrans.translate(playerRight->getProfileTexture()->getSize() * -0.5);
            rightTrans.scale(0.4);
            rightTrans.translate(getSize().width - _windowVec[_id - 1]->sideGap + 50, player->getPosition().y);
            batch->draw(playerRight->getProfileTexture(), Vec2(), rightTrans);
            Affine2 rightTransArrow = Affine2();
            rightTransArrow.scale(Vec2(-0.75, 0.75));
            rightTransArrow.translate(getSize().width - _windowVec[_id - 1]->sideGap + 130, player->getPosition().y - (_arrowTexture->getHeight() / 2));
            batch->draw(_arrowTexture, Vec2(), rightTransArrow);
        }

        if (_allCurBoards[leftId-1] == 1) {
            // left neighbor is on this player's board
            playerLeft->drawPeeking(batch, getSize(), _allCurBoards[leftId - 1], _windowVec[_id-1]->sideGap);
            // TODO: draw danger/warning
        }
        if (_allCurBoards[rightId-1] == -1) {
            // right neighbor is on this player's board
            playerRight->drawPeeking(batch, getSize(), _allCurBoards[rightId - 1], _windowVec[_id - 1]->sideGap);
            // TODO: draw danger/warning
        }
        _projectileVec[_id-1]->draw(batch, getSize(), _windowVec[_id - 1]->getPaneWidth(), _windowVec[_id - 1]->getPaneHeight());
        if (_curBirdBoard == _id) {
            _bird.draw(batch, getSize(), _curBirdPos);
        }
    }
    else if (_allCurBoards[_id-1] == -1 && leftId != _id) {
        _windowVec[leftId - 1]->draw(batch, getSize());
        if (_allCurBoards[leftId - 1] == 0) {
            playerLeft->draw(batch, getSize());
        }
        player->drawPeeking(batch, getSize(), _allCurBoards[_id - 1], _windowVec[_id - 1]->sideGap);
        _projectileVec[leftId-1]->draw(batch, getSize(), _windowVec[leftId - 1]->getPaneWidth(), _windowVec[leftId - 1]->getPaneHeight());

        vector<Vec2> potentialDirts;
        if (_dirtSelected && _dirtPath.size() != 0) {
            batch->setColor(Color4::BLACK);
            batch->fill(_dirtPath);
            Vec2 dirtDest = _dirtPath.getVertices().back() - Vec2(0.5, 0.5);
            Vec2 landedDirtCoords = getBoardPosition(dirtDest);
            landedDirtCoords.y = std::clamp(static_cast<int>(landedDirtCoords.y), 0, _windowVec[leftId - 1]->getNVertical() - 1);
            landedDirtCoords.x = std::clamp(static_cast<int>(landedDirtCoords.x), 0, _windowVec[leftId - 1]->getNHorizontal() - 1);
            potentialDirts = calculateLandedDirtPositions(_windowVec[leftId - 1]->getNVertical(), _windowVec[leftId - 1]->getNHorizontal(), landedDirtCoords, _currentDirtAmount);
        }
        if (potentialDirts.size() > 0) {
            _windowVec[leftId - 1]->drawPotentialDirt(batch, getSize(), potentialDirts);
        }

        if (_curBirdBoard == leftId) {
            _bird.draw(batch, getSize(), _curBirdPos);
        }
    }
    else if (_allCurBoards[_id - 1] == 1 && rightId != _id) {
        _windowVec[rightId - 1]->draw(batch, getSize());
        if (_allCurBoards[rightId - 1] == 0) {
            playerRight->draw(batch, getSize());
        }
        player->drawPeeking(batch, getSize(), _allCurBoards[_id - 1], _windowVec[_id - 1]->sideGap);
        _projectileVec[rightId-1]->draw(batch, getSize(), _windowVec[rightId - 1]->getPaneWidth(), _windowVec[rightId - 1]->getPaneHeight());

        vector<Vec2> potentialDirts;
        if (_dirtSelected && _dirtPath.size() != 0) {
            batch->setColor(Color4::BLACK);
            batch->fill(_dirtPath);
            Vec2 dirtDest = _dirtPath.getVertices().back();
            Vec2 landedDirtCoords = getBoardPosition(dirtDest);
            landedDirtCoords.y = std::clamp(static_cast<int>(landedDirtCoords.y), 0, _windowVec[rightId - 1]->getNVertical() - 1);
            landedDirtCoords.x = std::clamp(static_cast<int>(landedDirtCoords.x), 0, _windowVec[rightId - 1]->getNHorizontal() - 1);
            potentialDirts = calculateLandedDirtPositions(_windowVec[rightId - 1]->getNVertical(), _windowVec[rightId - 1]->getNHorizontal(), landedDirtCoords, _currentDirtAmount);
        }
        if (potentialDirts.size() > 0) {
            _windowVec[rightId - 1]->drawPotentialDirt(batch, getSize(), potentialDirts);
        }
        if (_curBirdBoard == rightId) {
            _bird.draw(batch, getSize(), _curBirdPos);
        }
    }
    

}


void GameplayController::setActive(bool f) {
    // yes this code is bad and needs to be reworked
    if (!f) {
        _isActive=false;
        setRequestForMenu(false);
        setGameOver(false);
        setWin(false);
    } else {
        _isActive = true;
        _audioController->playGameplayMusic();
        setRequestForMenu(false);
        setGameOver(false);
        setWin(false);
        _frameCountForWin = 0;
    };
    _gameTimeLeft = _gameTime;
}<|MERGE_RESOLUTION|>--- conflicted
+++ resolved
@@ -1032,13 +1032,6 @@
         // called whenever the host recieves a movement or other action message.
         _currentDirtAmount = _allDirtAmounts[0];
         _gameWin = _hasWon[0];
-<<<<<<< HEAD
-=======
-        _curBoard = _allCurBoards[0];
-        _curBoardLeft = _allCurBoards[_numPlayers - 1];
-        _curBoardRight = _allCurBoards[1];
-        _curBirdBoard = _boardWithBird == 4 ? -1 : _boardWithBird - 1;
->>>>>>> f3eb0bbb
         _curBirdPos = getWorldPosition(_bird.birdPosition);
 
     }
@@ -1060,22 +1053,14 @@
     int myCurBoard = _allCurBoards[_id - 1];
     if (myCurBoard != 0) {
         bool ifSwitch = false;
-<<<<<<< HEAD
         float button_x = myCurBoard == -1 ? getSize().width - _windowVec[_id-1]->sideGap + 150 : _windowVec[_id - 1]->sideGap - 150;
         float arc_start = myCurBoard == -1 ? 270 : 90;
-        cugl::Vec2 buttonPos(button_x, SCENE_HEIGHT / 2);
-        dirtThrowButton->setPosition(buttonPos);
-        if ((myCurBoard == -1 && _input.getDir().x == 1) || (myCurBoard == 1 && _input.getDir().x == -1)) {
-=======
-        float button_x = _curBoard == -1 ? getSize().width - _windowVec[_id-1]->sideGap + 50 : _windowVec[_id - 1]->sideGap - 50;
-        float arc_start = _curBoard == -1 ? 270 : 90;
-        float arc_rotate_angle = _curBoard == -1 ? 0 : M_PI;
+        float arc_rotate_angle = myCurBoard == -1 ? 0 : M_PI;
         cugl::Vec2 buttonPos(button_x, SCENE_HEIGHT / 2);
         dirtThrowButton->setPosition(buttonPos);
         dirtThrowArc->setPosition(buttonPos);
         dirtThrowArc->setAngle(arc_rotate_angle);
-        if ((_curBoard == -1 && _input.getDir().x == 1) || (_curBoard == 1 && _input.getDir().x == -1)) {
->>>>>>> f3eb0bbb
+        if ((myCurBoard == -1 && _input.getDir().x == 1) || (myCurBoard == 1 && _input.getDir().x == -1)) {
             ifSwitch = true;
         }
         if (_currentDirtAmount > 0) {
