//  GameController.cpp
//
//  This is the primary class file for running the game.
//
//  Author: High Rise Games
//
#include <cugl/cugl.h>
#include <iostream>
#include <sstream>
#include <random>
#include "NetStructs.h"
#include "GameplayController.h"


using namespace cugl;
using namespace std;

#pragma mark -
#pragma mark Level Layout

// Lock the screen size to fixed height regardless of aspect ratio
#define SCENE_HEIGHT 720

#pragma mark -
#pragma mark Constructors
/**
 * Initializes the controller contents, and starts the game
 *
 * The constructor does not allocate any objects or memory.  This allows
 * us to have a non-pointer reference to this controller, reducing our
 * memory allocation.  Instead, allocation happens in this method.
 *
 * @param assets    The (loaded) assets for this game mode
 *
 * @return true if the controller is initialized properly, false otherwise.
 */
bool GameplayController::init(const std::shared_ptr<cugl::AssetManager>& assets, int fps, cugl::Rect bounds, cugl::Size size) {
    // Initialize the scene to a locked width
    
    // time of the game set to 120 seconds
    _gameTime = 120;
    _gameTimeLeft = _gameTime;
    

    _frame=0;
    

    // we set game win and game over to false
    _gameWin = false;
    _gameOver = false;
    _gameStart = false;
    _transitionToMenu = false;
    // each image lasts for 2 frames, 25 frames per number and 4 numbers in total
    _maxCountDownFrames = 2 * 4 * 25;
    _countDownFrames = 0;
    
    // set this to zero, will be updated when game is over
    _frameCountForWin=0;

    // fps as established per App
    _fps = fps;
    
    Size dimen = Application::get()->getDisplaySize();
    _rng.seed(std::time(nullptr));
    _dirtGenSpeed = 2;
    _fixedDirtUpdateThreshold = 5 * 60;
    _maxDirtAmount = 10;
    _size = size;
    _nativeSize = size;
    
    _dirtSelected = false;
    _cleanInProgress = false;
    _dirtPath = Path2();
    dimen *= SCENE_HEIGHT/dimen.height;
    if (assets == nullptr) {
        return false;
    }
        
    // Start up the input handler
    _assets = assets;
    
    _input.init();
    // _dirtThrowInput.init();
    
    // Get the constant values
    _constants = _assets->get<JsonValue>("constants");

    // get the arrow texture
    _arrowTexture = _assets->get<Texture>("arrow");

    // Initialize an empty playerVec that can hold up to 4 players
    _playerVec = { nullptr, nullptr, nullptr, nullptr };
    // Initialize an empty windowVec that can hold up to 4 window grids
    _windowVec = { nullptr, nullptr, nullptr, nullptr };
    // Initialize an empty projectileVec that can hold up to 4 projectile sets
    _projectileVec = { nullptr, nullptr, nullptr, nullptr };

    return true;
}

bool GameplayController::initLevel(int selected_level) {
    if (_ishost) {
        hostReset();
    }
    else {
        reset();
    }
    // TODO: update depending on level
    _birdActive = true;

    // Initialize the window grids
//    std::shared_ptr<cugl::JsonValue> level = _constants->get("easy board"); // TODO: make field passed in from level select through App
    switch (selected_level) {
        case 1:
            _levelJson = _assets->get<JsonValue>("level1");
            _size = _nativeSize;
            _size.height *= 1.5;
            break;
        case 2:
            _levelJson = _assets->get<JsonValue>("level2");
            _size = _nativeSize;
            _size.height *= 1.5;
            break;
        case 3:
            _levelJson = _assets->get<JsonValue>("level3");
            _size = _nativeSize;
            _size.height *= 1.5;
            break;
        case 4:
            _levelJson = _assets->get<JsonValue>("nightlevel");
            _size = _nativeSize;
            _size.height *= 2;
            break;
        default:
            _levelJson = _assets->get<JsonValue>("nightlevel");
            _size = _nativeSize;
            _size.height *= 2;
            break;
    }
    
    // texture mappings for each level (update these from the python script)
    
    std::vector<string> texture_strings_level_1 = { "day1Building", "day2Building", "day3Building", "dreamyBuilding", "nightBuilding", "level1Window1", "level1Window2", "fully_blocked_1", "fully_blocked_2", "fully_blocked_3", "fully_blocked_4" };
    std::vector<string> texture_strings_level_2 = { "day1Building", "day2Building", "day3Building", "dreamyBuilding", "nightBuilding", "level2Window1", "level2Window2" };
    std::vector<string> texture_strings_level_3 = { "day1Building", "day2Building", "day3Building", "dreamyBuilding", "nightBuilding", "level3Window1", "level3Window2", "level3Window3", "level3Window4" };
    std::vector<string> texture_strings_level_4 = { "nightWindow1", "nightWindow2", "nightWindow3", "nightWindow4", "nightWindow5", "down_blocked_1", "planter-brown1", "fully_blocked_1", "fully_blocked_2", "fully_blocked_3", "fully_blocked_4", "left_blocked_1", "day1Building", "day2Building", "day3Building", "dreamyBuilding", "nightBuilding" };
    std::vector<string> texture_strings_level_5 = { "nightWindow1", "nightWindow2", "nightWindow3", "nightWindow4", "nightWindow5", "day1Building", "day2Building", "day3Building", "dreamyBuilding", "nightBuilding" };
    std::vector<std::vector<string>> texture_strings_levels;
    std::vector<int> texture_ids_level_1 = { 1, 2, 3, 4, 5, 6, 7, 8, 9, 10, 11 };
    std::vector<int> texture_ids_level_2 = { 1, 2, 3, 4, 5, 6, 7 };
    std::vector<int> texture_ids_level_3 = { 1, 2, 3, 4, 5, 6, 7, 8, 9 };
    std::vector<int> texture_ids_level_4 = { 1, 2, 3, 4, 5, 6, 7, 8, 9, 10, 11, 12, 13, 14, 15, 16, 17 };
    std::vector<int> texture_ids_level_5 = { 1, 2, 3, 4, 5, 15, 16, 17, 18, 19 };
    std::vector<std::vector<int>> texture_ids_levels;
    texture_strings_levels.push_back(texture_strings_level_1);
    texture_strings_levels.push_back(texture_strings_level_2);
    texture_strings_levels.push_back(texture_strings_level_3);
    texture_strings_levels.push_back(texture_strings_level_4);
    texture_strings_levels.push_back(texture_strings_level_5);
    texture_ids_levels.push_back(texture_ids_level_1);
    texture_ids_levels.push_back(texture_ids_level_2);
    texture_ids_levels.push_back(texture_ids_level_3);
    texture_ids_levels.push_back(texture_ids_level_4);
    texture_ids_levels.push_back(texture_ids_level_5);

    std::vector<string> dirt_texture_strings = { "level1dirt", "dirt", "dirt", "dirt2" };
    _dirtTextureString = dirt_texture_strings.at(selected_level - 1);
    // select the correct mapping for this level
    _texture_strings_selected = texture_strings_levels.at(selected_level - 1);
    _texture_ids_selected = texture_ids_levels.at(selected_level - 1);
    
    _initDirtCount = selected_level * 5;
    
    // get the win background when game is win
    _winBackground = _assets->get<Texture>("win-background");
    
    // get the lose background when game is lose
    _loseBackground = _assets->get<Texture>("lose-background");
    
    // get the asseets for countdown
    setCountdown1Texture(_assets->get<Texture>("C1"));
    setCountdown2Texture(_assets->get<Texture>("C2"));
    setCountdown3Texture(_assets->get<Texture>("C3"));
    setCountdownGoTexture(_assets->get<Texture>("Go"));
    setCountdownSparkleTexture(_assets->get<Texture>("Sparkle"));
    
    // Initialize random dirt generation
    // TODO: decide if we still need?
    updateDirtGenTime();

    _collisions.init(_size);

    // Get the bang sound
    _bang = _assets->get<Sound>("bang");
    _clean = _assets->get<Sound>("clean");
    
    return true;
}

/** 
 * Initializes the player, window grid, and projectile set models for all clients
 */
bool GameplayController::initClient(const std::shared_ptr<cugl::AssetManager>& assets) {
    if (assets == nullptr) {
        return false;
    }

    // Initialize window grid for self
    _windowVec[_id - 1] = make_shared<WindowGrid>();
    for (string thisWindow : _texture_strings_selected) {
        _windowVec[_id - 1]->addTexture(_assets->get<Texture>(thisWindow));
    }
    _windowVec[_id - 1]->setTextureIds(_texture_ids_selected);
    _windowVec[_id - 1]->init(_levelJson, _size); // init depends on texture
    _windowVec[_id - 1]->setInitDirtNum(_initDirtCount);
    _windowVec[_id - 1]->setDirtTexture(assets->get<Texture>(_dirtTextureString));
    _windowVec[_id - 1]->setFadedDirtTexture(assets->get<Texture>("faded-dirt"));

    // Initialize player character for self
    Vec2 startingPos = Vec2(_windowVec[_id - 1]->sideGap + (_windowVec[_id - 1]->getPaneWidth() / 2), _windowVec[_id - 1]->getPaneHeight() / 2);
    _playerVec[_id - 1] = make_shared<Player>(_id, startingPos, _windowVec[_id - 1]->getPaneHeight(), _windowVec[_id - 1]->getPaneWidth());
    _playerVec[_id - 1]->setPosition(startingPos);
    _playerVec[_id - 1]->setVelocity(Vec2::ZERO);
    // set temporary character until host sends message on character
    changeCharTexture(_playerVec[_id - 1], ""); // empty string defaults to Mushroom
    _playerVec[_id - 1]->setChar("");


    // Initialize bird textures, but do not set a location yet. that is the host's job
    if (_birdActive) {
        int height = _windowVec[_id - 1]->getNVertical();
        int width = _windowVec[_id - 1]->getNHorizontal();
        cugl::Vec2 birdTopLeftPos = cugl::Vec2(0.4, height - 0.5);
        cugl::Vec2 birdTopRightPos = cugl::Vec2(width - 0.6, height - 0.5);
        cugl::Vec2 birdBotLeftPos = cugl::Vec2(0.4, height - 3.5);
        cugl::Vec2 birdBotRightPos = cugl::Vec2(width - 0.6, height - 3.5);
        std::vector<cugl::Vec2> positions = { birdTopLeftPos, birdTopRightPos, birdBotLeftPos, birdBotRightPos };
        _bird.init(positions, 0.01, 0.04, _windowVec[_id - 1]->getPaneHeight());
        _bird.setTexture(assets->get<Texture>("bird"));
    }

    // Initialize projectiles  for self
    _projectileVec[_id - 1] = make_shared<ProjectileSet>();
    _projectileVec[_id - 1]->setDirtTexture(assets->get<Texture>(_dirtTextureString));
    _projectileVec[_id - 1]->setPoopTexture(assets->get<Texture>("poop"));
    _projectileVec[_id - 1]->setTextureScales(_windowVec[_id - 1]->getPaneHeight(), _windowVec[_id - 1]->getPaneWidth());
    _projectileVec[_id - 1]->init(_constants->get("projectiles"));
    return true;
}

/**
* Initializes the extra controllers needed for the host of the game.
*
* The constructor does not allocate any objects or memory.  This allows
* us to have a non-pointer reference to this controller, reducing our
* memory allocation.  Instead, allocation happens in this method.
* 
* Assigns player ids clockwise with host at top
* 
*          host: 1
* left: 4            right: 2
*         across: 3
*
* @param assets    The (loaded) assets for this game mode
* @param nPlayers  The number of players for this game
*
* @return true if the controller is initialized properly, false otherwise.
*/
bool GameplayController::initHost(const std::shared_ptr<cugl::AssetManager>& assets) {
    if (assets == nullptr) {
        return false;
    }

    if (_ishost) {
        _numPlayers = _network.getNumPlayers();

        for (int i = 1; i <= _numPlayers; i++) {
            // Initialize window grids
            _windowVec[i - 1] = make_shared<WindowGrid>();
            for (string thisWindow : _texture_strings_selected) {
                _windowVec[i - 1]->addTexture(_assets->get<Texture>(thisWindow));
            }
            _windowVec[i - 1]->setTextureIds(_texture_ids_selected);
            _windowVec[i - 1]->init(_levelJson, _size); // init depends on texture
            _windowVec[i - 1]->setInitDirtNum(_initDirtCount);
            _windowVec[i - 1]->setDirtTexture(assets->get<Texture>(_dirtTextureString));
            _windowVec[i - 1]->setFadedDirtTexture(assets->get<Texture>("faded-dirt"));
            _windowVec[i-1]->generateInitialBoard(_windowVec[i - 1]->getInitDirtNum());

            // Initialize player characters
            Vec2 startingPos = Vec2(_windowVec[i - 1]->sideGap + (_windowVec[i - 1]->getPaneWidth() / 2), _windowVec[i - 1]->getPaneHeight() / 2);
            _playerVec[i - 1] = make_shared<Player>(i, startingPos, _windowVec[i - 1]->getPaneHeight(), _windowVec[i - 1]->getPaneWidth());
            _playerVec[i - 1]->setPosition(startingPos);
            
            _playerVec[i - 1]->setVelocity(Vec2::ZERO);
            _playerVec[i - 1]->setAnimationState(Player::AnimStatus::IDLE);

            // Initialize projectiles
            _projectileVec[i - 1] = make_shared<ProjectileSet>();
            _projectileVec[i-1]->setDirtTexture(assets->get<Texture>(_dirtTextureString));
            _projectileVec[i - 1]->setPoopTexture(assets->get<Texture>("poop"));
            _projectileVec[i - 1]->setTextureScales(_windowVec[i - 1]->getPaneHeight(), _windowVec[i - 1]->getPaneWidth());
            
        }
    }

    // Initialize bird textures, but do not set a location yet. that is the host's job
    if (_birdActive) {
        int height = _windowVec[_id - 1]->getNVertical();
        int width = _windowVec[_id - 1]->getNHorizontal();
        cugl::Vec2 birdTopLeftPos = cugl::Vec2(0.4, height - 0.5);
        cugl::Vec2 birdTopRightPos = cugl::Vec2(width - 0.6, height - 0.5);
        cugl::Vec2 birdBotLeftPos = cugl::Vec2(0.4, height - 3.5);
        cugl::Vec2 birdBotRightPos = cugl::Vec2(width - 0.6, height - 3.5);
        std::vector<cugl::Vec2> positions = { birdTopLeftPos, birdTopRightPos, birdBotLeftPos, birdBotRightPos };
        _bird.init(positions, 0.01, 0.04, _windowVec[_id - 1]->getPaneHeight());
        _bird.setTexture(_assets->get<Texture>("bird"));
        // randomly place bird on a player's board
        _curBirdBoard = rand() % _numPlayers + 1;
    }

    return true;
}


#pragma mark Graphics

/**
 * Sets the texture for countdown 3.
 */
void GameplayController::setCountdown3Texture(const std::shared_ptr<cugl::Texture>& texture) {
    _countdown3Sprite = SpriteSheet::alloc(texture, 5, 5, 25);
    _countdown3Sprite->setFrame(0);
}
/**
 * Sets the texture for countdown 2.
 */
void GameplayController::setCountdown2Texture(const std::shared_ptr<cugl::Texture>& texture) {
    _countdown2Sprite = SpriteSheet::alloc(texture, 5, 5, 25);
    _countdown2Sprite->setFrame(0);
}
/**
 * Sets the texture for countdown 1.
 */
void GameplayController::setCountdown1Texture(const std::shared_ptr<cugl::Texture>& texture) {
    _countdown1Sprite = SpriteSheet::alloc(texture, 5, 5, 25);
    _countdown1Sprite->setFrame(0);
}
/**
 * Sets the texture for countdown Go.
 */
void GameplayController::setCountdownGoTexture(const std::shared_ptr<cugl::Texture>& texture) {
    _countdownGoSprite = SpriteSheet::alloc(texture, 5, 5, 25);
    _countdownGoSprite->setFrame(0);
}
/**
 * Sets the texture for countdown sparkles.
 */
void GameplayController::setCountdownSparkleTexture(const std::shared_ptr<cugl::Texture>& texture) {
    _countdownSparkleSprite = SpriteSheet::alloc(texture, 7, 5, 35);
    _countdownSparkleSprite->setFrame(0);
}

#pragma mark Gameplay Handling
void GameplayController::reset() {
    _playerVec = { nullptr, nullptr, nullptr, nullptr };
    _windowVec = { nullptr, nullptr, nullptr, nullptr };
    _projectileVec = { nullptr, nullptr, nullptr, nullptr };

    // Reset existence of enemies
    _birdLeaving = false;

    // Reset all starting current boards
    _allCurBoards = { 0, 0, 0, 0 };
    // Reset all progress trackers
    _progressVec = { 0, 0, 0, 0 };

    _dirtThrowTimer = 0;
    _projectileGenChance = 0.1;
    _projectileGenCountDown = 120;
    _currentDirtAmount = 0;

    _gameOver = false;
    _gameStart = false;
    _gameWin = false;
}

/**
 * Resets the status of the game for all players so that we can play again.
 */
void GameplayController::hostReset() {
    reset();

    _allDirtAmounts = { 0, 0, 0, 0 };
    _hasWon = { false, false, false, false };
}

/**
* HOST ONLY. Sets the character of the player given player's id.
* Possible values: "Mushroom", "Frog", "Flower", "Chameleon"
*/
void GameplayController::setCharacters(std::vector<std::string>& chars) {
    for (int i = 0; i < _numPlayers; i++) {
        auto player = _playerVec[i];
        changeCharTexture(player, chars[i]);
        CULog("character: %a", chars[i].c_str());
    }
}

void GameplayController::changeCharTexture(std::shared_ptr<Player>& player, std::string charChoice) {
    player->setChar(charChoice);
    player->setColor();
    if (charChoice == "Frog") {
        player->setIdleTexture(_assets->get<Texture>("idle_frog"));
        player->setWipeTexture(_assets->get<Texture>("wipe_frog"));
        player->setShooTexture(_assets->get<Texture>("shoo_frog"));
        player->setThrowTexture(_assets->get<Texture>("throw_frog"));
        player->setProfileTexture(_assets->get<Texture>("profile_frog"));
        player->setWarnTexture(_assets->get<Texture>("warn_frog"));
    }
    else if (charChoice == "Flower") {
        player->setIdleTexture(_assets->get<Texture>("idle_flower"));
        player->setWipeTexture(_assets->get<Texture>("wipe_flower"));
        player->setShooTexture(_assets->get<Texture>("shoo_flower"));
        player->setThrowTexture(_assets->get<Texture>("throw_flower"));
        player->setProfileTexture(_assets->get<Texture>("profile_flower"));
        player->setWarnTexture(_assets->get<Texture>("warn_flower"));

    }
    else if (charChoice == "Chameleon") {
        player->setIdleTexture(_assets->get<Texture>("idle_chameleon"));
        player->setWipeTexture(_assets->get<Texture>("wipe_chameleon"));
        player->setShooTexture(_assets->get<Texture>("shoo_chameleon"));
        player->setThrowTexture(_assets->get<Texture>("throw_chameleon"));
        player->setProfileTexture(_assets->get<Texture>("profile_chameleon"));
        player->setWarnTexture(_assets->get<Texture>("warn_chameleon"));

    }
    else {
        player->setIdleTexture(_assets->get<Texture>("idle_mushroom"));
        player->setWipeTexture(_assets->get<Texture>("wipe_mushroom"));
        player->setShooTexture(_assets->get<Texture>("shoo_mushroom"));
        player->setThrowTexture(_assets->get<Texture>("throw_mushroom"));
        player->setProfileTexture(_assets->get<Texture>("profile_mushroom"));
        player->setWarnTexture(_assets->get<Texture>("warn_mushroom"));

    }
}

int calculateNeighborId(int myId, int dir, std::vector<std::shared_ptr<Player>> playerVec) {
    int nbrId = myId + dir;
    if (nbrId <= 0) {
        nbrId = 4;
    }
    if (nbrId > 4) {
        nbrId = 1;
    }
    while (playerVec[nbrId - 1] == nullptr) {
        nbrId += dir;
        if (nbrId <= 0) {
            nbrId = 4;
        }
        else if (nbrId > 4) {
            nbrId = 1;
        }
    }
    return nbrId;
}

/**
* Given the world positions, convert it to the board position
* based off of grid coordinates. Ex. [2, 3] or [2.3, 3] if the
* player is in the process of moving in between x = 2 and x = 3.
*/
cugl::Vec2 GameplayController::getBoardPosition(cugl::Vec2 worldPos) {
    float x_coor = (worldPos.x - _windowVec[_id-1]->sideGap) / _windowVec[_id-1]->getPaneWidth();
    float y_coor = worldPos.y / _windowVec[_id-1]->getPaneHeight();
    
    return Vec2(x_coor, y_coor);
}

/**
* Given the board positions, convert it to the world position.
*/
cugl::Vec2 GameplayController::getWorldPosition(cugl::Vec2 boardPos) {
    float x_coor = boardPos.x * _windowVec[_id - 1]->getPaneWidth() + _windowVec[_id - 1]->sideGap;
    float y_coor = boardPos.y * _windowVec[_id - 1]->getPaneHeight();
    return Vec2(x_coor, y_coor);
}

void GameplayController::advanceCountDownAnim(bool ishost) {
    if (_countDownFrames < _maxCountDownFrames) {
        // frame timer for next frame
        if (_countDownFrames % 2 == 0) {
            getCurrentCountdownSprite()->setFrame((int) _countDownFrames / 2 % 25);
            _countdownSparkleSprite->setFrame((int) _countDownFrames / 2 % 35);
        }
        //only host steps forward animation and it sends frame number to clients
        if (ishost) {
            _countDownFrames += 1;
        }
    } else {
        _gameStart = true;
    }
}

std::shared_ptr<cugl::SpriteSheet> GameplayController::getCurrentCountdownSprite() {
    int curFrame = _countDownFrames / (25 * 2);
    if (curFrame == 0) {
        return _countdown3Sprite;
    } else if (curFrame == 1) {
        return _countdown2Sprite;
    } else if (curFrame == 2) {
        return _countdown1Sprite;
    } else {
        return _countdownGoSprite;
    }
}

/**
 * Method for the return to board button listener used in GameScene
 */
void GameplayController::switchScene() {
    if (_allCurBoards[_id-1] != 0) {
        if (_ishost) {
            _allCurBoards[0] = 0;
            _allCurBoards[_id - 1] = 0;
        }
        else {
            _network.sendToHost(*netStructs.serializeSwitchState(getSwitchState(true)));
        }
    }
}

/** 
 * Host Only. Converts game state into a JSON value for sending over the network.
 * Only called by the host, as only the host transmits board states over the network.
 * 
 * @param id    the id of the player of the board state to get
 * @returns JSON value representing game board state
 */
std::shared_ptr<NetStructs::BOARD_STATE> GameplayController::getBoardState(int id, bool isPartial) {
        
    std::shared_ptr<Player> player = _playerVec[id-1];
    std::shared_ptr<WindowGrid> windows = _windowVec[id - 1];
    std::shared_ptr<ProjectileSet> projectiles = _projectileVec[id-1];
<<<<<<< HEAD
    
    std::shared_ptr<NetStructs::BOARD_STATE> boardState = std::make_shared<NetStructs::BOARD_STATE>();
    boardState->playerId = float(id);
    boardState->optional = bool(isPartial);
    if (player->getChar() == "Frog") {
        boardState->playerChar = float(1);
    } else if (player->getChar() == "Flower") {
        boardState->playerChar = float(2);
    } else if (player->getChar() == "Chameleon") {
        boardState->playerChar = float(3);
    } else if (player->getChar() == "Mushroom") {
        boardState->playerChar = float(4);
    }
    boardState->hasWon = _hasWon[id-1] ? true : false;
    boardState->numDirt = float(_allDirtAmounts[id - 1]);
    boardState->currBoard = float(_allCurBoards[id - 1]);
    boardState->progress = float(_progressVec[id-1]);
    
    if (player->getAnimationState() == Player::IDLE) {
        boardState->animState = float(1);
    } else if (player->getAnimationState() == Player::WIPING) {
        boardState->animState = float(2);
    } else if (player->getAnimationState() == Player::SHOOING) {
        boardState->animState = float(3);
    } else if (player->getAnimationState() == Player::STUNNED) {
        boardState->animState = float(4);
    }
    
    cugl::Vec2 playerBoardPos = getBoardPosition(player->getPosition());
    if (!isPartial) {
        boardState->playerX = float(playerBoardPos.x);
    };
    boardState->playerY = float(playerBoardPos.y);
//    boardState->animState = player->animStatustoString(player->getAnimationState());
    boardState->timer = float(_gameTimeLeft);
    
    boardState->currBoardBird = _curBirdBoard == id;
=======


    const std::shared_ptr<JsonValue> json = std::make_shared<JsonValue>();
    json->init(JsonValue::Type::ObjectType);
    json->appendValue("player_id", std::to_string(id));
    json->appendValue("player_char", player->getChar());
    if (!_gameStart) {
        json->appendValue("countdown_frame", std::to_string(_countDownFrames));
    }
    std::string win_str = _hasWon[id-1] ? "true" : "false";
    json->appendValue("has_won", win_str);
    json->appendValue("num_dirt", std::to_string(_allDirtAmounts[id - 1]));
    json->appendValue("curr_board", std::to_string(_allCurBoards[id - 1]));
    json->appendValue("progress", std::to_string(_progressVec[id-1]));

    cugl::Vec2 playerBoardPos = getBoardPosition(player->getPosition());
    if(!isPartial) json->appendValue("player_x", std::to_string(playerBoardPos.x));
    json->appendValue("player_y", std::to_string(playerBoardPos.y));

    json->appendValue("anim_state", std::to_string(player->statusToInt[player->getAnimationState()]));
>>>>>>> 8e47cfb2

    boardState->numProjectile = float(projectiles->current.size());
    
    if (!isPartial) {
        if (_curBirdBoard == id) {
            boardState->birdPosX = float(_bird.birdPosition.x);
            boardState->birdPosY = float(_bird.birdPosition.y);
            boardState->birdFacingRight = _bird.isFacingRight();
        };
        
        const std::shared_ptr<std::vector<NetStructs::PROJECTILE>> projArray = std::make_shared<std::vector<NetStructs::PROJECTILE>>();
        
        for (shared_ptr<ProjectileSet::Projectile> projectile : projectiles->current) {
            NetStructs::PROJECTILE projStruct;

            cugl::Vec2 projBoardPos = getBoardPosition(projectile->position);
            cugl::Vec2 projDestBoardPos = getBoardPosition(projectile->destination);
            projStruct.PosX = projBoardPos.x;
            projStruct.PosY = projBoardPos.y;
            projStruct.velX = float(projectile->velocity.x);
            projStruct.velY = float(projectile->velocity.y);
            projStruct.destX = float(projDestBoardPos.x);
            projStruct.destY = float(projDestBoardPos.y);
            
            if (projectile->type == ProjectileSet::Projectile::ProjectileType::DIRT) {
                projStruct.type = NetStructs::Dirt;
            } else {
                projStruct.type = NetStructs::Poop;
            }
            projArray->push_back(projStruct);
        }
        boardState->projectileVector = *projArray;
    }
    return boardState;
}

std::shared_ptr<NetStructs::DIRT_STATE> GameplayController::getDirtState(int id) {
    
    std::shared_ptr<Player> player = _playerVec[id-1];
    std::shared_ptr<WindowGrid> windows = _windowVec[id - 1];
    std::shared_ptr<NetStructs::DIRT_STATE> dirtState = std::make_shared<NetStructs::DIRT_STATE>();
    
    dirtState->playerId = id;
        
    const std::shared_ptr<std::vector<NetStructs::WINDOW_DIRT>> dirtArray = std::make_shared<std::vector<NetStructs::WINDOW_DIRT>>();
            dirtState->numWindowDirt = _windowVec[id-1]->getTotalDirt();
            for (int col = 0; col < windows->getNHorizontal(); ++col) {
                for (int row = 0; row < windows->getNVertical(); ++row) {
                    bool hasDirt = windows->getWindowState(row, col);
                    if (hasDirt) {
                        std::shared_ptr<NetStructs::WINDOW_DIRT> dirt = std::make_shared<NetStructs::WINDOW_DIRT>();
                        dirt->posX = row;
                        dirt->posY = col;
                        dirtArray->push_back(*dirt);
                    }
                }
            }
    
    dirtState->dirtVector = *dirtArray;
    
    return dirtState;
}


/**
* Updates a neighboring or own board given the JSON value representing its game state.
* Called by CLIENT ONLY.
* 
* * Example board state (full message):
 * {
    "player_id":  "1",
    "player_char": "Frog",
    "has_won": "false",
    "num_dirt": "1",
    "curr_board": "0",
    "player_x": "3.0",
    "player_y": "4.0",
    "anim_state": "1",
    "timer": "145",
    "bird_pos": ["2.4", "6.0"],
    "bird_facing_right": true,
    "dirts": [ ["0", "1"], ["2", "2"], ["0", "2"] ],
    "projectiles": [
            { 
                "pos": ["3.0", "1.45"],
                "vel": ["2", "3"],
                "dest": ["12.23", "23.5"],
                "type: "DIRT"
            },
            {
                "pos": ["5.0", "0.2"],
                "vel": [],
                "dest": ["12.23", "23.5"],
                "type": "POOP"
            }
        ]
 * }
 * 
 * Example board state (partial message):
 * {
    "player_id":  "1",
    "countdown_frame": "20",
    "player_char": "Frog",
    "has_won": "false",
    "num_dirt": "1",
    "curr_board": "0",
    "player_y": "4.0",
    "timer": "145",
    "progress": "0.7"
 * }
*
* @params data     The data to update
*/
void GameplayController::updateBoard(std::shared_ptr<NetStructs::BOARD_STATE> data) {
    
    int playerId = data->playerId;
    
    std::string playerChar;
    if (data->playerChar == 1) {
        playerChar = "Frog";
    } else if (data->playerChar == 2) {
        playerChar = "Flower";
    } else if (data->playerChar == 3) {
        playerChar = "Chameleon";
    } else if (data->playerChar == 4 || data->playerChar == 0) {
        playerChar = "Mushroom";
    }
<<<<<<< HEAD
    
    bool playerHasWon = data->hasWon;
    if (playerHasWon == true && !_gameOver) {
            _gameOver = true;
            setWin(playerId == _id);
            return;
    }
    Vec2 playerBoardPos(data->playerX, data->playerY);
=======
    _progressVec[playerId - 1] = std::stod(data->getString("progress", "0"));
    // set to some random default high value indicating count down is over
    if (!_gameStart) {
        _countDownFrames = std::stod(data->getString("countdown_frame", "5000"));
        advanceCountDownAnim(false);
    }
    
    // get x, y positions of player
    Vec2 playerBoardPos(std::stod(data->getString("player_x", "0")), std::stod(data->getString("player_y", "0")));
>>>>>>> 8e47cfb2

    _progressVec[playerId - 1] = data->progress;
    
    if (playerId == _id && playerChar != _playerVec[_id - 1]->getChar()) {
            // first time this client is receiving message about their chosen character
        _playerVec[_id - 1]->setChar(playerChar);
        changeCharTexture(_playerVec[_id - 1], playerChar);
        
    }
    
    if (_playerVec[playerId - 1] == nullptr) {
            // first time this client is receiving message on another player
            // instantiate this player's window grid in this client's game instance
            _windowVec[playerId - 1] = make_shared<WindowGrid>();
            for (string thisWindow : _texture_strings_selected) {
                _windowVec[playerId - 1]->addTexture(_assets->get<Texture>(thisWindow));
            }
            _windowVec[playerId - 1]->setTextureIds(_texture_ids_selected);
            _windowVec[playerId - 1]->init(_levelJson, _size); // init depends on texture
            _windowVec[playerId - 1]->setInitDirtNum(_initDirtCount);
            _windowVec[playerId - 1]->setDirtTexture(_assets->get<Texture>(_dirtTextureString));
            _windowVec[playerId - 1]->setFadedDirtTexture(_assets->get<Texture>("faded-dirt"));
    
            // instantiate this player in this client's game instance
            _playerVec[playerId - 1] = std::make_shared<Player>(playerId, getWorldPosition(playerBoardPos), _windowVec[_id - 1]->getPaneWidth(), _windowVec[_id - 1]->getPaneHeight());
            // set the player's character textures
            _playerVec[playerId - 1]->setChar(playerChar);
            changeCharTexture(_playerVec[playerId - 1], playerChar);
    
            // instantiate this player's projectile set in this client's game instance
            _projectileVec[playerId - 1] = make_shared<ProjectileSet>();
            _projectileVec[playerId - 1]->setDirtTexture(_assets->get<Texture>(_dirtTextureString));
            _projectileVec[playerId - 1]->setPoopTexture(_assets->get<Texture>("poop"));
            _projectileVec[playerId - 1]->setTextureScales(_windowVec[_id - 1]->getPaneHeight(), _windowVec[_id - 1]->getPaneWidth());
    }
    
    auto player = _playerVec[playerId - 1];
    player->setPosition(getWorldPosition(playerBoardPos));

<<<<<<< HEAD
    if (data->animState == 1) {
        player->setAnimationState("IDLE");
    } else if (data->animState == 2) {
        player->setAnimationState("WIPING");
    } else if (data->animState == 3) {
        player->setAnimationState("SHOOING");
    } else if (data->animState == 4) {
        player->setAnimationState("STUNNED");
    }
=======
    player->setAnimationState(player->animStatusNames[std::stod(data->getString("anim_state"))]);
>>>>>>> 8e47cfb2
    

    auto windows = _windowVec[playerId - 1];
    auto projectiles = _projectileVec[playerId-1];

    if (playerId == _id) {
        // update own board info
        _gameTimeLeft = data->timer;
        _currentDirtAmount = data->numDirt;
    }
    
    _allCurBoards[playerId - 1] = static_cast<int>(data->currBoard);
    
    if (data->currBoardBird) {
        _curBirdBoard = playerId;
        if (data->birdPosX && data->birdPosY) {
            _curBirdPos = getWorldPosition(Vec2(data->birdPosX, data->birdPosY));
            _bird.setFacingRight(data->birdFacingRight);
        }
        if (playerId == _id) _birdLeaving = false;
    }
    else if (playerId == _id && _curBirdBoard == _id) {
        _birdLeaving = true;
<<<<<<< HEAD
        // set to arbitrary value to represent bird not on board
        // this value should be updated upon a later message from the host
        _curBirdBoard = 0;
=======
        _curBirdBoard = 0; // set to arbitrary value to represent bird not on board
>>>>>>> 8e47cfb2
    }

    if (data->numProjectile > 0 && !data->optional) {
        //     populate player's projectile set
        projectiles->clearCurrentSet(); // clear current set to rewrite
        for (NetStructs::PROJECTILE projNode : data->projectileVector) {
            // get projectile position

            Vec2 pos(projNode.PosX, projNode.PosY);

            // get projectile velocity
            Vec2 vel(projNode.velX, projNode.velY);

            // get projectile destination
            Vec2 dest(projNode.destX, projNode.destY);

            auto type = ProjectileSet::Projectile::ProjectileType::POOP;
            if (projNode.type == NetStructs::Dirt) {
                type = ProjectileSet::Projectile::ProjectileType::DIRT;
            }

            // add the projectile to neighbor's projectile set
            projectiles->spawnProjectileClient(getWorldPosition(pos), vel, getWorldPosition(dest), type);
        }
        
    }

}


void GameplayController::updateWindowDirt(std::shared_ptr<NetStructs::DIRT_STATE> data) {
    
    
    int playerId = data->playerId;
    auto windows = _windowVec[playerId - 1];

    if (data->numWindowDirt> 0) {
        
        windows->clearBoard();
        for (NetStructs::WINDOW_DIRT windowDirt : data->dirtVector) {
            
            windows->addDirt(windowDirt.posX, windowDirt.posY);
            
        }
    }
        
}


std::shared_ptr<NetStructs::MOVE_STATE> GameplayController::getMoveState(const cugl::Vec2 move) {
    
    
    const std::shared_ptr<NetStructs::MOVE_STATE> moveState = std::make_shared<NetStructs::MOVE_STATE>();
    
    moveState->type = NetStructs::MoveStateType;
    moveState->playerId = _id;
    moveState->moveX = move.x;
    moveState->moveY = move.y;

    return moveState;
}

/**
* Called by the host only. Updates a client player's board for player at player_id
* based on the movement or other action data stored in the MOVE_STATE value.
*
* Player ids assigned clockwise with host at top
*
*          host: 1
* left: 4            right: 2
*         across: 3
*
 * Example movement message:
 * {
 *    "player_id":  1,
 *    "vel": [0.42, 0.66]
 * }
*
* @params data     The data to update
*/
void GameplayController::processMovementRequest(std::shared_ptr<NetStructs::MOVE_STATE> data) {

    int playerId = data->playerId;
    Vec2 moveVec(data->moveX, data->moveY);
    
    std::shared_ptr<Player> player = _playerVec[playerId-1];
    std::shared_ptr<WindowGrid> windows = _windowVec[playerId-1];

    // Check if player is stunned for this frame

    if (player->getAnimationState() == Player::IDLE) {
        // Move the player, ignoring collisions
        int moveResult = player->move(moveVec, getSize(), windows);
        if (moveResult == -1 || moveResult == 1) {
            // Request to switch to neighbor's board
            _allCurBoards[playerId - 1] = moveResult;
        }
    }
}


/**
* Called by the client only. Returns a SCENE_SWITCH_STATE value representing a return to board request
* for sending over the network.
*
* pre-condition: if not returning, guarantee that the player is on an edge
*
* Player ids assigned clockwise with host at top
*
*          host: 1
* left: 4            right: 2
*         across: 3
*
* Example Scene Switch Request Message:
* {
*    "player_id":  1,
*    "switch_destination": 1
* }
*
* @param returning  whether the player is returning to their board
* @returns SCENE_SWITCH_STATE value representing a scene switch
*/
std::shared_ptr<NetStructs::SCENE_SWITCH_STATE> GameplayController::getSwitchState(bool returning) {
    const std::shared_ptr<NetStructs::SCENE_SWITCH_STATE> switchState = std::make_shared<NetStructs::SCENE_SWITCH_STATE>();
    
    switchState->playerId = _id;
    switchState->type = NetStructs::SceneSwitchType;

    if (returning) {
        switchState->switchDestination = 0;
    }
    else {
        // pre-condition: if not returning, guarantee that the player is on an edge
        int edge = _playerVec[_id-1]->getEdge(_windowVec[_id - 1]->sideGap, getSize());
        switchState->switchDestination = edge;
    }
    return switchState;
}



void GameplayController::processSceneSwitchRequest(std::shared_ptr<NetStructs::SCENE_SWITCH_STATE> data) {
    
    int playerId = data->playerId;
    
    int switchDestination = data->switchDestination;
    

    // update the board of the player to their switch destination
    if (switchDestination == 0) {
        _allCurBoards[playerId - 1] = switchDestination;
    }
}

/**
* Called by client only. Represents a dirt throw action as a JSON value for sending over the network.
* 
* Example Dirt Throw Message
* {
    "player_id_source":  1,
    "player_id_target":  2,
    "dirt_pos": [0, 14.76],
    "dirt_vel": [0.0, 5.0],
    "dirt_dest": [30.2, 122.4],
    "dirt_amount": 10
* }
*
* @param target The id of the player whose board the current player is sending dirt to
* @param pos    The starting position of the dirt projectile
* @param vel    The velocity vector of the dirt projectile
* @param dest   The destination coordinates of the dirt projectile
*
* @returns JSON value representing a dirt throw action
*/
const std::shared_ptr<std::vector<std::byte>> GameplayController::getDirtThrowRequest(const int target, const cugl::Vec2 pos, const cugl::Vec2 vel, const cugl::Vec2 dest, const int amt) {
    
    cugl::Vec2 boardPos = getBoardPosition(pos);
    cugl::Vec2 boardDest = getBoardPosition(dest);
    std::shared_ptr<NetStructs::DIRT_REQUEST> dirtRequest = std::make_shared<NetStructs::DIRT_REQUEST>();
    dirtRequest->playerIdSource = _id;
    dirtRequest->playerIdTarget = target;
    dirtRequest->dirtPosX = boardPos.x;
    dirtRequest->dirtPosY = boardPos.y;
    dirtRequest->dirtDestY = boardDest.x;
    dirtRequest->dirtDestX = boardDest.y;
    dirtRequest->dirtVelX = vel.x;
    dirtRequest->dirtVelY = vel.y;
    dirtRequest->dirtAmount = amt;
    dirtRequest->type = NetStructs::DirtRequestType;
    return netStructs.serializeDirtRequest(dirtRequest);

}

/**
* Called by host only. Updates the boards of both the dirt thrower and the player
* receiving the dirt projectile given the information stored in the JSON value.
*
* @params data     The data to update
*/
<<<<<<< HEAD
void GameplayController::processDirtThrowRequest(std::vector<std::byte> msg) {
    
    std::shared_ptr<NetStructs::DIRT_REQUEST> dirtRequest = netStructs.deserializeDirtRequest(msg);
    int source_id = dirtRequest->playerIdSource;
    int target_id = dirtRequest->playerIdTarget;
    Vec2 dirt_pos(dirtRequest->dirtPosX, dirtRequest->dirtPosY);
    Vec2 dirt_vel(dirtRequest->dirtVelX, dirtRequest->dirtVelY);
    Vec2 dirt_dest(dirtRequest->dirtDestX, dirtRequest->dirtDestY);
=======
void GameplayController::processDirtThrowRequest(std::shared_ptr<cugl::JsonValue> data) {
    int source_id = std::stod(data->getString("player_id_source", "0"));
    int target_id = std::stod(data->getString("player_id_target", "0"));

    _playerVec[source_id - 1]->setAnimationState(Player::THROWING);

    const std::vector<std::shared_ptr<JsonValue>>& pos = data->get("dirt_pos")->children();
    Vec2 dirt_pos(std::stod(pos[0]->asString()), std::stod(pos[1]->asString()));

    const std::vector<std::shared_ptr<JsonValue>>& vel = data->get("dirt_vel")->children();
    Vec2 dirt_vel(std::stod(vel[0]->asString()), std::stod(vel[1]->asString()));

    const std::vector<std::shared_ptr<JsonValue>>& dest = data->get("dirt_dest")->children();
    Vec2 dirt_dest(std::stod(dest[0]->asString()), std::stod(dest[1]->asString()));
>>>>>>> 8e47cfb2

    const int amount = dirtRequest->dirtAmount;

    _allDirtAmounts[source_id - 1] = max(0, _allDirtAmounts[source_id - 1] - amount);
    _currentDirtAmount = _allDirtAmounts[0];

    _projectileVec[target_id-1]->spawnProjectile(getWorldPosition(dirt_pos), dirt_vel, getWorldPosition(dirt_dest), ProjectileSet::Projectile::ProjectileType::DIRT, amount);

}

/**
 * The method called to update the game mode.
 *
 * This method contains any gameplay code that is not an OpenGL call.
 * 
 * We need to update this method to constantly talk to the server.
 *
 * @param timestep  The amount of time (in seconds) since the last frame
 * @param worldPos  The position of the user's touch in world positions, used for dirt throwing
 * @param dirtCon   The dirt throw input controller used by the game scene
 * @param dirtThrowButton   The dirt throw button from the game scene
 */
void GameplayController::update(float timestep, Vec2 worldPos, DirtThrowInputController& dirtCon, std::shared_ptr<cugl::scene2::Button> dirtThrowButton, std::shared_ptr<cugl::scene2::SceneNode> dirtThrowArc) {
    
    _input.update();


    // get or transmit board states over network
    if (_network.getConnection()) {
        _network.getConnection()->receive([this](const std::string source,
            const std::vector<std::byte>& data) {
                if (!_ishost) {
                    if (netStructs.deserializeBoardState(data)->type == NetStructs::BoardStateType) {
                        // CULog("got board state message");
                        updateBoard(netStructs.deserializeBoardState(data));
                    } if (netStructs.deserializeBoardState(data)->type == NetStructs::DirtStateType) {
                        // CULog("got board state message");
                        updateWindowDirt(netStructs.deserializeDirtStateMessage(data));
                    }
                }
                else { // is host
                    // process action data - movement or dirt throw
                        // CULog("got movement message");
                    if (netStructs.deserializeDirtRequest(data)->type == netStructs.DirtRequestType && sizeof netStructs.deserializeDirtRequest(data) == sizeof (NetStructs::DIRT_REQUEST)) {
                        // CULog("got dirt throw message");
                        processDirtThrowRequest(data);
                    } if (netStructs.deserializeMoveState(data)->type == netStructs.MoveStateType && sizeof netStructs.deserializeMoveState(data) == sizeof (NetStructs::MOVE_STATE)) {
                        // CULog("got movement message");
                        processMovementRequest(netStructs.deserializeMoveState(data));
                    } if (netStructs.deserializeSwitchState(data)->type == netStructs.SceneSwitchType) {
                        // CULog("got switch scene request message");
                        processSceneSwitchRequest(netStructs.deserializeSwitchState(data));
                    }
                }
            });
        _network.checkConnection();
    }
    
    // host steps all boards forward
    if (_ishost) {
        // update time
        if (_gameTimeLeft >= 1 && _gameStart) {
            _frame = _frame + 1;
        } if (_frame == _fps) {
            _gameTimeLeft = max(0, _gameTimeLeft - 1);
            _projectileGenChance = 0.95 / (1 + exp(-0.05 * (100 - _gameTimeLeft / 2)));
            _frame = 0;
        }

        // check if game is over when timer hits 0
        if (_gameTimeLeft == 0 && !_gameOver) {
            _gameOver = true;
            vector<int> v;
            for (auto window : _windowVec) {
                if (window == nullptr) continue;
                v.push_back(window->getTotalDirt());
            }
            auto min_idx = std::distance(v.begin(), std::min_element(v.begin(), v.end()));
            _hasWon[min_idx] = true;
        }

        // update bird if active
        if (_birdActive && _gameStart) {
            _bird.move();
            std::shared_ptr<WindowGrid> windows = _windowVec[_curBirdBoard - 1];
            std::shared_ptr<ProjectileSet> projectiles = _projectileVec[_curBirdBoard - 1];

            if (!_birdLeaving && _bird.atColCenter(windows->getNHorizontal(), windows->getPaneWidth(), windows->sideGap) >= 0) {
                std::bernoulli_distribution dist(_projectileGenChance);
                if (dist(_rng)) {
                    // random chance to generate bird poo at column center
                    generatePoo(projectiles);
                }
            }
        }
        
        if (!_gameStart) {
            advanceCountDownAnim();
        } else {
            for (int i = 0; i < _numPlayers; i++) {
                stepForward(_playerVec[i], _windowVec[i], _projectileVec[i]);
            }
        }
        
        std::string host_uuid = _network.getConnection()->getUUID();
        for (auto peer_uuid : _network.getConnection()->getPlayers()) {
            if (peer_uuid == host_uuid) continue; // can skip transmitting information to self
            int id = _UUIDmap[peer_uuid];
            int curBoardId = id; // the id of the board this player is currently viewing
            // calculate which board this current player is on, then transmit necessary information
            if (_allCurBoards[id - 1] != 0) {
                curBoardId = calculateNeighborId(id, _allCurBoards[id - 1], _playerVec);
            }
            // CULog("transmitting board state for player %d", i);
            for (int boardToTransmit = 1; boardToTransmit <= _numPlayers; boardToTransmit++) {
                if (curBoardId == boardToTransmit) {
                    // transmit full board state
                    _network.transmitMessage(peer_uuid, *netStructs.serializeBoardState(getBoardState(boardToTransmit, false)));
                    _network.transmitMessage(peer_uuid, *netStructs.serializeDirtStateMessage(getDirtState(boardToTransmit)));
                }
                else {
                    // transmit partial board state
                    _network.transmitMessage(peer_uuid, *netStructs.serializeBoardState(getBoardState(boardToTransmit, true)));
                    _network.transmitMessage(peer_uuid, *netStructs.serializeDirtStateMessage(getDirtState(boardToTransmit)));
                }
            }
        }
        // _input.update();
        if (_input.didPressReset()) {
            // host resets game for all players
            hostReset();
        }
        // update the game state for self (host). Updates for the rest of the players are done in processMovementRequest(),
        // called whenever the host recieves a movement or other action message.
        _currentDirtAmount = _allDirtAmounts[0];
        _gameWin = _hasWon[0];
        _curBirdPos = getWorldPosition(_bird.birdPosition);

    }
    else {
        // not host - advance all players' animations on local instance
        for (auto player : _playerVec) {
            if (player == nullptr) continue;
            player->advanceAnimation();
        }
    }

    // When the player is on other's board and are able to throw dirt
    int myCurBoard = _allCurBoards[_id - 1];
    if (myCurBoard != 0) {
        bool ifSwitch = false;
        float button_x = myCurBoard == 1 ? getSize().width - _windowVec[_id-1]->sideGap + 150 : _windowVec[_id - 1]->sideGap - 150;
        float arc_start = myCurBoard == 1 ? 270 : 90;
        float arc_rotate_angle = myCurBoard == 1 ? 0 : M_PI;
        cugl::Vec2 buttonPos(button_x, SCENE_HEIGHT / 2);
        dirtThrowButton->setPosition(buttonPos);
        dirtThrowArc->setPosition(buttonPos);
        dirtThrowArc->setAngle(arc_rotate_angle);
        if ((myCurBoard == 1 && _input.getDir().x == 1) || (myCurBoard == -1 && _input.getDir().x == -1)) {
            ifSwitch = true;
        }
        if (_currentDirtAmount > 0) {
            // _dirtThrowInput.update();
            float player_x = myCurBoard == 1 ? getSize().width - _windowVec[_id - 1]->sideGap : _windowVec[_id - 1]->sideGap;
            cugl::Vec2 playerPos(player_x, _playerVec[_id-1]->getPosition().y);
            if (!_dirtSelected) {
                if (dirtCon.didPress() && dirtThrowButton->isDown()) {
                    _dirtSelected = true;
                    _prevInputPos = worldPos;
                }
            } else {
                ifSwitch = false;
                if (dirtCon.didRelease()) {
                    _dirtSelected = false;
                    Vec2 diff = worldPos - _prevInputPos;
                    if ((myCurBoard == -1 && diff.x > 0) || (myCurBoard == 1 && diff.x < 0)) {
                        diff.x = 0;
                    }
                    if (diff.length() > dirtThrowArc->getWidth() / 2) {
                        diff = diff.getNormalization() * dirtThrowArc->getWidth() / 2;
                    }
                    Vec2 destination = playerPos - diff * 7;
                    Vec2 snapped_dest = getBoardPosition(destination);
                    snapped_dest.x = clamp(round(snapped_dest.x), 0.0f, (float)_windowVec[_id - 1]->getNHorizontal()) + 0.5;
                    snapped_dest.y = clamp(round(snapped_dest.y), 0.0f, (float)_windowVec[_id - 1]->getNVertical()) + 0.5;
                    snapped_dest = getWorldPosition(snapped_dest);
                    Vec2 velocity = (snapped_dest - playerPos).getNormalization() * 8;
                    int targetId = calculateNeighborId(_id, myCurBoard, _playerVec);

                    if (_ishost) {
                        processDirtThrowRequest(*getDirtThrowRequest(targetId, playerPos, velocity, snapped_dest, _currentDirtAmount));
                    }
                    else {
                        _network.sendToHost(*getDirtThrowRequest(targetId, playerPos, velocity, snapped_dest, _currentDirtAmount));
                    }
                    dirtThrowButton->setPosition(buttonPos);
                } else if (dirtCon.isDown()) {
                    // cugl::Vec2 buttonPos(button_x, dirtThrowButton->getPositionY());
                    std::vector<Vec2> vertices = { playerPos };
                    Vec2 diff = worldPos - _prevInputPos;
                    if ((myCurBoard == -1 && diff.x > 0) || (myCurBoard == 1 && diff.x < 0)) {
                        diff.x = 0;
                    }
                    if (diff.length() > dirtThrowArc->getWidth() / 2) {
                        diff = diff.getNormalization() * dirtThrowArc->getWidth() / 2;
                    }
                    Vec2 destination = playerPos - diff * 7;
                    dirtThrowButton->setPosition(buttonPos + diff);
                    Vec2 snapped_dest = getBoardPosition(destination);
                    snapped_dest.x = clamp(round(snapped_dest.x), 0.0f, (float)_windowVec[_id - 1]->getNHorizontal()) + 0.5;
                    snapped_dest.y = clamp(round(snapped_dest.y), 0.0f, (float)_windowVec[_id - 1]->getNVertical()) + 0.5;
                    vertices.push_back(getWorldPosition(snapped_dest));
                    SimpleExtruder se;
                    se.set(Path2(vertices));
                    se.calculate(10);
                    _dirtPath = se.getPolygon();
                }
            }
        }
        if (ifSwitch) {
            switchScene();
        }
    }
    // When a player is on their own board
    else if (myCurBoard == 0 && _gameStart) {
        if (!_ishost) {
            // Read the keyboard for each controller.
//            _input.update();
            // pass movement over network for host to process
            if (_network.getConnection()) {
                _network.checkConnection();
                if (_input.getDir().length() > 0 && !_ishost) {
                    // CULog("transmitting movement message over network for player %d", _id);
                    std::shared_ptr<NetStructs::MOVE_STATE> m = getMoveState(_input.getDir());
                    _network.sendToHost(*netStructs.serializeMoveState(m));
                }
                // send over scene switch requests are handled by button listener
            }
        }
        if (_ishost) {
            // Check if player is stunned for this frame
            if (_playerVec[_id-1]->getAnimationState() == Player::IDLE) {
                // Move the player, ignoring collisions
                int moveResult = _playerVec[_id - 1]->move(_input.getDir(), getSize(), _windowVec[_id - 1]);
                if (_numPlayers > 1 && (moveResult == -1 || moveResult == 1)) {
                    _allCurBoards[0] = moveResult;
                } 
            }
        }
    }

    // advance bird flying frame
    _bird.advanceBirdFrame();

    // update frame count for win / lose screen
    // if a number of frames have passed,
    // we will call setRequestForMenu
    // to let app know that we should
    // switch to the main menu
    if (_gameOver) {
        _frameCountForWin = _frameCountForWin +1;
    }
    
    if (_frameCountForWin>4*_fps && _gameOver) {
        setRequestForMenu(true);
    };  
}

/**
 * This helper method calculates all the grid coordinates in which dirt should land in
 * given a center (where the player has aimed) and the total amount of dirt to spawn.
 *
 * This takes into account the size of the window grid and attempts to spawn the dirt close
 * to a circle. It does not spawn any dirt out of bounds. For example, if the center is
 * close to the edge of the grid, all the extra dirt that would have landed out of bounds
 * is pushed inside.
 */
std::vector<cugl::Vec2> calculateLandedDirtPositions(const int width, const int height, Vec2 centerCoords, int amount) {
    // CULog("center: %f, %f", centerCoords.x, centerCoords.y);
    std::vector<cugl::Vec2> dirtPositions;

    if (amount <= 0) {
        // No dirt to spawn, return empty vector
        return dirtPositions;
    }

    dirtPositions.emplace_back(centerCoords); // Start with one dirt at the center
    amount--; // Decrement the amount of dirt left to spawn

    int layer = 1;

    while (amount > 0) {
        // start at top corner of diamond
        int currX = centerCoords.x;
        int currY = centerCoords.y + layer;

        // move down and right until at right corner of diamond
        while (amount > 0 && currY != centerCoords.y) {
            currX += 1;
            currY -= 1;
            if (currX >= 0 && currX < height && currY >= 0 && currY < width) {
                dirtPositions.emplace_back(Vec2(currX, currY));
                // CULog("dirt spawned at %d, %d", currX, currY);
                amount--;
            }
        }
        // move down and left until at bottom corner of diamond
        while (amount > 0 && currX != centerCoords.x) {
            currX -= 1;
            currY -= 1;
            if (currX >= 0 && currX < height && currY >= 0 && currY < width) {
                dirtPositions.emplace_back(Vec2(currX, currY));
                // CULog("dirt spawned at %d, %d", currX, currY);
                amount--;
            }
        }
        // move up and left until at right corner of diamond
        while (amount > 0 && currY != centerCoords.y) {
            currX -= 1;
            currY += 1;
            if (currX >= 0 && currX < height && currY >= 0 && currY < width) {
                dirtPositions.emplace_back(Vec2(currX, currY));
                // CULog("dirt spawned at %d, %d", currX, currY);
                amount--;
            }
        }
        // move up and right until back at the top corner of diamond
        while (amount > 0 && currX != centerCoords.x) {
            currX += 1;
            currY += 1;
            if (currX >= 0 && currX < height && currY >= 0 && currY < width) {
                dirtPositions.emplace_back(Vec2(currX, currY));
                // CULog("dirt spawned at %d, %d", currX, currY);
                amount--;
            }
        }
        layer++;
    }

    return dirtPositions;
}

/**
* FOR HOST ONLY. This method does all the heavy lifting work for update.
* The host steps forward each player's game state, given references to the player, board, and projectile set.
*/
void GameplayController::stepForward(std::shared_ptr<Player>& player, std::shared_ptr<WindowGrid>& windows, std::shared_ptr<ProjectileSet>& projectiles) {
    int player_id = player->getId();
    
    if (windows->getTotalDirt() == 0 && !_gameOver) {
        _gameOver = true;
        _hasWon[player_id - 1] = true;
        _curBirdBoard = rand() % _numPlayers + 1;
    }

    // calculate progress
    float numWindowPanes = windows->getNHorizontal() * windows->getNVertical();
    auto progress = (numWindowPanes - windows->getTotalDirt()) / numWindowPanes;
    _progressVec[player_id - 1] = progress;

    std::vector<std::pair<cugl::Vec2, int>> landedDirts;

    if (_allCurBoards[player_id - 1] == 0) {
        // only check if player is stunned, has removed dirt, or collided with projectile
        // if they are on their own board.

        // note: the frame updates only update to the host's local state.
        // the host only sends over movement/positioning updates
        // if (player->getStunFrames() > 0) {
        //     player->decreaseStunFrames();
        // } 
        // else {
        //     player->move();
        // }
        
        player->move();
        
        // remove any dirt the player collides with
        Vec2 grid_coors = player->getCoorsFromPos(windows->getPaneHeight(), windows->getPaneWidth(), windows->sideGap);
        player->setCoors(grid_coors);

        int clamped_y = std::clamp(static_cast<int>(grid_coors.y), 0, windows->getNVertical() - 1);
        int clamped_x = std::clamp(static_cast<int>(grid_coors.x), 0, windows->getNHorizontal() - 1);
        bool dirtExists = windows->hasDirt(clamped_y, clamped_x);
        if (dirtExists) {
            // filling up dirty bucket
            // set amount of frames plaer is frozen for for cleaning dirt
            if (_cleanInProgress && player->getAnimationState() == Player::IDLE) {
                windows->removeDirt(clamped_y, clamped_x);
                _allDirtAmounts[player_id - 1] = min(_maxDirtAmount, _allDirtAmounts[player_id - 1] + 1);
                _cleanInProgress = false;
            }
            else if (player->getAnimationState() == Player::IDLE) {
                if (player_id == _id) {
                    AudioEngine::get()->play("clean", _clean, false, _clean->getVolume(), true);
                };
                player->setAnimationState(Player::AnimStatus::WIPING);
                _cleanInProgress = true;
            }
        }

        // Check for collisions and play sound
        auto collision_result = _collisions.resolveCollision(player, projectiles);
        if (collision_result.first) { // if collision occurred
            if (player_id == _id) {
                AudioEngine::get()->play("bang", _bang, false, _bang->getVolume(), true);
            };
            player->setAnimationState(Player::STUNNED);
            if (collision_result.second.has_value()) {
                landedDirts.push_back(collision_result.second.value());
            }
        }
        player->advanceAnimation();
        
        if (!_birdLeaving && _curBirdBoard == player_id && _collisions.resolveBirdCollision(player, _bird, getWorldPosition(_bird.birdPosition), 0.5)) {
            // set amount of frames plaer is frozen for for shooing bird
            if (player->getAnimationState() == Player::AnimStatus::IDLE) {
                player->setAnimationState(Player::AnimStatus::SHOOING);
                _bird.resetBirdPathToExit(windows->getNHorizontal());
                _birdLeaving = true;
            }
        }
        
        //if (_birdLeaving && player->getAnimationState() != Player::SHOOING) {
          //  // send bird away after shooing
          //  _bird.resetBirdPathToExit(windows->getNHorizontal());
       // }
        
        if (_birdLeaving && _bird.birdReachesExit()) {
            _curBirdBoard = std::distance(_progressVec.begin(), std::max_element(_progressVec.begin(), _progressVec.end())) + 1;
            
            std::uniform_int_distribution<> distr(0, windows->getNVertical() - 1);
            int spawnRow = distr(_rng);
//            CULog("bird spawn at row %d", spawnRow);
            _bird.resetBirdPath(windows->getNVertical(), windows->getNHorizontal(), spawnRow);
            _birdLeaving = false;
        }
    }

    // Move the projectiles, get the center destination and amount of landed dirts
    auto landedProjs = projectiles->update(getSize());;
    landedDirts.insert(landedDirts.end(), landedProjs.begin(), landedProjs.end());
    // Add any landed dirts
    for (auto landedDirt : landedDirts) {
        cugl::Vec2 center = landedDirt.first;
        int x_coor = (int)((center.x - windows->sideGap) / windows->getPaneWidth());
        int y_coor = (int)(center.y / windows->getPaneHeight());
        x_coor = std::clamp(x_coor, 0, windows->getNHorizontal() - 1);
        y_coor = std::clamp(y_coor, 0, windows->getNVertical() - 1);

        int amount = landedDirt.second;
        std::vector<cugl::Vec2> landedCoords = calculateLandedDirtPositions(windows->getNVertical(), windows->getNHorizontal(), Vec2(x_coor, y_coor), amount);
        for (cugl::Vec2 dirtPos : landedCoords) {
            windows->addDirt(dirtPos.y, dirtPos.x);
        }
        
    }
}



/** update when dirt is generated */
void GameplayController::updateDirtGenTime() {
    _dirtGenTimes.clear();
    std::uniform_int_distribution<> distr(0, _fixedDirtUpdateThreshold);
    for(int n=0; n<_dirtGenSpeed; ++n) {
        _dirtGenTimes.insert(distr(_rng));
    }
}

/** handles dirt generation */
void GameplayController::generateDirt() {
    std::uniform_int_distribution<int> rowDist(0, _windowVec[_id-1]->getNVertical() - 1);
    std::uniform_int_distribution<int> colDist(0, _windowVec[_id - 1]->getNHorizontal() - 1);
    int rand_row = rowDist(_rng);
    int rand_col = colDist(_rng);
//    CULog("player at: (%f, %f)", _player->getCoors().y, _player->getCoors().x);
//    CULog("generate at: (%d, %d)", (int)rand_row, (int) rand_col);

    // if add dirt already exists at location or player at location and board is not full, repeat
    while (Vec2((int)_playerVec[_id - 1]->getCoors().y, (int)_playerVec[_id - 1]->getCoors().x) == Vec2((int)rand_row, (int)rand_col) || !_windowVec[_id - 1]->addDirt(rand_row, rand_col)) {
        rand_row = rowDist(_rng);
        rand_col = colDist(_rng);
    }
}

/** handles poo generation */
void GameplayController::generatePoo(std::shared_ptr<ProjectileSet> projectiles) {
//    CULog("player at: (%f, %f)", _player->getCoors().y, _player->getCoors().x);
//    CULog("generate at: %d", (int)rand_row);

// if add dirt already exists at location or player at location and board is not full, repeat
    cugl::Vec2 birdWorldPos = getWorldPosition(_bird.birdPosition);
    // randomize the destination of bird poo, any window pane below the current bird position
    std::uniform_int_distribution<int> rowDist(0, floor(_bird.birdPosition.y));
    int rand_row_center = rowDist(_rng);
    cugl::Vec2 birdPooDest = getWorldPosition(Vec2(_bird.birdPosition.x, rand_row_center));
    projectiles->spawnProjectile(Vec2(birdWorldPos.x, birdWorldPos.y - _windowVec[_id - 1]->getPaneHeight()/2), Vec2(0, min(-2.4f,-2-_projectileGenChance)), birdPooDest, ProjectileSet::Projectile::ProjectileType::POOP);
}

/** Checks whether board is full except player current location*/
const bool GameplayController::checkBoardFull() {
    for (int x = 0; x < _windowVec[_id - 1]->getNHorizontal(); x++) {
        for (int y = 0; y < _windowVec[_id - 1]->getNVertical(); y++) {
                if (_windowVec[_id - 1]->getWindowState(y, x) == 0) {
                    if (Vec2((int)_playerVec[_id - 1]->getCoors().y, (int)_playerVec[_id - 1]->getCoors().x) == Vec2(y, x)) {
                        // consider current place occupied
                        continue;
                    }
                    return false;
                }
        }
    }
    return true; // No 0s found, all dirty spots
}

/**
 * Draws all this scene to the given SpriteBatch.
 *
 * The default implementation of this method simply draws the scene graph
 * to the sprite batch.  By overriding it, you can do custom drawing
 * in its place.
 *
 * @param batch     The SpriteBatch to draw with.
 */
void GameplayController::draw(const std::shared_ptr<cugl::SpriteBatch>& batch) {    
    auto player = _playerVec[_id - 1];
    int leftId = calculateNeighborId(_id, -1, _playerVec);
    int rightId = calculateNeighborId(_id, 1, _playerVec);
    auto playerLeft = _playerVec[leftId - 1];
    auto playerRight = _playerVec[rightId - 1];
    if (_allCurBoards[_id-1] == 0) {
        _windowVec[_id-1]->draw(batch, getSize(), Color4(255, 255, 255, 255));
        player->draw(batch, getSize());

        // character indicators drawing start
        auto yTransLeft = playerLeft->getPosition().y;
        auto yTransRight = playerRight->getPosition().y;
        auto screenMinY = player->getPosition().y - SCENE_HEIGHT / 2.0 + 90;
        auto screenMaxY = player->getPosition().y + SCENE_HEIGHT / 2.0 - 90;

        auto leftPlayerTexture = playerLeft->getProfileTexture();
        auto rightPlayerTexture = playerRight->getProfileTexture();
        bool isAttackingOnScreen = false; // when true, ignore indicator drawing

        if (_allCurBoards[leftId - 1] == 1) {
            // left neighbor is on this player's board
            playerLeft->drawPeeking(batch, getSize(), _allCurBoards[leftId - 1], _windowVec[_id - 1]->sideGap);
            leftPlayerTexture = playerLeft->getWarnTexture();
            isAttackingOnScreen = yTransLeft < screenMaxY && yTransLeft > screenMinY;
        }
        if (_allCurBoards[rightId - 1] == -1) {
            // right neighbor is on this player's board
            playerRight->drawPeeking(batch, getSize(), _allCurBoards[rightId - 1], _windowVec[_id - 1]->sideGap);
            rightPlayerTexture = playerRight->getWarnTexture();
            isAttackingOnScreen = yTransRight < screenMaxY && yTransRight > screenMinY;
        }

        if (leftId != _id && rightId != _id && !isAttackingOnScreen) {
            
            Affine2 leftTrans = Affine2();
            leftTrans.translate(leftPlayerTexture->getSize() * -0.5);
            leftTrans.scale(0.35);

            Affine2 rightTrans = Affine2();
            rightTrans.translate(rightPlayerTexture->getSize() * -0.5);
            rightTrans.scale(0.35);

            Affine2 leftTransArrow = Affine2();
            leftTransArrow.translate(_arrowTexture->getSize() * -0.5);
            leftTransArrow.scale(0.75);
            Affine2 rightTransArrow = Affine2();
            rightTransArrow.translate(_arrowTexture->getSize() * -0.5);
            rightTransArrow.scale(Vec2(-0.75, 0.75));

            if (yTransLeft > screenMaxY) {
                yTransLeft = screenMaxY;
                leftTransArrow.rotate(3.0 * M_PI / 2.0);
                leftTransArrow.translate(_windowVec[_id - 1]->sideGap - 50, yTransLeft + 60);
            }
            else if (yTransLeft < screenMinY) {
                yTransLeft = screenMinY;
                leftTransArrow.rotate(M_PI / 2.0);
                leftTransArrow.translate(_windowVec[_id - 1]->sideGap - 50, yTransLeft - 60);
            }
            else {
                leftTransArrow.translate(_windowVec[_id - 1]->sideGap - 100, yTransLeft);
            }

            if (yTransRight > screenMaxY) {
                yTransRight = screenMaxY;
                rightTransArrow.rotate(M_PI / 2.0);
                rightTransArrow.translate(getSize().width - _windowVec[_id - 1]->sideGap + 50, yTransRight + 60);
            }
            else if (yTransRight < screenMinY) {
                yTransRight = screenMinY;
                rightTransArrow.rotate(3.0 * M_PI / 2.0);
                rightTransArrow.translate(getSize().width - _windowVec[_id - 1]->sideGap + 50, yTransRight - 60);
            }
            else {
                rightTransArrow.translate(getSize().width - _windowVec[_id - 1]->sideGap + 100, yTransRight);
            }
            
            batch->draw(_arrowTexture, Vec2(), leftTransArrow);
            batch->draw(_arrowTexture, Vec2(), rightTransArrow);

            leftTrans.translate(_windowVec[_id - 1]->sideGap - 50, yTransLeft);
            batch->draw(leftPlayerTexture, Vec2(), leftTrans);
            
            rightTrans.translate(getSize().width - _windowVec[_id - 1]->sideGap + 50, yTransRight);
            batch->draw(rightPlayerTexture, Vec2(), rightTrans);
        }
        // character indicators drawing end

        _projectileVec[_id-1]->draw(batch, getSize(), _windowVec[_id - 1]->getPaneWidth(), _windowVec[_id - 1]->getPaneHeight());
        if (_curBirdBoard == _id) {
            _bird.draw(batch, getSize(), _curBirdPos);
        }
    }
    else if (_allCurBoards[_id-1] == -1 && leftId != _id) {
        _windowVec[leftId - 1]->draw(batch, getSize(), playerLeft->getColor());
        if (_allCurBoards[leftId - 1] == 0) {
            playerLeft->draw(batch, getSize());
        }
        player->drawPeeking(batch, getSize(), _allCurBoards[_id - 1], _windowVec[_id - 1]->sideGap);
        _projectileVec[leftId-1]->draw(batch, getSize(), _windowVec[leftId - 1]->getPaneWidth(), _windowVec[leftId - 1]->getPaneHeight());

        vector<Vec2> potentialDirts;
        if (_dirtSelected && _dirtPath.size() != 0) {
            batch->setColor(Color4::BLACK);
            batch->fill(_dirtPath);
            Vec2 dirtDest = _dirtPath.getVertices().back() - Vec2(0.5, 0.5);
            Vec2 landedDirtCoords = getBoardPosition(dirtDest);
            landedDirtCoords.y = std::clamp(static_cast<int>(landedDirtCoords.y), 0, _windowVec[leftId - 1]->getNVertical() - 1);
            landedDirtCoords.x = std::clamp(static_cast<int>(landedDirtCoords.x), 0, _windowVec[leftId - 1]->getNHorizontal() - 1);
            potentialDirts = calculateLandedDirtPositions(_windowVec[leftId - 1]->getNVertical(), _windowVec[leftId - 1]->getNHorizontal(), landedDirtCoords, _currentDirtAmount);
        }
        if (potentialDirts.size() > 0) {
            _windowVec[leftId - 1]->drawPotentialDirt(batch, getSize(), potentialDirts);
        }

        if (_curBirdBoard == leftId) {
            _bird.draw(batch, getSize(), _curBirdPos);
        }
    }
    else if (_allCurBoards[_id - 1] == 1 && rightId != _id) {
        _windowVec[rightId - 1]->draw(batch, getSize(), playerRight->getColor());
        if (_allCurBoards[rightId - 1] == 0) {
            playerRight->draw(batch, getSize());
        }
        player->drawPeeking(batch, getSize(), _allCurBoards[_id - 1], _windowVec[_id - 1]->sideGap);
        _projectileVec[rightId-1]->draw(batch, getSize(), _windowVec[rightId - 1]->getPaneWidth(), _windowVec[rightId - 1]->getPaneHeight());

        vector<Vec2> potentialDirts;
        if (_dirtSelected && _dirtPath.size() != 0) {
            batch->setColor(Color4::BLACK);
            batch->fill(_dirtPath);
            Vec2 dirtDest = _dirtPath.getVertices().back();
            Vec2 landedDirtCoords = getBoardPosition(dirtDest);
            landedDirtCoords.y = std::clamp(static_cast<int>(landedDirtCoords.y), 0, _windowVec[rightId - 1]->getNVertical() - 1);
            landedDirtCoords.x = std::clamp(static_cast<int>(landedDirtCoords.x), 0, _windowVec[rightId - 1]->getNHorizontal() - 1);
            potentialDirts = calculateLandedDirtPositions(_windowVec[rightId - 1]->getNVertical(), _windowVec[rightId - 1]->getNHorizontal(), landedDirtCoords, _currentDirtAmount);
        }
        if (potentialDirts.size() > 0) {
            _windowVec[rightId - 1]->drawPotentialDirt(batch, getSize(), potentialDirts);
        }
        if (_curBirdBoard == rightId) {
            _bird.draw(batch, getSize(), _curBirdPos);
        }
    }
}


void GameplayController::setActive(bool f) {
    // yes this code is bad and needs to be reworked
    if (!f) {
        _isActive=false;
        setRequestForMenu(false);
        setGameOver(false);
        setGameStart(false);
        setWin(false);
    } else {
        _isActive = true;
        _audioController->playGameplayMusic();
        setRequestForMenu(false);
        setGameOver(false);
        setGameStart(false);
        setWin(false);
        _frameCountForWin = 0;
        _countDownFrames = 0;
    };
    _gameTimeLeft = _gameTime;
}

void GameplayController::drawCountdown(const std::shared_ptr<cugl::SpriteBatch>& batch, cugl::Vec3 campos, cugl::Size s) {
    if (!_gameStart) {
        Affine2 countdownTrans;
        Affine2 sparkleTrans;
        double countdownScale;
        double sparkleHScale;
        double sparkleWScale;
        std::shared_ptr<cugl::SpriteSheet> currentCountdownSprite = getCurrentCountdownSprite();
        currentCountdownSprite->setOrigin(Vec2(currentCountdownSprite->getFrameSize().width/2, currentCountdownSprite->getFrameSize().height/2));
        _countdownSparkleSprite->setOrigin(Vec2(_countdownSparkleSprite->getFrameSize().width/2, _countdownSparkleSprite->getFrameSize().height/2));
        countdownScale = (float)getSize().getIHeight() / currentCountdownSprite->getFrameSize().height / 2;
        sparkleHScale = (float)getSize().getIHeight() / _countdownSparkleSprite->getFrameSize().height / 2;
        sparkleWScale = (float)getSize().getIWidth() / _countdownSparkleSprite->getFrameSize().width * 1.4 / 2;
        countdownTrans.scale(countdownScale);
        sparkleTrans.scale(Vec2(sparkleWScale, sparkleHScale));
        countdownTrans.translate(campos);
        sparkleTrans.translate(campos);
        _countdownSparkleSprite->draw(batch, sparkleTrans);
        currentCountdownSprite->draw(batch, countdownTrans);
    }
}<|MERGE_RESOLUTION|>--- conflicted
+++ resolved
@@ -544,7 +544,6 @@
     std::shared_ptr<Player> player = _playerVec[id-1];
     std::shared_ptr<WindowGrid> windows = _windowVec[id - 1];
     std::shared_ptr<ProjectileSet> projectiles = _projectileVec[id-1];
-<<<<<<< HEAD
     
     std::shared_ptr<NetStructs::BOARD_STATE> boardState = std::make_shared<NetStructs::BOARD_STATE>();
     boardState->playerId = float(id);
@@ -573,6 +572,10 @@
         boardState->animState = float(4);
     }
     
+    // TODO: add countdown frames to struct
+    // if (!_gameStart) {
+    //     json->appendValue("countdown_frame", std::to_string(_countDownFrames));
+    // }
     cugl::Vec2 playerBoardPos = getBoardPosition(player->getPosition());
     if (!isPartial) {
         boardState->playerX = float(playerBoardPos.x);
@@ -582,28 +585,6 @@
     boardState->timer = float(_gameTimeLeft);
     
     boardState->currBoardBird = _curBirdBoard == id;
-=======
-
-
-    const std::shared_ptr<JsonValue> json = std::make_shared<JsonValue>();
-    json->init(JsonValue::Type::ObjectType);
-    json->appendValue("player_id", std::to_string(id));
-    json->appendValue("player_char", player->getChar());
-    if (!_gameStart) {
-        json->appendValue("countdown_frame", std::to_string(_countDownFrames));
-    }
-    std::string win_str = _hasWon[id-1] ? "true" : "false";
-    json->appendValue("has_won", win_str);
-    json->appendValue("num_dirt", std::to_string(_allDirtAmounts[id - 1]));
-    json->appendValue("curr_board", std::to_string(_allCurBoards[id - 1]));
-    json->appendValue("progress", std::to_string(_progressVec[id-1]));
-
-    cugl::Vec2 playerBoardPos = getBoardPosition(player->getPosition());
-    if(!isPartial) json->appendValue("player_x", std::to_string(playerBoardPos.x));
-    json->appendValue("player_y", std::to_string(playerBoardPos.y));
-
-    json->appendValue("anim_state", std::to_string(player->statusToInt[player->getAnimationState()]));
->>>>>>> 8e47cfb2
 
     boardState->numProjectile = float(projectiles->current.size());
     
@@ -731,7 +712,6 @@
     } else if (data->playerChar == 4 || data->playerChar == 0) {
         playerChar = "Mushroom";
     }
-<<<<<<< HEAD
     
     bool playerHasWon = data->hasWon;
     if (playerHasWon == true && !_gameOver) {
@@ -739,18 +719,14 @@
             setWin(playerId == _id);
             return;
     }
-    Vec2 playerBoardPos(data->playerX, data->playerY);
-=======
+    /** TODO: add into structs 
     _progressVec[playerId - 1] = std::stod(data->getString("progress", "0"));
     // set to some random default high value indicating count down is over
     if (!_gameStart) {
         _countDownFrames = std::stod(data->getString("countdown_frame", "5000"));
         advanceCountDownAnim(false);
-    }
-    
-    // get x, y positions of player
-    Vec2 playerBoardPos(std::stod(data->getString("player_x", "0")), std::stod(data->getString("player_y", "0")));
->>>>>>> 8e47cfb2
+    } */
+    Vec2 playerBoardPos(data->playerX, data->playerY);
 
     _progressVec[playerId - 1] = data->progress;
     
@@ -790,7 +766,6 @@
     auto player = _playerVec[playerId - 1];
     player->setPosition(getWorldPosition(playerBoardPos));
 
-<<<<<<< HEAD
     if (data->animState == 1) {
         player->setAnimationState("IDLE");
     } else if (data->animState == 2) {
@@ -800,9 +775,6 @@
     } else if (data->animState == 4) {
         player->setAnimationState("STUNNED");
     }
-=======
-    player->setAnimationState(player->animStatusNames[std::stod(data->getString("anim_state"))]);
->>>>>>> 8e47cfb2
     
 
     auto windows = _windowVec[playerId - 1];
@@ -826,13 +798,9 @@
     }
     else if (playerId == _id && _curBirdBoard == _id) {
         _birdLeaving = true;
-<<<<<<< HEAD
         // set to arbitrary value to represent bird not on board
         // this value should be updated upon a later message from the host
         _curBirdBoard = 0;
-=======
-        _curBirdBoard = 0; // set to arbitrary value to represent bird not on board
->>>>>>> 8e47cfb2
     }
 
     if (data->numProjectile > 0 && !data->optional) {
@@ -1032,31 +1000,15 @@
 *
 * @params data     The data to update
 */
-<<<<<<< HEAD
 void GameplayController::processDirtThrowRequest(std::vector<std::byte> msg) {
     
     std::shared_ptr<NetStructs::DIRT_REQUEST> dirtRequest = netStructs.deserializeDirtRequest(msg);
     int source_id = dirtRequest->playerIdSource;
     int target_id = dirtRequest->playerIdTarget;
+    _playerVec[source_id - 1]->setAnimationState(Player::THROWING);
     Vec2 dirt_pos(dirtRequest->dirtPosX, dirtRequest->dirtPosY);
     Vec2 dirt_vel(dirtRequest->dirtVelX, dirtRequest->dirtVelY);
     Vec2 dirt_dest(dirtRequest->dirtDestX, dirtRequest->dirtDestY);
-=======
-void GameplayController::processDirtThrowRequest(std::shared_ptr<cugl::JsonValue> data) {
-    int source_id = std::stod(data->getString("player_id_source", "0"));
-    int target_id = std::stod(data->getString("player_id_target", "0"));
-
-    _playerVec[source_id - 1]->setAnimationState(Player::THROWING);
-
-    const std::vector<std::shared_ptr<JsonValue>>& pos = data->get("dirt_pos")->children();
-    Vec2 dirt_pos(std::stod(pos[0]->asString()), std::stod(pos[1]->asString()));
-
-    const std::vector<std::shared_ptr<JsonValue>>& vel = data->get("dirt_vel")->children();
-    Vec2 dirt_vel(std::stod(vel[0]->asString()), std::stod(vel[1]->asString()));
-
-    const std::vector<std::shared_ptr<JsonValue>>& dest = data->get("dirt_dest")->children();
-    Vec2 dirt_dest(std::stod(dest[0]->asString()), std::stod(dest[1]->asString()));
->>>>>>> 8e47cfb2
 
     const int amount = dirtRequest->dirtAmount;
 
