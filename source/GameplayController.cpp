//  GameController.cpp
//
//  This is the primary class file for running the game.
//
//  Author: High Rise Games
//
#include <cugl/cugl.h>
#include <iostream>
#include <sstream>
#include <random>

#include "GameplayController.h"


using namespace cugl;
using namespace std;

#pragma mark -
#pragma mark Level Layout

// Lock the screen size to fixed height regardless of aspect ratio
#define SCENE_HEIGHT 720

#pragma mark -
#pragma mark Constructors
/**
 * Initializes the controller contents, and starts the game
 *
 * The constructor does not allocate any objects or memory.  This allows
 * us to have a non-pointer reference to this controller, reducing our
 * memory allocation.  Instead, allocation happens in this method.
 *
 * @param assets    The (loaded) assets for this game mode
 *
 * @return true if the controller is initialized properly, false otherwise.
 */
bool GameplayController::init(const std::shared_ptr<cugl::AssetManager>& assets, int fps, cugl::Rect bounds, cugl::Size size) {
    // Initialize the scene to a locked width
    
    // time of the game set to 120 seconds
    _gameTime = 120;
    _gameTimeLeft = _gameTime;
    

    _frame=0;
    
    // Initialize a game audio controller
    _audioController.init(assets);
    
    // we set game win and game over to false
    _gameWin = false;
    _gameOver = false;
    _transitionToMenu = false;
    
    // set this to zero, will be updated when game is over
    _frameCountForWin=0;

    // fps as established per App
    _fps = fps;
    
    Size dimen = Application::get()->getDisplaySize();
    _rng.seed(std::time(nullptr));
    _dirtGenSpeed = 2;
    _fixedDirtUpdateThreshold = 5 * 60;
    _maxDirtAmount = 10;
    _size = size;
    _nativeSize = size;
    
    _dirtSelected = false;
    _dirtPath = Path2();
    dimen *= SCENE_HEIGHT/dimen.height;
    if (assets == nullptr) {
        return false;
    }
        
    // Start up the input handler
    _assets = assets;
    
    _input.init();
    // _dirtThrowInput.init();
    
    // Get the constant values
    _constants = _assets->get<JsonValue>("constants");

    // get the arrow texture
    _arrowTexture = _assets->get<Texture>("arrow");

    // Initialize an empty playerVec that can hold up to 4 players
    _playerVec = { nullptr, nullptr, nullptr, nullptr };
    // Initialize an empty windowVec that can hold up to 4 window grids
    _windowVec = { nullptr, nullptr, nullptr, nullptr };
    // Initialize an empty projectileVec that can hold up to 4 projectile sets
    _projectileVec = { nullptr, nullptr, nullptr, nullptr };

    return true;
}

bool GameplayController::initLevel(int selected_level) {
    // TODO: update depending on level
    _birdActive = true;

    // Initialize the window grids
//    std::shared_ptr<cugl::JsonValue> level = _constants->get("easy board"); // TODO: make field passed in from level select through App
    switch (selected_level) {
        case 1:
            // CULog("garage selecting 1");
            _levelJson = _assets->get<JsonValue>("level1");
            _size = _nativeSize;
            _size.height *= 1.5;
            break;
        case 2:
            // CULog("garage selecting 2");
<<<<<<< HEAD
            _levelJson = _assets->get<JsonValue>("nightlevel");
=======
            level = _assets->get<JsonValue>("level2");
>>>>>>> 29345fdb
            _size = _nativeSize;
            _size.height *= 1.5;
            break;
        case 3:
            // CULog("garage selecting 3");
<<<<<<< HEAD
            _levelJson = _assets->get<JsonValue>("nightlevel");
=======
            level = _assets->get<JsonValue>("level3");
>>>>>>> 29345fdb
            _size = _nativeSize;
            _size.height *= 1.5;
            break;
        case 4:
            // CULog("garage selecting 4");
            _levelJson = _assets->get<JsonValue>("nightlevel");
            _size = _nativeSize;
            _size.height *= 2;
            break;
        default:
            // CULog("garage selecting default");
            _levelJson = _assets->get<JsonValue>("nightlevel");
            _size = _nativeSize;
            _size.height *= 2;
            break;
    }
    
    // texture mappings for each level (update these from the python script)
    _windows.clearWindowTextures();
    std::vector<string> texture_strings_level_1 = { "day1Building", "day2Building", "day3Building", "dreamyBuilding", "nightBuilding", "level1Window1", "level1Window2", "level1Window3", "level1Window4" };
    std::vector<string> texture_strings_level_2 = { "day1Building", "day2Building", "day3Building", "dreamyBuilding", "nightBuilding", "level2Window1", "level2Window2" };
    std::vector<string> texture_strings_level_3 = { "day1Building", "day2Building", "day3Building", "dreamyBuilding", "nightBuilding", "level3Window1", "level3Window2", "level3Window3", "level3Window4" };
    std::vector<string> texture_strings_level_4 = { "nightWindow1", "nightWindow2", "nightWindow3", "nightWindow4", "nightWindow5", "day1Building", "day2Building", "day3Building", "dreamyBuilding", "nightBuilding", "down_blocked_1", "planter-brown1", "fully_blocked_1", "fully_blocked_2", "fully_blocked_3", "left_blocked_1" };
    std::vector<string> texture_strings_level_5 = { "nightWindow1", "nightWindow2", "nightWindow3", "nightWindow4", "nightWindow5", "day1Building", "day2Building", "day3Building", "dreamyBuilding", "nightBuilding" };
    std::vector<std::vector<string>> texture_strings_levels;
    std::vector<int> texture_ids_level_1 = { 1, 2, 3, 4, 5, 6, 7, 8, 9 };
    std::vector<int> texture_ids_level_2 = { 1, 2, 3, 4, 5, 6, 7 };
    std::vector<int> texture_ids_level_3 = { 1, 2, 3, 4, 5, 6, 7, 8, 9 };
    std::vector<int> texture_ids_level_4 = { 1, 2, 3, 4, 5, 6, 7, 8, 9, 10, 11, 12, 13, 14, 15, 16 };
    std::vector<int> texture_ids_level_5 = { 1, 2, 3, 4, 5, 15, 16, 17, 18, 19 };
    std::vector<std::vector<int>> texture_ids_levels;
    texture_strings_levels.push_back(texture_strings_level_1);
    texture_strings_levels.push_back(texture_strings_level_2);
    texture_strings_levels.push_back(texture_strings_level_3);
    texture_strings_levels.push_back(texture_strings_level_4);
    texture_strings_levels.push_back(texture_strings_level_5);
    texture_ids_levels.push_back(texture_ids_level_1);
    texture_ids_levels.push_back(texture_ids_level_2);
    texture_ids_levels.push_back(texture_ids_level_3);
    texture_ids_levels.push_back(texture_ids_level_4);
    texture_ids_levels.push_back(texture_ids_level_5);
    // select the correct mapping for this level
    _texture_strings_selected = texture_strings_levels.at(selected_level - 1);
    _texture_ids_selected = texture_ids_levels.at(selected_level - 1);
    
    _initDirtCount = selected_level * 5;
    
    // get the win background when game is win
    _winBackground = _assets->get<Texture>("win-background");
    
    // get the lose background when game is lose
    _loseBackground = _assets->get<Texture>("lose-background");
    
    // Initialize random dirt generation
    // TODO: decide if we still need?
    updateDirtGenTime();

    _collisions.init(_size);

    // Get the bang sound
    _bang = _assets->get<Sound>("bang");
    _clean = _assets->get<Sound>("clean");
    
    return true;
}

/** 
 * Initializes the player, window grid, and projectile set models for all clients
 */
bool GameplayController::initClient(const std::shared_ptr<cugl::AssetManager>& assets) {
    if (assets == nullptr) {
        return false;
    }

    // Initialize window grid for self
    _windowVec[_id - 1] = make_shared<WindowGrid>();
    for (string thisWindow : _texture_strings_selected) {
        _windowVec[_id - 1]->addTexture(_assets->get<Texture>(thisWindow));
    }
    _windowVec[_id - 1]->setTextureIds(_texture_ids_selected);
    _windowVec[_id - 1]->init(_levelJson, _size); // init depends on texture
    _windowVec[_id - 1]->setInitDirtNum(_initDirtCount);
    _windowVec[_id - 1]->setDirtTexture(assets->get<Texture>("dirt"));
    _windowVec[_id - 1]->setFadedDirtTexture(assets->get<Texture>("faded-dirt"));

    // Initialize player character for self
    Vec2 startingPos = Vec2(_windowVec[_id - 1]->sideGap + (_windowVec[_id - 1]->getPaneWidth() / 2), _windowVec[_id - 1]->getPaneHeight());
    _playerVec[_id - 1] = make_shared<Player>(_id, startingPos, _windowVec[_id - 1]->getPaneHeight(), _windowVec[_id - 1]->getPaneWidth());
    // set temporary character until host sends message on character
    changeCharTexture(_playerVec[_id - 1], ""); // empty string defaults to Mushroom
    _playerVec[_id - 1]->setChar("");

    // Initialize bird textures, but do not set a location yet. that is the host's job
    if (_birdActive) {
        int height = _windowVec[_id - 1]->getNVertical();
        int width = _windowVec[_id - 1]->getNHorizontal();
        cugl::Vec2 birdTopLeftPos = cugl::Vec2(0.4, height - 0.5);
        cugl::Vec2 birdTopRightPos = cugl::Vec2(width - 0.6, height - 0.5);
        cugl::Vec2 birdBotLeftPos = cugl::Vec2(0.4, height - 3.5);
        cugl::Vec2 birdBotRightPos = cugl::Vec2(width - 0.6, height - 3.5);
        std::vector<cugl::Vec2> positions = { birdTopLeftPos, birdTopRightPos, birdBotLeftPos, birdBotRightPos };
        _bird.init(positions, 0.01, 0.04, _windowVec[_id - 1]->getPaneHeight());
        _curBirdBoard = 2;
        _bird.setTexture(assets->get<Texture>("bird"));
    }

    // Initialize projectiles  for self
    _projectileVec[_id - 1] = make_shared<ProjectileSet>();
    _projectileVec[_id - 1]->setDirtTexture(assets->get<Texture>("dirt"));
    _projectileVec[_id - 1]->setPoopTexture(assets->get<Texture>("poop"));
    _projectileVec[_id - 1]->setTextureScales(_windowVec[_id - 1]->getPaneHeight(), _windowVec[_id - 1]->getPaneWidth());

    reset();

    return true;
}

/**
* Initializes the extra controllers needed for the host of the game.
*
* The constructor does not allocate any objects or memory.  This allows
* us to have a non-pointer reference to this controller, reducing our
* memory allocation.  Instead, allocation happens in this method.
* 
* Assigns player ids clockwise with host at top
* 
*          host: 1
* left: 4            right: 2
*         across: 3
*
* @param assets    The (loaded) assets for this game mode
* @param nPlayers  The number of players for this game
*
* @return true if the controller is initialized properly, false otherwise.
*/
bool GameplayController::initHost(const std::shared_ptr<cugl::AssetManager>& assets) {
    if (assets == nullptr) {
        return false;
    }

    _numPlayers = _network.getNumPlayers();
    if (_ishost) {

        for (int i = 1; i <= _numPlayers; i++) {
            // Initialize window grids
            _windowVec[i - 1] = make_shared<WindowGrid>();
            for (string thisWindow : _texture_strings_selected) {
                _windowVec[i - 1]->addTexture(_assets->get<Texture>(thisWindow));
            }
            _windowVec[i - 1]->setTextureIds(_texture_ids_selected);
            _windowVec[i - 1]->init(_levelJson, _size); // init depends on texture
            _windowVec[i - 1]->setInitDirtNum(_initDirtCount);
            _windowVec[i - 1]->setDirtTexture(assets->get<Texture>("dirt"));
            _windowVec[i - 1]->setFadedDirtTexture(assets->get<Texture>("faded-dirt"));

            // Initialize player characters
            Vec2 startingPos = Vec2(_windowVec[i - 1]->sideGap + (_windowVec[i - 1]->getPaneWidth() / 2), _windowVec[i - 1]->getPaneHeight());
            _playerVec[i - 1] = make_shared<Player>(i, startingPos, _windowVec[i - 1]->getPaneHeight(), _windowVec[i - 1]->getPaneWidth());
            
            // Initialize projectiles
            _projectileVec[i - 1] = make_shared<ProjectileSet>();
            _projectileVec[i-1]->setDirtTexture(assets->get<Texture>("dirt"));
            _projectileVec[i - 1]->setPoopTexture(assets->get<Texture>("poop"));
            _projectileVec[i - 1]->setTextureScales(_windowVec[i - 1]->getPaneHeight(), _windowVec[i - 1]->getPaneWidth());
            
        }
    }

    // Initialize bird textures, but do not set a location yet. that is the host's job
    if (_birdActive) {
        int height = _windowVec[_id - 1]->getNVertical();
        int width = _windowVec[_id - 1]->getNHorizontal();
        cugl::Vec2 birdTopLeftPos = cugl::Vec2(0.4, height - 0.5);
        cugl::Vec2 birdTopRightPos = cugl::Vec2(width - 0.6, height - 0.5);
        cugl::Vec2 birdBotLeftPos = cugl::Vec2(0.4, height - 3.5);
        cugl::Vec2 birdBotRightPos = cugl::Vec2(width - 0.6, height - 3.5);
        std::vector<cugl::Vec2> positions = { birdTopLeftPos, birdTopRightPos, birdBotLeftPos, birdBotRightPos };
        _bird.init(positions, 0.01, 0.04, _windowVec[_id - 1]->getPaneHeight());
        _curBirdBoard = 2; // set to arbitrary number for now
        _bird.setTexture(_assets->get<Texture>("bird"));
        // randomly place bird on a player's board
        _boardWithBird = rand() % _numPlayers + 1;
    }

    hostReset();

    return true;
}


#pragma mark -
#pragma mark Gameplay Handling
void GameplayController::reset() {
    Vec2 startingPos = Vec2(_windowVec[_id-1]->sideGap + (_windowVec[_id - 1]->getPaneWidth() / 2), _windowVec[_id - 1]->getPaneHeight() / 2);
    for (auto player : _playerVec) {
        if (player == nullptr) continue;
        player->setPosition(startingPos);
        player->setVelocity(Vec2::ZERO);
    }

    for (auto window : _windowVec) {
        if (window == nullptr) continue;
        window->clearBoard();
        window->generateInitialBoard(window->getInitDirtNum());
    }

    for (auto projectiles : _projectileVec) {
        if (projectiles == nullptr) continue;
        projectiles->current.clear();
        projectiles->init(_constants->get("projectiles"));
    }

    // Reset existence of enemies
    _birdLeaving = false;

    // Reset all starting current boards
    _curBoard = 0;
    _curBoardRight = 0;
    _curBoardLeft = 0;

    _dirtThrowTimer = 0;
    _projectileGenChance = 0.1;
    _projectileGenCountDown = 120;
    _currentDirtAmount = 0;

    _gameOver = false;
    _gameWin = false;
}

/**
 * Resets the status of the game for all players so that we can play again.
 */
void GameplayController::hostReset() {
    reset();

    _allDirtAmounts = { 0, 0, 0, 0 };
    _allCurBoards = { 0, 0, 0, 0 };
    _hasWon = { false, false, false, false };
    // randomly place bird on a player's board
    _boardWithBird = rand() % _numPlayers + 1;
}

/**
* HOST ONLY. Sets the character of the player given player's id.
* Possible values: "Mushroom", "Frog", "Flower", "Chameleon"
*/
void GameplayController::setCharacters(std::vector<std::string>& chars) {
    for (int i = 0; i < _numPlayers; i++) {
        auto player = _playerVec[i];
        changeCharTexture(player, chars[i]);
        player->setChar(chars[i]);
        CULog("character: %a", chars[i].c_str());
    }
}

void GameplayController::changeCharTexture(std::shared_ptr<Player>& player, std::string charChoice) {
    if (charChoice == "Frog") {
        player->setIdleTexture(_assets->get<Texture>("idle_frog"));
        player->setWipeTexture(_assets->get<Texture>("wipe_frog"));
        player->setShooTexture(_assets->get<Texture>("shoo_frog"));
        player->setThrowTexture(_assets->get<Texture>("throw_frog"));
        player->setProfileTexture(_assets->get<Texture>("profile_frog"));
    }
    else if (charChoice == "Flower") {
        player->setIdleTexture(_assets->get<Texture>("idle_flower"));
        player->setWipeTexture(_assets->get<Texture>("wipe_flower"));
        player->setShooTexture(_assets->get<Texture>("shoo_flower"));
        player->setThrowTexture(_assets->get<Texture>("throw_flower"));
        player->setProfileTexture(_assets->get<Texture>("profile_flower"));
    }
    else if (charChoice == "Chameleon") {
        player->setIdleTexture(_assets->get<Texture>("idle_chameleon"));
        player->setWipeTexture(_assets->get<Texture>("wipe_chameleon"));
        player->setShooTexture(_assets->get<Texture>("shoo_chameleon"));
        player->setThrowTexture(_assets->get<Texture>("throw_chameleon"));
        player->setProfileTexture(_assets->get<Texture>("profile_chameleon"));
    }
    else {
        player->setIdleTexture(_assets->get<Texture>("idle_mushroom"));
        player->setWipeTexture(_assets->get<Texture>("wipe_mushroom"));
        player->setShooTexture(_assets->get<Texture>("shoo_mushroom"));
        player->setThrowTexture(_assets->get<Texture>("throw_mushroom"));
        player->setProfileTexture(_assets->get<Texture>("profile_mushroom"));
    }
}

int calculateNeighborId(int myId, int dir, std::vector<std::shared_ptr<Player>> playerVec) {
    int nbrId = myId + dir;
    if (nbrId <= 0) {
        nbrId = 4;
    }
    if (nbrId > 4) {
        nbrId = 1;
    }
    while (playerVec[nbrId - 1] == nullptr) {
        nbrId += dir;
        if (nbrId <= 0) {
            nbrId = 4;
        }
        else if (nbrId > 4) {
            nbrId = 1;
        }
    }
    return nbrId;
}

/**
* Given the world positions, convert it to the board position
* based off of grid coordinates. Ex. [2, 3] or [2.3, 3] if the
* player is in the process of moving in between x = 2 and x = 3.
*/
cugl::Vec2 GameplayController::getBoardPosition(cugl::Vec2 worldPos) {
    float x_coor = (worldPos.x - _windowVec[_id-1]->sideGap) / _windowVec[_id-1]->getPaneWidth();
    float y_coor = worldPos.y / _windowVec[_id-1]->getPaneHeight();
    
    return Vec2(x_coor, y_coor);
}

/**
* Given the board positions, convert it to the world position.
*/
cugl::Vec2 GameplayController::getWorldPosition(cugl::Vec2 boardPos) {
    float x_coor = boardPos.x * _windowVec[_id - 1]->getPaneWidth() + _windowVec[_id - 1]->sideGap;
    float y_coor = boardPos.y * _windowVec[_id - 1]->getPaneHeight();
    return Vec2(x_coor, y_coor);
}

/**
 * Method for the return to board button listener used in GameScene
 */
void GameplayController::switchScene() {
    if (_curBoard != 0) {
        if (_ishost) {
            _allCurBoards[0] = 0;
            _curBoard = 0;
        }
        else {
            _network.transmitMessage(getJsonSceneSwitch(true));
        }
    }
}

/** 
 * Host Only. Converts game state into a JSON value for sending over the network.
 * Only called by the host, as only the host transmits board states over the network.
 * 
 * @param id    the id of the player of the board state to get
 * @returns JSON value representing game board state
 */
std::shared_ptr<cugl::JsonValue> GameplayController::getJsonBoard(int id) {
    std::shared_ptr<Player> player = _playerVec[id-1];
    std::shared_ptr<WindowGrid> windows = _windowVec[id - 1];
    std::shared_ptr<ProjectileSet> projectiles = _projectileVec[id-1];


    const std::shared_ptr<JsonValue> json = std::make_shared<JsonValue>();
    json->init(JsonValue::Type::ObjectType);
    json->appendValue("player_id", std::to_string(id));
    json->appendValue("player_char", player->getChar());
    std::string win_str = _hasWon[id-1] ? "true" : "false";
    json->appendValue("has_won", win_str);
    json->appendValue("num_dirt", std::to_string(_allDirtAmounts[id - 1]));
    json->appendValue("curr_board", std::to_string(_allCurBoards[id - 1]));

    cugl::Vec2 playerBoardPos = getBoardPosition(player->getPosition());
    json->appendValue("player_x", std::to_string(playerBoardPos.x));
    json->appendValue("player_y", std::to_string(playerBoardPos.y));

    json->appendValue("health", std::to_string((player->getHealth())));
    json->appendValue("stun_frames", std::to_string(player->getStunFrames()));
    json->appendValue("wipe_frames", std::to_string(player->getWipeFrames()));
    json->appendValue("shoo_frames", std::to_string(player->getShooFrames()));
    json->appendValue("timer", std::to_string(_gameTimeLeft));
    json->appendValue("has_bird", (id == _boardWithBird));
    
    const std::shared_ptr<JsonValue> birdPos = std::make_shared<JsonValue>();
    birdPos->init(JsonValue::Type::ArrayType);
    birdPos->appendValue(std::to_string(_bird.birdPosition.x));
    birdPos->appendValue(std::to_string(_bird.birdPosition.y));
    json->appendChild("bird_pos", birdPos);

    json->appendValue("bird_facing_right", (_bird.isFacingRight()));

    const std::shared_ptr<JsonValue> dirtArray = std::make_shared<JsonValue>();
    dirtArray->init(JsonValue::Type::ArrayType);
    for (int col = 0; col < windows->getNHorizontal(); ++col) {
        for (int row = 0; row < windows->getNVertical(); ++row) {
            bool hasDirt = windows->getWindowState(row, col);
            if (hasDirt) {
                const std::shared_ptr<JsonValue> dirtPos = std::make_shared<JsonValue>();
                dirtPos->init(JsonValue::Type::ArrayType);
                dirtPos->appendValue(std::to_string(row));
                dirtPos->appendValue(std::to_string(col));
                dirtArray->appendChild(dirtPos);
            }
        }
    }
    json->appendChild("dirts", dirtArray);
    
    const std::shared_ptr<JsonValue> projArray = std::make_shared<JsonValue>();
    projArray->init(JsonValue::Type::ArrayType);

    for (shared_ptr<ProjectileSet::Projectile> proj : projectiles->current) {
        const std::shared_ptr<JsonValue> projJson = std::make_shared<JsonValue>();
        projJson->init(JsonValue::Type::ObjectType);

        cugl::Vec2 projBoardPos = getBoardPosition(proj->position);
        const std::shared_ptr<JsonValue> projPos = std::make_shared<JsonValue>();
        projPos->init(JsonValue::Type::ArrayType);
        projPos->appendValue(std::to_string(projBoardPos.x));
        projPos->appendValue(std::to_string(projBoardPos.y));
        projJson->appendChild("pos", projPos);

        const std::shared_ptr<JsonValue> projVel = std::make_shared<JsonValue>();
        projVel->init(JsonValue::Type::ArrayType);
        projVel->appendValue(std::to_string(proj->velocity.x));
        projVel->appendValue(std::to_string(proj->velocity.y));
        projJson->appendChild("vel", projVel);

        cugl::Vec2 projDestBoardPos = getBoardPosition(proj->destination);
        const std::shared_ptr<JsonValue> projDest = std::make_shared<JsonValue>();
        projDest->init(JsonValue::Type::ArrayType);
        projDest->appendValue(std::to_string(projDestBoardPos.x));
        projDest->appendValue(std::to_string(projDestBoardPos.y));
        projJson->appendChild("dest", projDest);

        std::string projTypeStr = "POOP";
        if (proj->type == ProjectileSet::Projectile::ProjectileType::DIRT) {
            projTypeStr = "DIRT" ;
        }
        projJson->appendValue("type", projTypeStr);
        
        projArray->appendChild(projJson);
    }
    json->appendChild("projectiles", projArray);

    return json;
}

/**
* Updates a neighboring or own board given the JSON value representing its game state.
* Called by CLIENT ONLY.
* 
* * Example board state:
 * {
    "player_id":  "1",
    "player_char": "Frog",
    "has_won": "false",
    "num_dirt": "1",
    "curr_board": "0",
    "player_x": "3.0",
    "player_y": "4.0",
    "health": "3",
    "stun_frames": "0",
    "wipe_frames": "0",
    "shoo_frames": "0",
    "timer": "145",
    "has_bird": True,
    "bird_pos": ["2.4", "6.0"],
    "bird_facing_right": true,
    "dirts": [ ["0", "1"], ["2", "2"], ["0", "2"] ],
    "projectiles": [
            { 
                "pos": ["3.0", "1.45"],
                "vel": ["2", "3"],
                "dest": ["12.23", "23.5"],
                "type: "DIRT"
            },
            {
                "pos": ["5.0", "0.2"],
                "vel": ["0", "-2"],
                "dest": ["12.23", "23.5"],
                "type": "POOP"
            }
        ]
 * }
*
* @params data     The data to update
*/
void GameplayController::updateBoard(std::shared_ptr<JsonValue> data) {
    int playerId = std::stod(data->getString("player_id", "0"));
    std::string playerChar = data->getString("player_char");
    std::string playerHasWon = data->getString("has_won", "false");
    if (playerHasWon == "true" && !_gameOver) {
        _gameOver = true;
        setWin(playerId == _id);
        return;
    }

    // get x, y positions of player
    Vec2 playerBoardPos(std::stod(data->getString("player_x", "0")), std::stod(data->getString("player_y", "0")));

    if (playerId == _id && playerChar != _playerVec[_id - 1]->getChar()) {
        // first time this client is receiving message about their chosen character
        _playerVec[_id - 1]->setChar(playerChar);
        changeCharTexture(_playerVec[_id - 1], playerChar);
    }

    if (_playerVec[playerId - 1] == nullptr) {
        // first time this client is receiving message on another player

        // instantiate this player's window grid in this client's game instance
        _windowVec[playerId - 1] = make_shared<WindowGrid>();
        for (string thisWindow : _texture_strings_selected) {
            _windowVec[playerId - 1]->addTexture(_assets->get<Texture>(thisWindow));
        }
        _windowVec[playerId - 1]->setTextureIds(_texture_ids_selected);
        _windowVec[playerId - 1]->init(_levelJson, _size); // init depends on texture
        _windowVec[playerId - 1]->setInitDirtNum(_initDirtCount);
        _windowVec[playerId - 1]->setDirtTexture(_assets->get<Texture>("dirt"));
        _windowVec[playerId - 1]->setFadedDirtTexture(_assets->get<Texture>("faded-dirt"));

        // instantiate this player in this client's game instance
        _playerVec[playerId - 1] = std::make_shared<Player>(playerId, getWorldPosition(playerBoardPos), _windowVec[_id - 1]->getPaneWidth(), _windowVec[_id - 1]->getPaneHeight());
        // set the player's character textures
        _playerVec[playerId - 1]->setChar(playerChar);
        changeCharTexture(_playerVec[playerId - 1], playerChar);

        // instantiate this player's projectile set in this client's game instance
        _projectileVec[playerId - 1] = make_shared<ProjectileSet>();
        _projectileVec[playerId - 1]->setDirtTexture(_assets->get<Texture>("dirt"));
        _projectileVec[playerId - 1]->setPoopTexture(_assets->get<Texture>("poop"));
        _projectileVec[playerId - 1]->setTextureScales(_windowVec[_id - 1]->getPaneHeight(), _windowVec[_id - 1]->getPaneWidth());
    }

    auto player = _playerVec[playerId - 1];
    player->setPosition(getWorldPosition(playerBoardPos));

    player->setStunFrames(std::stoi(data->getString("stun_frames")));
    player->setWipeFrames(std::stoi(data->getString("wipe_frames")));
    player->setShooFrames(std::stoi(data->getString("shoo_frames")));

    _gameTimeLeft = std::stoi(data->getString("timer"));

    auto windows = _windowVec[playerId - 1];
    auto projectiles = _projectileVec[playerId-1];
    // CULog("playerId: %d", playerId);
    
    if (playerId == _id) {
        // update own board info
        _currentDirtAmount = std::stod(data->getString("num_dirt", "0"));
        _curBoard = std::stod(data->getString("curr_board", "0"));
        if (data->getBool("has_bird", false)) {
            _curBirdBoard = 0;
        }
    }
    else if (playerId == _id + 1 || (_id == 4 && playerId == 1)) {
        // if assigning ids clockwise, this is the right neighbor
        _curBoardRight = std::stod(data->getString("curr_board", "0"));
        if (data->getBool("has_bird", false)) {
            _curBirdBoard = 1;
        }
    }
    else if (playerId == _id - 1 || (_id == 1 && playerId == 4)) {
        // if assigning ids clockwise, this is the left neighbor
        _curBoardLeft = std::stod(data->getString("curr_board", "0"));
        if (data->getBool("has_bird", false)) {
            _curBirdBoard = -1;
        }
    }
    else {
        // update the bird state to signify it is not on self or neighbor's boards
        if (data->getBool("has_bird", false)) {
            _curBirdBoard = 2;
        }
        // otherwise, this is the opposite side board and we do not need to track their board state.
        return;
    }

    // update game states
    // update bird position, no matter which board the bird is on
    const std::vector<std::shared_ptr<JsonValue>>& birdPos = data->get("bird_pos")->children();
    Vec2 birdBoardPos(std::stod(birdPos[0]->asString()), std::stod(birdPos[1]->asString()));
    _curBirdPos = getWorldPosition(birdBoardPos);

    _bird.setFacingRight(data->getBool("bird_facing_right"));

    // populate player's board with dirt
    windows->clearBoard();
    for (const std::shared_ptr< JsonValue>& jsonDirt : data->get("dirts")->children()) {
        std::vector<std::string> dirtPos = jsonDirt->asStringArray();
        windows->addDirt(std::stod(dirtPos[0]), std::stod(dirtPos[1]));
    }
        
    // populate player's projectile setZ
    projectiles->clearCurrentSet(); // clear current set to rewrite
    for (const std::shared_ptr<JsonValue>& projNode : data->get("projectiles")->children()) {
        // get projectile position
        const std::vector<std::shared_ptr<JsonValue>>& projPos = projNode->get("pos")->children();
        Vec2 pos(std::stod(projPos[0]->asString()), std::stod(projPos[1]->asString()));

        // get projectile velocity
        const std::vector<std::shared_ptr<JsonValue>>& projVel = projNode->get("vel")->children();
        Vec2 vel(std::stod(projVel[0]->asString()), std::stod(projVel[1]->asString()));
        
        // get projectile destination
        const std::vector<std::shared_ptr<JsonValue>>& projDest = projNode->get("dest")->children();
        Vec2 dest(std::stod(projDest[0]->asString()), std::stod(projDest[1]->asString()));

        // get projectile type
        string typeStr = projNode->get("type")->asString();
        auto type = ProjectileSet::Projectile::ProjectileType::POOP;
        if (typeStr == "DIRT") {
            type = ProjectileSet::Projectile::ProjectileType::DIRT;
        }

        // add the projectile to neighbor's projectile set
        projectiles->spawnProjectileClient(getWorldPosition(pos), vel, getWorldPosition(dest), type);
    }
}

/**
 * Converts a movement vector into a JSON value for sending over the network.
 *
 * @param move    the movement vector
 * @returns JSON value representing a movement
 */
std::shared_ptr<cugl::JsonValue> GameplayController::getJsonMove(const cugl::Vec2 move) {
    const std::shared_ptr<JsonValue> json = std::make_shared<JsonValue>();
    json->init(JsonValue::Type::ObjectType);
    json->appendValue("player_id", std::to_string(_id));

    const std::shared_ptr<JsonValue> vel = std::make_shared<JsonValue>();
    vel->init(JsonValue::Type::ArrayType);
    vel->appendValue(std::to_string(move.x));
    vel->appendValue(std::to_string(move.y));
    json->appendChild("vel", vel);
    

    return json;
}

/**
* Called by the host only. Updates a client player's board for player at player_id
* based on the movement or other action data stored in the JSON value.
* 
* Player ids assigned clockwise with host at top
* 
*          host: 1
* left: 4            right: 2
*         across: 3
* 
 * Example movement message:
 * {
 *    "player_id":  1,
 *    "vel": [0.42, 0.66]
 * }
*
* @params data     The data to update
*/
void GameplayController::processMovementRequest(std::shared_ptr<cugl::JsonValue> data) {
//    int playerId = data->getInt("player_id", 0);
    int playerId = std::stod(data->getString("player_id", "0"));
    const std::vector<std::shared_ptr<JsonValue>>& vel = data->get("vel")->children();
    Vec2 moveVec(std::stod(vel[0]->asString()), std::stod(vel[1]->asString()));
    std::shared_ptr<Player> player = _playerVec[playerId-1];
    std::shared_ptr<WindowGrid> windows = _windowVec[playerId-1];


    // Check if player is stunned for this frame

    if (player->getStunFrames() == 0 && 
        player->getWipeFrames() == player->getMaxWipeFrames() &&
        player->getShooFrames() == player->getMaxShooFrames()) {
        // Move the player, ignoring collisions
        int moveResult = player->move(moveVec, getSize(), windows);
        if (moveResult == -1 || moveResult == 1) {
            // Request to switch to neighbor's board
            _allCurBoards[playerId - 1] = moveResult;
        }
    }
}



/**
* Called by the client only. Returns a JSON value representing a return to board request
* for sending over the network.
* 
* pre-condition: if not returning, guarantee that the player is on an edge
* 
* Player ids assigned clockwise with host at top
*
*          host: 1
* left: 4            right: 2
*         across: 3
*
* Example Scene Switch Request Message:
* {
*    "player_id":  1,
*    "switch_destination": 1
* }
*
* @param returning  whether the player is returning to their board
* @returns JSON value representing a scene switch
*/
std::shared_ptr<cugl::JsonValue> GameplayController::getJsonSceneSwitch(bool returning) {
    const std::shared_ptr<JsonValue> json = std::make_shared<JsonValue>();
    json->init(JsonValue::Type::ObjectType);
    json->appendValue("player_id", std::to_string(_id));

    if (returning) {
        json->appendValue("switch_destination", std::to_string(0));
    }
    else {
        // pre-condition: if not returning, guarantee that the player is on an edge
        int edge = _playerVec[_id-1]->getEdge(_windowVec[_id - 1]->sideGap, getSize());
        json->appendValue("switch_destination", std::to_string(edge));
    }
    return json;
}

/**
* Called by host only to process return to board requests. Updates a client player's
* currently viewed board for the player at player_id based on the current board
* value stored in the JSON value.
*
* @params data     The data to update
*/
void GameplayController::processSceneSwitchRequest(std::shared_ptr<cugl::JsonValue> data) {

    int playerId = std::stod(data->getString("player_id", "0"));
    int switchDestination = std::stod(data->getString("switch_destination", "0"));

    // update the board of the player to their switch destination
    if (switchDestination == 0) {
        _allCurBoards[playerId - 1] = switchDestination;
    }
}

/**
* Called by client only. Represents a dirt throw action as a JSON value for sending over the network.
* 
* Example Dirt Throw Message
* {
    "player_id_source":  1,
    "player_id_target":  2,
    "dirt_pos": [0, 14.76],
    "dirt_vel": [0.0, 5.0],
    "dirt_dest": [30.2, 122.4],
    "dirt_amount": 10
* }
*
* @param target The id of the player whose board the current player is sending dirt to
* @param pos    The starting position of the dirt projectile
* @param vel    The velocity vector of the dirt projectile
* @param dest   The destination coordinates of the dirt projectile
*
* @returns JSON value representing a dirt throw action
*/
std::shared_ptr<cugl::JsonValue> GameplayController::getJsonDirtThrow(const int target, const cugl::Vec2 pos, const cugl::Vec2 vel, const cugl::Vec2 dest, const int amt) {
    const std::shared_ptr<JsonValue> json = std::make_shared<JsonValue>();
    json->init(JsonValue::Type::ObjectType);
    json->appendValue("player_id_source", std::to_string(_id));
    json->appendValue("player_id_target", std::to_string(target));
    
    cugl::Vec2 boardPos = getBoardPosition(pos);
    const std::shared_ptr<JsonValue> dirtPos = std::make_shared<JsonValue>();
    dirtPos->init(JsonValue::Type::ArrayType);
    dirtPos->appendValue(std::to_string(boardPos.x));
    dirtPos->appendValue(std::to_string(boardPos.y));
    json->appendChild("dirt_pos", dirtPos);

    const std::shared_ptr<JsonValue> dirtVel = std::make_shared<JsonValue>();
    dirtVel->init(JsonValue::Type::ArrayType);
    dirtVel->appendValue(std::to_string(vel.x));
    dirtVel->appendValue(std::to_string(vel.y));
    json->appendChild("dirt_vel", dirtVel);

    cugl::Vec2 boardDest = getBoardPosition(dest);
    const std::shared_ptr<JsonValue> dirtDest = std::make_shared<JsonValue>();
    dirtDest->init(JsonValue::Type::ArrayType);
    dirtDest->appendValue(std::to_string(boardDest.x));
    dirtDest->appendValue(std::to_string(boardDest.y));
    json->appendChild("dirt_dest", dirtDest);

    json->appendValue("dirt_amount", std::to_string(amt));

    // CULog("dirt throw from player %d to %d", _id, target);

    return json;
}

/**
* Called by host only. Updates the boards of both the dirt thrower and the player
* receiving the dirt projectile given the information stored in the JSON value.
*
* @params data     The data to update
*/
void GameplayController::processDirtThrowRequest(std::shared_ptr<cugl::JsonValue> data) {
    int source_id = std::stod(data->getString("player_id_source", "0"));
    int target_id = std::stod(data->getString("player_id_target", "0"));

    const std::vector<std::shared_ptr<JsonValue>>& pos = data->get("dirt_pos")->children();
    Vec2 dirt_pos(std::stod(pos[0]->asString()), std::stod(pos[1]->asString()));

    const std::vector<std::shared_ptr<JsonValue>>& vel = data->get("dirt_vel")->children();
    Vec2 dirt_vel(std::stod(vel[0]->asString()), std::stod(vel[1]->asString()));

    const std::vector<std::shared_ptr<JsonValue>>& dest = data->get("dirt_dest")->children();
    Vec2 dirt_dest(std::stod(dest[0]->asString()), std::stod(dest[1]->asString()));

    const int amount = std::stoi(data->getString("dirt_amount", "1"));

    _allDirtAmounts[source_id - 1] = max(0, _allDirtAmounts[source_id - 1] - amount);
    _currentDirtAmount = _allDirtAmounts[0];

    _projectileVec[target_id-1]->spawnProjectile(getWorldPosition(dirt_pos), dirt_vel, getWorldPosition(dirt_dest), ProjectileSet::Projectile::ProjectileType::DIRT, amount);
}

/**
 * The method called to update the game mode.
 *
 * This method contains any gameplay code that is not an OpenGL call.
 * 
 * We need to update this method to constantly talk to the server.
 *
 * @param timestep  The amount of time (in seconds) since the last frame
 * @param worldPos  The position of the user's touch in world positions, used for dirt throwing
 * @param dirtCon   The dirt throw input controller used by the game scene
 * @param dirtThrowButton   The dirt throw button from the game scene
 */
void GameplayController::update(float timestep, Vec2 worldPos, DirtThrowInputController& dirtCon, std::shared_ptr<cugl::scene2::Button> dirtThrowButton, std::shared_ptr<cugl::scene2::SceneNode> dirtThrowArc) {
    
    // update the audio controller
    _audioController.update(isActive());
    _input.update();
    
    // get or transmit board states over network
    if (_network.getConnection()) {
        _network.getConnection()->receive([this](const std::string source,
            const std::vector<std::byte>& data) {
                if (!_ishost) {
                    std::shared_ptr<JsonValue> incomingMsg = _network.processMessage(source, data);
                    if (incomingMsg->has("dirts")) {
                        // CULog("got board state message");
                        updateBoard(incomingMsg);
                    } 
                }
                else { // is host
                    // process action data - movement or dirt throw
                    std::shared_ptr<JsonValue> incomingMsg = _network.processMessage(source, data);
                    if (incomingMsg->has("vel")) {
                        // CULog("got movement message");
                        processMovementRequest(incomingMsg);
                    } else if (incomingMsg->has("switch_destination")) {
                        // CULog("got switch scene request message");
                        processSceneSwitchRequest(incomingMsg);
                    }
                    else if (incomingMsg->has("player_id_target")) {
                        // CULog("got dirt throw message");
                        processDirtThrowRequest(incomingMsg);
                    }
                }
            });
        _network.checkConnection();
    }
    
    // host steps all boards forward
    if (_ishost) {
        // update time
        if ((_gameTimeLeft >= 1)) {
            _frame = _frame + 1;
        } if (_frame == _fps) {
            _gameTimeLeft = max(0, _gameTimeLeft - 1);
            _projectileGenChance = 0.95 / (1 + exp(-0.05 * (100 - _gameTimeLeft / 2)));
            _frame = 0;
        }

        // check if game is over when timer hits 0
        if (_gameTimeLeft == 0 && !_gameOver) {
            _gameOver = true;
            vector<int> v;
            for (auto window : _windowVec) {
                if (window == nullptr) continue;
                v.push_back(window->getTotalDirt());
            }
            auto min_idx = std::distance(v.begin(), std::min_element(v.begin(), v.end()));
            _hasWon[min_idx] = true;
        }

        // update bird if active
        if (_birdActive) {
            _bird.move();
            std::shared_ptr<WindowGrid> windows = _windowVec[_boardWithBird - 1];
            std::shared_ptr<ProjectileSet> projectiles = _projectileVec[_boardWithBird - 1];

            if (!_birdLeaving && _bird.atColCenter(windows->getNHorizontal(), windows->getPaneWidth(), windows->sideGap) >= 0) {
                std::bernoulli_distribution dist(_projectileGenChance);
                if (dist(_rng)) {
                    // random chance to generate bird poo at column center
                    generatePoo(projectiles);
                }
            }
        }

        for (int i = 0; i < _numPlayers; i++) {
            stepForward(_playerVec[i], _windowVec[i], _projectileVec[i]);
        }
        
        for (int i = 1; i <= _numPlayers; i++) {
            _network.transmitMessage(getJsonBoard(i));
            // CULog("transmitting board state for player %d", i);
        }
        // _input.update();
        if (_input.didPressReset()) {
            // host resets game for all players
            hostReset();
        }
        // update the game state for self (host). Updates for the rest of the players are done in processMovementRequest(),
        // called whenever the host recieves a movement or other action message.
        _currentDirtAmount = _allDirtAmounts[0];
        _gameWin = _hasWon[0];
        _curBoard = _allCurBoards[0];
        _curBoardLeft = _allCurBoards[_numPlayers - 1];
        _curBoardRight = _allCurBoards[1];
        _curBirdBoard = _boardWithBird == 4 ? -1 : _boardWithBird - 1;
        _curBirdPos = getWorldPosition(_bird.birdPosition);

    }
    else {
        // not host - advance all players idle or wipe or shoo frames on local instance
        for (auto player : _playerVec) {
            if (player == nullptr) continue;
            if (player->getWipeFrames() < player->getMaxWipeFrames()) {
                player->advanceWipeFrame();
            }
            if (player->getShooFrames() < player->getMaxShooFrames()) {
                player->advanceShooFrame();
            }
            player->advanceIdleFrame();
        }
    }

    // When the player is on other's board and are able to throw dirt
    if (_curBoard != 0) {
        bool ifSwitch = false;
        float button_x = _curBoard == -1 ? getSize().width - _windowVec[_id-1]->sideGap + 150 : _windowVec[_id - 1]->sideGap - 150;
        float arc_start = _curBoard == -1 ? 270 : 90;
        cugl::Vec2 buttonPos(button_x, SCENE_HEIGHT / 2);
        dirtThrowButton->setPosition(buttonPos);
        if ((_curBoard == -1 && _input.getDir().x == 1) || (_curBoard == 1 && _input.getDir().x == -1)) {
            ifSwitch = true;
        }
        if (_currentDirtAmount > 0) {
            // _dirtThrowInput.update();
            float player_x = _curBoard == -1 ? getSize().width - _windowVec[_id - 1]->sideGap : _windowVec[_id - 1]->sideGap;
            cugl::Vec2 playerPos(player_x, _playerVec[_id-1]->getPosition().y);
            if (!_dirtSelected) {
                if (dirtCon.didPress() && dirtThrowButton->isDown()) {
                    _dirtSelected = true;
                    _prevInputPos = worldPos;
                }
            } else {
                if (dirtCon.didRelease()) {
                    _dirtSelected = false;
                    Vec2 diff = worldPos - _prevInputPos;
                    Vec2 destination = playerPos - diff * 5;
                    Vec2 snapped_dest = getBoardPosition(destination);
                    snapped_dest.x = clamp(round(snapped_dest.x), 0.0f, (float)_windowVec[_id - 1]->getNHorizontal()) + 0.5;
                    snapped_dest.y = clamp(round(snapped_dest.y), 0.0f, (float)_windowVec[_id - 1]->getNVertical()) + 0.5;
                    snapped_dest = getWorldPosition(snapped_dest);
                    Vec2 velocity = (snapped_dest - playerPos).getNormalization() * 5;
                    int targetId = calculateNeighborId(_id, _curBoard, _playerVec);

                    if (_ishost) {
                        processDirtThrowRequest(getJsonDirtThrow(targetId, playerPos, velocity, snapped_dest, _currentDirtAmount));
                    }
                    else {
                        _network.transmitMessage(getJsonDirtThrow(targetId, playerPos, velocity, snapped_dest, _currentDirtAmount));
                    }
                    dirtThrowButton->setPosition(buttonPos);
                } else if (dirtCon.isDown()) {
                    // cugl::Vec2 buttonPos(button_x, dirtThrowButton->getPositionY());
                    std::vector<Vec2> vertices = { playerPos };
                    Vec2 diff = worldPos - _prevInputPos;
                    Vec2 destination = playerPos - diff * 5;
                    dirtThrowButton->setPosition(buttonPos + diff);
                    Vec2 snapped_dest = getBoardPosition(destination);
                    snapped_dest.x = clamp(round(snapped_dest.x), 0.0f, (float)_windowVec[_id - 1]->getNHorizontal()) + 0.5;
                    snapped_dest.y = clamp(round(snapped_dest.y), 0.0f, (float)_windowVec[_id - 1]->getNVertical()) + 0.5;
                    vertices.push_back(getWorldPosition(snapped_dest));
                    SimpleExtruder se;
                    se.set(Path2(vertices));
                    se.calculate(10);
                    _dirtPath = se.getPolygon();
                }
            }
        }
        if (ifSwitch) {
            switchScene();
        }
    }
    // When a player is on their own board
    else if (_curBoard == 0) {
        if (!_ishost) {
            // Read the keyboard for each controller.
//            _input.update();
            // pass movement over network for host to process
            if (_network.getConnection()) {
                _network.checkConnection();
                if (_input.getDir().length() > 0 && !_ishost) {
                    // CULog("transmitting movement message over network for player %d", _id);
                    std::shared_ptr<JsonValue> m = getJsonMove(_input.getDir());
                    std::string s = m->toString();
                    _network.transmitMessage(m);
                }
                // send over scene switch requests are handled by button listener
            }
        }
        if (_ishost) {
            // Check if player is stunned for this frame
            if (_playerVec[_id-1]->getStunFrames() == 0 &&
                _playerVec[_id - 1]->getWipeFrames() == _playerVec[_id - 1]->getMaxWipeFrames() &&
                _playerVec[_id - 1]->getShooFrames() == _playerVec[_id - 1]->getMaxShooFrames()) {
                // Move the player, ignoring collisions
                int moveResult = _playerVec[_id - 1]->move(_input.getDir(), getSize(), _windowVec[_id - 1]);
                if (_numPlayers > 1 && (moveResult == -1 || moveResult == 1)) {
                    _allCurBoards[0] = moveResult;
                } 
            }
        }
    }

    // advance bird flying frame
    _bird.advanceBirdFrame();

    // update frame count for win / lose screen
    // if a number of frames have passed,
    // we will call setRequestForMenu
    // to let app know that we should
    // switch to the main menu
    if (_gameOver) {
        _frameCountForWin = _frameCountForWin +1;
    }
    
    if (_frameCountForWin>4*_fps && _gameOver) {
        setRequestForMenu(true);
    };  
}

/**
 * This helper method calculates all the grid coordinates in which dirt should land in
 * given a center (where the player has aimed) and the total amount of dirt to spawn.
 *
 * This takes into account the size of the window grid and attempts to spawn the dirt close
 * to a circle. It does not spawn any dirt out of bounds. For example, if the center is
 * close to the edge of the grid, all the extra dirt that would have landed out of bounds
 * is pushed inside.
 */
std::vector<cugl::Vec2> calculateLandedDirtPositions(const int width, const int height, Vec2 centerCoords, int amount) {
    // CULog("center: %f, %f", centerCoords.x, centerCoords.y);
    std::vector<cugl::Vec2> dirtPositions;

    if (amount <= 0) {
        // No dirt to spawn, return empty vector
        return dirtPositions;
    }

    dirtPositions.emplace_back(centerCoords); // Start with one dirt at the center
    amount--; // Decrement the amount of dirt left to spawn

    int layer = 1;

    while (amount > 0) {
        // start at top corner of diamond
        int currX = centerCoords.x;
        int currY = centerCoords.y + layer;

        // move down and right until at right corner of diamond
        while (amount > 0 && currY != centerCoords.y) {
            currX += 1;
            currY -= 1;
            if (currX >= 0 && currX < height && currY >= 0 && currY < width) {
                dirtPositions.emplace_back(Vec2(currX, currY));
                // CULog("dirt spawned at %d, %d", currX, currY);
                amount--;
            }
        }
        // move down and left until at bottom corner of diamond
        while (amount > 0 && currX != centerCoords.x) {
            currX -= 1;
            currY -= 1;
            if (currX >= 0 && currX < height && currY >= 0 && currY < width) {
                dirtPositions.emplace_back(Vec2(currX, currY));
                // CULog("dirt spawned at %d, %d", currX, currY);
                amount--;
            }
        }
        // move up and left until at right corner of diamond
        while (amount > 0 && currY != centerCoords.y) {
            currX -= 1;
            currY += 1;
            if (currX >= 0 && currX < height && currY >= 0 && currY < width) {
                dirtPositions.emplace_back(Vec2(currX, currY));
                // CULog("dirt spawned at %d, %d", currX, currY);
                amount--;
            }
        }
        // move up and right until back at the top corner of diamond
        while (amount > 0 && currX != centerCoords.x) {
            currX += 1;
            currY += 1;
            if (currX >= 0 && currX < height && currY >= 0 && currY < width) {
                dirtPositions.emplace_back(Vec2(currX, currY));
                // CULog("dirt spawned at %d, %d", currX, currY);
                amount--;
            }
        }
        layer++;
    }

    return dirtPositions;
}

/**
* FOR HOST ONLY. This method does all the heavy lifting work for update.
* The host steps forward each player's game state, given references to the player, board, and projectile set.
*/
void GameplayController::stepForward(std::shared_ptr<Player>& player, std::shared_ptr<WindowGrid>& windows, std::shared_ptr<ProjectileSet>& projectiles) {
    int player_id = player->getId();
    
    if (windows->getTotalDirt() == 0 && !_gameOver) {
        _gameOver = true;
        _hasWon[player_id - 1] = true;
    }

    std::vector<std::pair<cugl::Vec2, int>> landedDirts;

    if (_allCurBoards[player_id - 1] == 0) {
        // only check if player is stunned, has removed dirt, or collided with projectile
        // if they are on their own board.

        // note: the frame updates only update to the host's local state.
        // the host only sends over movement/positioning updates
        if (player->getStunFrames() > 0) {
            player->decreaseStunFrames();
        } 
        else {
            player->move();
        }
        if (player->getWipeFrames() < player->getMaxWipeFrames()) {
            player->advanceWipeFrame();
        }
        if (player->getShooFrames() < player->getMaxShooFrames()) {
            player->advanceShooFrame();
        }
        else {
            player->move();
        }
        player->advanceIdleFrame();
        
        
        // remove any dirt the player collides with
        Vec2 grid_coors = player->getCoorsFromPos(windows->getPaneHeight(), windows->getPaneWidth(), windows->sideGap);
        player->setCoors(grid_coors);

        int clamped_y = std::clamp(static_cast<int>(grid_coors.y), 0, windows->getNVertical() - 1);
        int clamped_x = std::clamp(static_cast<int>(grid_coors.x), 0, windows->getNHorizontal() - 1);
        bool dirtRemoved = windows->removeDirt(clamped_y, clamped_x);
        if (dirtRemoved) {
            // filling up dirty bucket
            // set amount of frames plaer is frozen for for cleaning dirt
            player->resetWipeFrames();
            if (player_id == _id) {
                AudioEngine::get()->play("clean", _clean, false, _clean->getVolume(), true);
            };
            _allDirtAmounts[player_id - 1] = min(_maxDirtAmount, _allDirtAmounts[player_id - 1] + 1);
        }

        // Check for collisions and play sound
        auto collision_result = _collisions.resolveCollision(player, projectiles);
        if (collision_result.first) { // if collision occurred
            if (player_id == _id) {
                AudioEngine::get()->play("bang", _bang, false, _bang->getVolume(), true);
            };
            if (collision_result.second.has_value()) {
                landedDirts.push_back(collision_result.second.value());
            }
        }
        
        if (!_birdLeaving && _boardWithBird == player_id && _collisions.resolveBirdCollision(player, _bird, getWorldPosition(_bird.birdPosition), 0.5)) {
            // set amount of frames plaer is frozen for for shooing bird
            player->resetShooFrames();
            _birdLeaving = true;
        }
        
        if (_birdLeaving && player->getShooFrames() == player->getMaxShooFrames()) {
            // send bird away after shooing
            _bird.resetBirdPathToExit(windows->getNHorizontal());
        }
        
        if (_birdLeaving && _bird.birdReachesExit()) {
            _boardWithBird = _bird.isFacingRight() ? _boardWithBird + 1 : _boardWithBird - 1;
            if (_boardWithBird == 0) {
                _boardWithBird = _numPlayers;
            }
            if (_boardWithBird > _numPlayers) {
                _boardWithBird = 1;
            }
            
            std::uniform_int_distribution<> distr(0, windows->getNVertical() - 1);
            int spawnRow = distr(_rng);
//            CULog("bird spawn at row %d", spawnRow);
            _bird.resetBirdPath(windows->getNVertical(), windows->getNHorizontal(), spawnRow);
            _birdLeaving = false;
        }
    }

    // Move the projectiles, get the center destination and amount of landed dirts
    auto landedProjs = projectiles->update(getSize());;
    landedDirts.insert(landedDirts.end(), landedProjs.begin(), landedProjs.end());
    // Add any landed dirts
    for (auto landedDirt : landedDirts) {
        cugl::Vec2 center = landedDirt.first;
        int x_coor = (int)((center.x - windows->sideGap) / windows->getPaneWidth());
        int y_coor = (int)(center.y / windows->getPaneHeight());
        x_coor = std::clamp(x_coor, 0, windows->getNHorizontal() - 1);
        y_coor = std::clamp(y_coor, 0, windows->getNVertical() - 1);

        int amount = landedDirt.second;
        std::vector<cugl::Vec2> landedCoords = calculateLandedDirtPositions(windows->getNVertical(), windows->getNHorizontal(), Vec2(x_coor, y_coor), amount);
        for (cugl::Vec2 dirtPos : landedCoords) {
            windows->addDirt(dirtPos.y, dirtPos.x);
        }
        
    }
}



/** update when dirt is generated */
void GameplayController::updateDirtGenTime() {
    _dirtGenTimes.clear();
    std::uniform_int_distribution<> distr(0, _fixedDirtUpdateThreshold);
    for(int n=0; n<_dirtGenSpeed; ++n) {
        _dirtGenTimes.insert(distr(_rng));
    }
}

/** handles dirt generation */
void GameplayController::generateDirt() {
    std::uniform_int_distribution<int> rowDist(0, _windowVec[_id-1]->getNVertical() - 1);
    std::uniform_int_distribution<int> colDist(0, _windowVec[_id - 1]->getNHorizontal() - 1);
    int rand_row = rowDist(_rng);
    int rand_col = colDist(_rng);
//    CULog("player at: (%f, %f)", _player->getCoors().y, _player->getCoors().x);
//    CULog("generate at: (%d, %d)", (int)rand_row, (int) rand_col);

    // if add dirt already exists at location or player at location and board is not full, repeat
    while (Vec2((int)_playerVec[_id - 1]->getCoors().y, (int)_playerVec[_id - 1]->getCoors().x) == Vec2((int)rand_row, (int)rand_col) || !_windowVec[_id - 1]->addDirt(rand_row, rand_col)) {
        rand_row = rowDist(_rng);
        rand_col = colDist(_rng);
    }
}

/** handles poo generation */
void GameplayController::generatePoo(std::shared_ptr<ProjectileSet> projectiles) {
//    CULog("player at: (%f, %f)", _player->getCoors().y, _player->getCoors().x);
//    CULog("generate at: %d", (int)rand_row);

// if add dirt already exists at location or player at location and board is not full, repeat
    cugl::Vec2 birdWorldPos = getWorldPosition(_bird.birdPosition);
    // randomize the destination of bird poo, any window pane below the current bird position
    std::uniform_int_distribution<int> rowDist(0, floor(_bird.birdPosition.y));
    int rand_row_center = rowDist(_rng);
    cugl::Vec2 birdPooDest = getWorldPosition(Vec2(_bird.birdPosition.x, rand_row_center));
    projectiles->spawnProjectile(Vec2(birdWorldPos.x, birdWorldPos.y - _windowVec[_id - 1]->getPaneHeight()/2), Vec2(0, min(-2.4f,-2-_projectileGenChance)), birdPooDest, ProjectileSet::Projectile::ProjectileType::POOP);
}

/** Checks whether board is full except player current location*/
const bool GameplayController::checkBoardFull() {
    for (int x = 0; x < _windowVec[_id - 1]->getNHorizontal(); x++) {
        for (int y = 0; y < _windowVec[_id - 1]->getNVertical(); y++) {
                if (_windowVec[_id - 1]->getWindowState(y, x) == 0) {
                    if (Vec2((int)_playerVec[_id - 1]->getCoors().y, (int)_playerVec[_id - 1]->getCoors().x) == Vec2(y, x)) {
                        // consider current place occupied
                        continue;
                    }
                    return false;
                }
        }
    }
    return true; // No 0s found, all dirty spots
}

/**
 * Draws all this scene to the given SpriteBatch.
 *
 * The default implementation of this method simply draws the scene graph
 * to the sprite batch.  By overriding it, you can do custom drawing
 * in its place.
 *
 * @param batch     The SpriteBatch to draw with.
 */
void GameplayController::draw(const std::shared_ptr<cugl::SpriteBatch>& batch) {    
    auto player = _playerVec[_id - 1];
    int leftId = calculateNeighborId(_id, -1, _playerVec);
    int rightId = calculateNeighborId(_id, 1, _playerVec);
    auto playerLeft = _playerVec[leftId - 1];
    auto playerRight = _playerVec[rightId - 1];
    if (_curBoard == 0) {
        _windowVec[_id-1]->draw(batch, getSize());
        player->draw(batch, getSize());

        if (leftId != _id && rightId != _id) {
            Affine2 leftTrans = Affine2();
            leftTrans.translate(playerLeft->getProfileTexture()->getSize() * -0.5);
            leftTrans.scale(0.4);
            leftTrans.translate(_windowVec[_id - 1]->sideGap - 50, player->getPosition().y);
            batch->draw(playerLeft->getProfileTexture(), Vec2(), leftTrans);
            Affine2 leftTransArrow = Affine2();
            leftTransArrow.scale(0.75);
            leftTransArrow.translate(_windowVec[_id - 1]->sideGap - 130, player->getPosition().y - (_arrowTexture->getHeight() / 2));
            batch->draw(_arrowTexture, Vec2(), leftTransArrow);

            Affine2 rightTrans = Affine2();
            rightTrans.translate(playerRight->getProfileTexture()->getSize() * -0.5);
            rightTrans.scale(0.4);
            rightTrans.translate(getSize().width - _windowVec[_id - 1]->sideGap + 50, player->getPosition().y);
            batch->draw(playerRight->getProfileTexture(), Vec2(), rightTrans);
            Affine2 rightTransArrow = Affine2();
            rightTransArrow.scale(Vec2(-0.75, 0.75));
            rightTransArrow.translate(getSize().width - _windowVec[_id - 1]->sideGap + 130, player->getPosition().y - (_arrowTexture->getHeight() / 2));
            batch->draw(_arrowTexture, Vec2(), rightTransArrow);
        }

        if (_curBoardLeft == 1) {
            // left neighbor is on this player's board
            playerLeft->drawPeeking(batch, getSize(), _curBoardLeft, _windowVec[_id-1]->sideGap);
            // TODO: draw danger/warning
        }
        if (_curBoardRight == -1) {
            // right neighbor is on this player's board
            playerRight->drawPeeking(batch, getSize(), _curBoardRight, _windowVec[_id - 1]->sideGap);
            // TODO: draw danger/warning
        }
        _projectileVec[_id-1]->draw(batch, getSize(), _windowVec[_id - 1]->getPaneWidth(), _windowVec[_id - 1]->getPaneHeight());
        if (_curBirdBoard == 0) {
            _bird.draw(batch, getSize(), _curBirdPos);
        }
    }
    else if (_curBoard == -1 && leftId != _id) {
        _windowVec[leftId - 1]->draw(batch, getSize());
        if (_curBoardLeft == 0) {
            playerLeft->draw(batch, getSize());
        }
        player->drawPeeking(batch, getSize(), _curBoard, _windowVec[_id - 1]->sideGap);
        _projectileVec[leftId-1]->draw(batch, getSize(), _windowVec[leftId - 1]->getPaneWidth(), _windowVec[leftId - 1]->getPaneHeight());

        vector<Vec2> potentialDirts;
        if (_dirtSelected && _dirtPath.size() != 0) {
            batch->setColor(Color4::BLACK);
            batch->fill(_dirtPath);
            Vec2 dirtDest = _dirtPath.getVertices().back() - Vec2(0.5, 0.5);
            Vec2 landedDirtCoords = getBoardPosition(dirtDest);
            landedDirtCoords.y = std::clamp(static_cast<int>(landedDirtCoords.y), 0, _windowVec[leftId - 1]->getNVertical() - 1);
            landedDirtCoords.x = std::clamp(static_cast<int>(landedDirtCoords.x), 0, _windowVec[leftId - 1]->getNHorizontal() - 1);
            potentialDirts = calculateLandedDirtPositions(_windowVec[leftId - 1]->getNVertical(), _windowVec[leftId - 1]->getNHorizontal(), landedDirtCoords, _currentDirtAmount);
        }
        if (potentialDirts.size() > 0) {
            _windowVec[leftId - 1]->drawPotentialDirt(batch, getSize(), potentialDirts);
        }

        if (_curBirdBoard == -1) {
            _bird.draw(batch, getSize(), _curBirdPos);
        }
    }
    else if (_curBoard == 1 && rightId != _id) {
        _windowVec[rightId - 1]->draw(batch, getSize());
        if (_curBoardRight == 0) {
            playerRight->draw(batch, getSize());
        }
        player->drawPeeking(batch, getSize(), _curBoard, _windowVec[_id - 1]->sideGap);
        _projectileVec[rightId-1]->draw(batch, getSize(), _windowVec[rightId - 1]->getPaneWidth(), _windowVec[rightId - 1]->getPaneHeight());

        vector<Vec2> potentialDirts;
        if (_dirtSelected && _dirtPath.size() != 0) {
            batch->setColor(Color4::BLACK);
            batch->fill(_dirtPath);
            Vec2 dirtDest = _dirtPath.getVertices().back();
            Vec2 landedDirtCoords = getBoardPosition(dirtDest);
            landedDirtCoords.y = std::clamp(static_cast<int>(landedDirtCoords.y), 0, _windowVec[rightId - 1]->getNVertical() - 1);
            landedDirtCoords.x = std::clamp(static_cast<int>(landedDirtCoords.x), 0, _windowVec[rightId - 1]->getNHorizontal() - 1);
            potentialDirts = calculateLandedDirtPositions(_windowVec[rightId - 1]->getNVertical(), _windowVec[rightId - 1]->getNHorizontal(), landedDirtCoords, _currentDirtAmount);
        }
        if (potentialDirts.size() > 0) {
            _windowVec[rightId - 1]->drawPotentialDirt(batch, getSize(), potentialDirts);
        }
        if (_curBirdBoard == 1) {
            _bird.draw(batch, getSize(), _curBirdPos);
        }
    }
    

}


void GameplayController::setActive(bool f) {
    // yes this code is bad and needs to be reworked
    if (!f) {
        _audioController.update(false);
        _isActive=false;
        setRequestForMenu(false);
        setGameOver(false);
        setWin(false);
    } else {
        _isActive = true;
        setRequestForMenu(false);
        setGameOver(false);
        setWin(false);
        _frameCountForWin = 0;
    };
    _gameTimeLeft = _gameTime;
}<|MERGE_RESOLUTION|>--- conflicted
+++ resolved
@@ -110,21 +110,13 @@
             break;
         case 2:
             // CULog("garage selecting 2");
-<<<<<<< HEAD
-            _levelJson = _assets->get<JsonValue>("nightlevel");
-=======
-            level = _assets->get<JsonValue>("level2");
->>>>>>> 29345fdb
+            _levelJson = _assets->get<JsonValue>("level2");
             _size = _nativeSize;
             _size.height *= 1.5;
             break;
         case 3:
             // CULog("garage selecting 3");
-<<<<<<< HEAD
-            _levelJson = _assets->get<JsonValue>("nightlevel");
-=======
-            level = _assets->get<JsonValue>("level3");
->>>>>>> 29345fdb
+            _levelJson = _assets->get<JsonValue>("level3");
             _size = _nativeSize;
             _size.height *= 1.5;
             break;
