//  GameController.cpp
//
//  This is the primary class file for running the game.
//
//  Author: High Rise Games
//
#include <cugl/cugl.h>
#include <iostream>
#include <sstream>
#include <random>

#include "GameplayController.h"


using namespace cugl;
using namespace std;

#pragma mark -
#pragma mark Level Layout

// Lock the screen size to fixed height regardless of aspect ratio
#define SCENE_HEIGHT 720

#pragma mark -
#pragma mark Constructors
/**
 * Initializes the controller contents, and starts the game
 *
 * The constructor does not allocate any objects or memory.  This allows
 * us to have a non-pointer reference to this controller, reducing our
 * memory allocation.  Instead, allocation happens in this method.
 *
 * @param assets    The (loaded) assets for this game mode
 *
 * @return true if the controller is initialized properly, false otherwise.
 */
bool GameplayController::init(const std::shared_ptr<cugl::AssetManager>& assets, int fps, cugl::Rect bounds, cugl::Size size) {
    // Initialize the scene to a locked width
    
    // time of the game set to 200 seconds
    _gameTime = 200;
    

    _frame=0;
    
    // Initialize a game audio controller
    _audioController.init(assets);
    
    // we set game win and game over to false
    _gameWin = false;
    _gameOver = false;
    _transitionToMenu = false;
    
    // set this to zero, will be updated when game is over
    _frameCountForWin=0;
 
    

    // fps as established per App
    _fps = fps;
    
    Size dimen = Application::get()->getDisplaySize();
    _rng.seed(std::time(nullptr));
    _dirtGenSpeed = 2;
    _fixedDirtUpdateThreshold = 5 * 60;
    _maxDirtAmount = 10;
    _size = size;
    _nativeSize = size;
    
    _dirtSelected = false;
    _dirtPath = Path2();
    dimen *= SCENE_HEIGHT/dimen.height;
    if (assets == nullptr) {
        return false;
    }
        
    // Start up the input handler
    _assets = assets;
    
    _input.init();
    // _dirtThrowInput.init();
    
    // Get the constant values
    _constants = _assets->get<JsonValue>("constants");

    // Initialize existence of enemies
    _birdActive = true;

    // Initialize all starting current boards
    _curBoard = 0;
    _curBoardRight = 0;
    _curBoardLeft = 0;
    
    
    return true;
}

bool GameplayController::initLevel(int selected_level) {
    // Initialize the window grids
//    std::shared_ptr<cugl::JsonValue> level = _constants->get("easy board"); // TODO: make field passed in from level select through App
    std::shared_ptr<cugl::JsonValue> level = std::make_shared<JsonValue>();
    switch (selected_level) {
        case 1:
            // CULog("garage selecting 1");
            level = _assets->get<JsonValue>("templatelevel");
            break;
        case 2:
            // CULog("garage selecting 2");
            level = _assets->get<JsonValue>("templatelevel2");
            _size = _nativeSize;
            _size.height *= 2;
            break;
        case 3:
            // CULog("garage selecting 3");
            level = _assets->get<JsonValue>("templatelevel3");
            _size = _nativeSize;
            _size.height *= 3;
            break;
        default:
            // CULog("garage selecting default");
            level = _assets->get<JsonValue>("templatelevel");
            break;
    }

    string window_strings[13] = { "window_1", "window_2", "window_3", "window_4", "window_5", "window_6", "window_7", "window_8", "window_9", "window_10", "window_11", "window_12", "window_13", };
    
    _windows.setBuildingTexture(_assets->get<Texture>("building_1"));
    for (string thisWindow: window_strings) {
        _windows.addTexture(_assets->get<Texture>(thisWindow));
    }
    //_windows.addTexture(assets->get<Texture>("window_1"));
    //_windows.addTexture(assets->get<Texture>("window_2"));
    //_windows.addTexture(assets->get<Texture>("window_3"));
    _windows.init(level, _size); // init depends on texture
    _windows.setInitDirtNum(selected_level * 5);
    _windows.setDirtTexture(_assets->get<Texture>("dirt"));
    _windows.setFadedDirtTexture(_assets->get<Texture>("faded-dirt"));
    
    // get the win background when game is win
    _winBackground = _assets->get<Texture>("win-background");
    
    // get the lose background when game is lose
    _loseBackground = _assets->get<Texture>("lose-background");

    _windowsLeft.setBuildingTexture(_assets->get<Texture>("building_1"));
    for (string thisWindow: window_strings) {
        _windowsLeft.addTexture(_assets->get<Texture>(thisWindow));
    }
    //_windowsLeft.addTexture(assets->get<Texture>("window_1"));
    //_windowsLeft.addTexture(assets->get<Texture>("window_2"));
    //_windowsLeft.addTexture(assets->get<Texture>("window_3"));
    _windowsLeft.init(level, _size); // init depends on texture
    _windowsLeft.setDirtTexture(_assets->get<Texture>("dirt"));
    _windowsLeft.setFadedDirtTexture(_assets->get<Texture>("faded-dirt"));

    _windowsRight.setBuildingTexture(_assets->get<Texture>("building_1"));
    for (string thisWindow: window_strings) {
        _windowsRight.addTexture(_assets->get<Texture>(thisWindow));
    }
    //_windowsRight.addTexture(assets->get<Texture>("window_1"));
    //_windowsRight.addTexture(assets->get<Texture>("window_2"));
    //_windowsRight.addTexture(assets->get<Texture>("window_3"));
    _windowsRight.init(level, _size); // init depends on texture
    _windowsRight.setDirtTexture(_assets->get<Texture>("dirt"));
    _windowsRight.setFadedDirtTexture(_assets->get<Texture>("faded-dirt"));

    _windowsAcross.setBuildingTexture(_assets->get<Texture>("building_1"));
    for (string thisWindow : window_strings) {
        _windowsAcross.addTexture(_assets->get<Texture>(thisWindow));
    }
    //_windowsAcross.addTexture(assets->get<Texture>("window_1"));
    //_windowsAcross.addTexture(assets->get<Texture>("window_2"));
    //_windowsAcross.addTexture(assets->get<Texture>("window_3"));
    _windowsAcross.init(level, getSize()); // init depends on texture
    _windowsAcross.setDirtTexture(_assets->get<Texture>("dirt"));
    _windowsAcross.setFadedDirtTexture(_assets->get<Texture>("faded-dirt"));

    // Initialize projectiles
    _projectiles.setDirtTexture(_assets->get<Texture>("dirt"));
    _projectiles.setPoopTexture(_assets->get<Texture>("poop"));
    _projectiles.setTextureScales(_windows.getPaneHeight(), _windows.getPaneWidth());
//    _projectiles.init(_constants->get("projectiles"));

    _projectilesLeft.setDirtTexture(_assets->get<Texture>("dirt"));
    _projectilesLeft.setPoopTexture(_assets->get<Texture>("poop"));
    _projectilesLeft.setTextureScales(_windowsLeft.getPaneHeight(), _windowsLeft.getPaneWidth());

    _projectilesRight.setDirtTexture(_assets->get<Texture>("dirt"));
    _projectilesRight.setPoopTexture(_assets->get<Texture>("poop"));
    _projectilesRight.setTextureScales(_windowsRight.getPaneHeight(), _windowsRight.getPaneWidth());

    _projectilesAcross.setDirtTexture(_assets->get<Texture>("dirt"));
    _projectilesAcross.setPoopTexture(_assets->get<Texture>("poop"));
    _projectilesAcross.setTextureScales(_windows.getPaneHeight(), _windows.getPaneWidth());

    // Initialize bird textures, but do not set a location yet. that is the host's job
    if (_birdActive) {
        cugl::Vec2 birdTopLeftPos = cugl::Vec2(0.5, _windows.getNVertical() - 0.5);
        cugl::Vec2 birdTopRightPos = cugl::Vec2(_windows.getNHorizontal() - 0.5, _windows.getNVertical() - 0.5);
        cugl::Vec2 birdBotLeftPos = cugl::Vec2(0.5, _windows.getNVertical() - 3.5);
        cugl::Vec2 birdBotRightPos = cugl::Vec2(_windows.getNHorizontal() - 0.5, _windows.getNVertical() - 3.5);
        std::vector<cugl::Vec2> positions = {birdTopLeftPos, birdTopRightPos, birdBotLeftPos, birdBotRightPos};
        _bird.init(positions, 0.01, 0.04);
        _curBirdBoard = 2;
        _bird.setTexture(_assets->get<Texture>("bird"));
    }
    
    // Make a ship and set its texture
    // starting position is most bottom left window
    Vec2 startingPos = Vec2(_windows.sideGap + (_windows.getPaneWidth() / 2), _windows.getPaneHeight());

    // no ids given yet - to be assigned in initPlayers()
    _player = std::make_shared<Player>(-1, startingPos, _constants->get("ship"), _windows.getPaneHeight(), _windows.getPaneWidth());
    changeCharTexture(_player, ""); // sets to default mushroom
    
    _playerLeft = std::make_shared<Player>(-1, startingPos, _constants->get("ship"), _windows.getPaneHeight(), _windows.getPaneWidth());
    changeCharTexture(_playerLeft, "");

    _playerRight = std::make_shared <Player>(-1, startingPos, _constants->get("ship"), _windows.getPaneHeight(), _windows.getPaneWidth());
    changeCharTexture(_playerRight, "");

    _playerAcross = std::make_shared<Player>(-1, startingPos, _constants->get("ship"), _windows.getPaneHeight(), _windows.getPaneWidth());
    changeCharTexture(_playerAcross, "");

    // Initialize random dirt generation
    updateDirtGenTime();

    _collisions.init(_size);

    // Get the bang sound
    _bang = _assets->get<Sound>("bang");
    
    _clean = _assets->get<Sound>("clean");
    
    reset();
    return true;
}

/** 
 * Initializes the player models for all players, whether host or client. 
 * Sets IDs (corresponds to side of building - TODO: change?), textures (TODO)
 */
bool GameplayController::initPlayers(const std::shared_ptr<cugl::AssetManager>& assets) {
    if (assets == nullptr) {
        return false;
    }

    // id of self is set while connecting to the lobby. all other players have ids set, even if they don't exist.
    _player->setId(_id);
    int leftId = _id == 1 ? 4 : _id - 1;
    _playerLeft->setId(leftId);
    int rightId = _id == 4 ? 1 : _id + 1;
    _playerRight->setId(rightId);
    int acrossId = (_id + 2) % 4;
    if (acrossId == 0) acrossId = 4;
    _playerAcross->setId(acrossId);

    return true;
}

/**
* Initializes the extra controllers needed for the host of the game.
*
* The constructor does not allocate any objects or memory.  This allows
* us to have a non-pointer reference to this controller, reducing our
* memory allocation.  Instead, allocation happens in this method.
* 
* Assigns player ids clockwise with host at top
* 
*          host: 1
* left: 4            right: 2
*         across: 3
*
* @param assets    The (loaded) assets for this game mode
* @param nPlayers  The number of players for this game
*
* @return true if the controller is initialized properly, false otherwise.
*/
bool GameplayController::initHost(const std::shared_ptr<cugl::AssetManager>& assets) {
    if (assets == nullptr) {
        return false;
    }

    _numPlayers = _network.getNumPlayers();
    initPlayers(assets);

    if (_birdActive) {
        // randomly place bird on a player's board
        _boardWithBird = rand() % _numPlayers + 1;
    }

    // starting position is most bottom left window
    Vec2 startingPos = Vec2(_windows.sideGap + (_windows.getPaneWidth() / 2), _windows.getPaneHeight());

    hostReset();

    return true;
}


#pragma mark -
#pragma mark Gameplay Handling
void GameplayController::reset() {
    Vec2 startingPos = Vec2(_windows.sideGap + (_windows.getPaneWidth() / 2), _windows.getPaneHeight() / 2);
    _player->setPosition(startingPos);
    //_player->setAngle(0);
    _player->setVelocity(Vec2::ZERO);
    _player->setHealth(_constants->get("ship")->getInt("health", 0));

    _playerLeft->setPosition(startingPos);
    //_playerLeft->setAngle(0);
    _playerLeft->setVelocity(Vec2::ZERO);
    _playerLeft->setHealth(_constants->get("ship")->getInt("health", 0));

    _playerRight->setPosition(startingPos);
    //_playerRight->setAngle(0);
    _playerRight->setVelocity(Vec2::ZERO);
    _playerRight->setHealth(_constants->get("ship")->getInt("health", 0));

    _windows.clearBoard();
    _windows.generateInitialBoard(_windows.getInitDirtNum());
    _windowsLeft.clearBoard();
    _windowsLeft.generateInitialBoard(_windows.getInitDirtNum());
    _windowsRight.clearBoard();
    _windowsRight.generateInitialBoard(_windows.getInitDirtNum());

    _projectiles.current.clear();
//    _projectiles.init(_constants->get("projectiles"));
    _projectilesLeft.current.clear();
    _projectilesLeft.init(_constants->get("projectiles"));
    _projectilesRight.current.clear();
    _projectilesRight.init(_constants->get("projectiles"));

    _dirtThrowTimer = 0;
    _projectileGenChance = 0.1;
    _projectileGenCountDown = 120;
    _currentDirtAmount = 0;
    _curBoard = 0;
}

/**
 * Resets the status of the game for all players so that we can play again.
 */
void GameplayController::hostReset() {
    reset();
    // starting position is most bottom left window
    Vec2 startingPos = Vec2(_windows.sideGap+(_windows.getPaneWidth()/2), _windows.getPaneHeight()/2);

    _playerAcross->setPosition(startingPos);
    //_playerAcross->setAngle(0);
    _playerAcross->setVelocity(Vec2::ZERO);
    _playerAcross->setHealth(_constants->get("ship")->getInt("health", 0));
    
    _windowsAcross.clearBoard();
    _windowsAcross.generateInitialBoard(_windows.getInitDirtNum());

    _projectilesAcross.current.clear();
    _projectilesAcross.init(_constants->get("projectiles"));

    _allDirtAmounts = { 0, 0, 0, 0 };
    _allCurBoards = { 0, 0, 0, 0 };
}

/**
* HOST ONLY. Sets the character of the player given player's id.
* Possible values: "Mushroom", "Frog", "Flower", "Chameleon"
*/
void GameplayController::setCharacters(std::vector<std::string>& chars) {
    for (int id = 0; id < _numPlayers; id++) {
        switch (id+1) {
        case 1:
            changeCharTexture(_player, chars[id]);
            _player->setChar(chars[id]);
            break;
        case 2:
            changeCharTexture(_playerRight, chars[id]);
            _playerRight->setChar(chars[id]);
            break;
        case 3:
            changeCharTexture(_playerAcross, chars[id]);
            _playerAcross->setChar(chars[id]);
            break;
        default:
            changeCharTexture(_playerLeft, chars[id]);
            _playerLeft->setChar(chars[id]);
            break;
        }
    }
}

void GameplayController::changeCharTexture(std::shared_ptr<Player>& player, std::string charChoice) {
    if (charChoice == "Frog") {
        player->setIdleTexture(_assets->get<Texture>("idle_frog"));
        player->setWipeTexture(_assets->get<Texture>("wipe_frog"));
        player->setThrowTexture(_assets->get<Texture>("throw_frog"));
    }
    else if (charChoice == "Flower") {
        player->setIdleTexture(_assets->get<Texture>("idle_flower"));
        player->setWipeTexture(_assets->get<Texture>("wipe_flower"));
        player->setThrowTexture(_assets->get<Texture>("throw_flower"));
    }
    else if (charChoice == "Chameleon") {
        player->setIdleTexture(_assets->get<Texture>("idle_chameleon"));
        player->setWipeTexture(_assets->get<Texture>("wipe_chameleon"));
        player->setThrowTexture(_assets->get<Texture>("throw_chameleon"));
    }
    else {
        player->setIdleTexture(_assets->get<Texture>("idle_mushroom"));
        player->setWipeTexture(_assets->get<Texture>("wipe_mushroom"));
        player->setThrowTexture(_assets->get<Texture>("throw_mushroom"));
    }
}

/**
* Given the world positions, convert it to the board position
* based off of grid coordinates. Ex. [2, 3] or [2.3, 3] if the
* player is in the process of moving in between x = 2 and x = 3.
*/
cugl::Vec2 GameplayController::getBoardPosition(cugl::Vec2 worldPos) {
    float x_coor = (worldPos.x - _windows.sideGap) / _windows.getPaneWidth();
    float y_coor = worldPos.y / _windows.getPaneHeight();
    
    return Vec2(x_coor, y_coor);
}

/**
* Given the board positions, convert it to the world position.
*/
cugl::Vec2 GameplayController::getWorldPosition(cugl::Vec2 boardPos) {
    float x_coor = boardPos.x * _windows.getPaneWidth() + _windows.sideGap;
    float y_coor = boardPos.y * _windows.getPaneHeight();
    return Vec2(x_coor, y_coor);
}

/**
 * Method for the return to board button listener used in GameScene
 */
void GameplayController::switchScene() {
    if (_curBoard != 0) {
        if (_ishost) {
            _allCurBoards[0] = 0;
            _curBoard = 0;
        }
        else {
            _network.transmitMessage(getJsonSceneSwitch(true));
        }
    }
}

/** 
 * Host Only. Converts game state into a JSON value for sending over the network.
 * Only called by the host, as only the host transmits board states over the network.
 * 
 * @param id    the id of the player of the board state to get
 * @returns JSON value representing game board state
 */
std::shared_ptr<cugl::JsonValue> GameplayController::getJsonBoard(int id) {
    std::shared_ptr<Player> player;
    WindowGrid* windows;
    ProjectileSet* projectiles;

    if (id == 1) {
        player = _player;
        windows = &_windows;
        projectiles = &_projectiles;
    }
    else if (id == 2) {
        player = _playerRight;
        windows = &_windowsRight;
        projectiles = &_projectilesRight;
    }
    else if (id == 3) {
        player = _playerAcross;
        windows = &_windowsAcross;
        projectiles = &_projectilesAcross;
    }
    else {
        player = _playerLeft;
        windows = &_windowsLeft;
        projectiles = &_projectilesLeft;
    }


    const std::shared_ptr<JsonValue> json = std::make_shared<JsonValue>();
    json->init(JsonValue::Type::ObjectType);
    json->appendValue("player_id", std::to_string(id));
    json->appendValue("player_char", player->getChar());
    json->appendValue("num_dirt", std::to_string(_allDirtAmounts[id - 1]));
    json->appendValue("curr_board", std::to_string(_allCurBoards[id - 1]));

    cugl::Vec2 playerBoardPos = getBoardPosition(player->getPosition());
    json->appendValue("player_x", std::to_string(playerBoardPos.x));
    json->appendValue("player_y", std::to_string(playerBoardPos.y));

    json->appendValue("health", std::to_string((player->getHealth())));
    json->appendValue("stun_frames", std::to_string(player->getStunFrames()));
    json->appendValue("wipe_frames", std::to_string(player->getWipeFrames()));
    json->appendValue("timer", std::to_string(_gameTime));
    json->appendValue("has_bird", (id == _boardWithBird));
    
    const std::shared_ptr<JsonValue> birdPos = std::make_shared<JsonValue>();
    birdPos->init(JsonValue::Type::ArrayType);
    birdPos->appendValue(std::to_string(_bird.birdPosition.x));
    birdPos->appendValue(std::to_string(_bird.birdPosition.y));
    json->appendChild("bird_pos", birdPos);

    json->appendValue("bird_facing_right", (_bird.isFacingRight()));

    const std::shared_ptr<JsonValue> dirtArray = std::make_shared<JsonValue>();
    dirtArray->init(JsonValue::Type::ArrayType);
    for (int col = 0; col < windows->getNHorizontal(); ++col) {
        for (int row = 0; row < windows->getNVertical(); ++row) {
            bool hasDirt = windows->getWindowState(row, col);
            if (hasDirt) {
                const std::shared_ptr<JsonValue> dirtPos = std::make_shared<JsonValue>();
                dirtPos->init(JsonValue::Type::ArrayType);
                dirtPos->appendValue(std::to_string(row));
                dirtPos->appendValue(std::to_string(col));
                dirtArray->appendChild(dirtPos);
            }
        }
    }
    json->appendChild("dirts", dirtArray);
    
    const std::shared_ptr<JsonValue> projArray = std::make_shared<JsonValue>();
    projArray->init(JsonValue::Type::ArrayType);

    for (shared_ptr<ProjectileSet::Projectile> proj : projectiles->current) {
        const std::shared_ptr<JsonValue> projJson = std::make_shared<JsonValue>();
        projJson->init(JsonValue::Type::ObjectType);

        cugl::Vec2 projBoardPos = getBoardPosition(proj->position);
        const std::shared_ptr<JsonValue> projPos = std::make_shared<JsonValue>();
        projPos->init(JsonValue::Type::ArrayType);
        projPos->appendValue(std::to_string(projBoardPos.x));
        projPos->appendValue(std::to_string(projBoardPos.y));
        projJson->appendChild("pos", projPos);

        const std::shared_ptr<JsonValue> projVel = std::make_shared<JsonValue>();
        projVel->init(JsonValue::Type::ArrayType);
        projVel->appendValue(std::to_string(proj->velocity.x));
        projVel->appendValue(std::to_string(proj->velocity.y));
        projJson->appendChild("vel", projVel);

        cugl::Vec2 projDestBoardPos = getBoardPosition(proj->destination);
        const std::shared_ptr<JsonValue> projDest = std::make_shared<JsonValue>();
        projDest->init(JsonValue::Type::ArrayType);
        projDest->appendValue(std::to_string(projDestBoardPos.x));
        projDest->appendValue(std::to_string(projDestBoardPos.y));
        projJson->appendChild("dest", projDest);

        if (proj->type == ProjectileSet::Projectile::ProjectileType::DIRT) {
            projJson->appendValue("type", "DIRT");
        }
        else if (proj->type == ProjectileSet::Projectile::ProjectileType::POOP) {
            projJson->appendValue("type", "POOP");
        }
        projArray->appendChild(projJson);
    }
    json->appendChild("projectiles", projArray);

    return json;
}

/**
* Updates a neighboring or own board given the JSON value representing its game state
* 
* * Example board state:
 * {
    "player_id":  "1",
    "player_char": "Frog",
    "num_dirt": "1",
    "curr_board": "0",
    "player_x": "3.0",
    "player_y": "4.0",
    "health": "3",
    "stun_frames": "0",
    "wipe_frames": "0",
    "timer": "145",
    "has_bird": True,
    "bird_pos": ["2.4", "6.0"],
    "bird_facing_right": true,
    "dirts": [ ["0", "1"], ["2", "2"], ["0", "2"] ],
    "projectiles": [
            { 
                "pos": ["3.0", "1.45"],
                "vel": ["2", "3"],
                "dest": ["12.23", "23.5"],
                "type: "DIRT"
            },
            {
                "pos": ["5.0", "0.2"],
                "vel": ["0", "-2"],
                "dest": ["12.23", "23.5"],
                "type": "POOP"
            }
        ]
 * }
*
* @params data     The data to update
*/
void GameplayController::updateBoard(std::shared_ptr<JsonValue> data) {
    int playerId = std::stod(data->getString("player_id", "0"));
    std::string playerChar = data->getString("player_char");

    std::shared_ptr<Player> player;
    WindowGrid* windows;
    ProjectileSet* projectiles;
    // CULog("playerId: %d", playerId);
    
    if (playerId == _id) {
        // update own board info
        player = _player;
        windows = &_windows;
        projectiles = &_projectiles;
        _currentDirtAmount = std::stod(data->getString("num_dirt", "0"));
        _curBoard = std::stod(data->getString("curr_board", "0"));
        if (data->getBool("has_bird", false)) {
            _curBirdBoard = 0;
        }
    }
    else if (playerId == _id + 1 || (_id == 4 && playerId == 1)) {
        // if assigning ids clockwise, this is the right neighbor
        player = _playerRight;
        windows = &_windowsRight;
        projectiles = &_projectilesRight;
        _curBoardRight = std::stod(data->getString("curr_board", "0"));
        if (data->getBool("has_bird", false)) {
            _curBirdBoard = 1;
        }
    }
    else if (playerId == _id - 1 || (_id == 1 && playerId == 4)) {
        // if assigning ids clockwise, this is the left neighbor
        player = _playerLeft;
        windows = &_windowsLeft;
        projectiles = &_projectilesLeft;
        _curBoardLeft = std::stod(data->getString("curr_board", "0"));
        if (data->getBool("has_bird", false)) {
            _curBirdBoard = -1;
        }
    }
    else {
        // update the bird state to signify it is not on self or neighbor's boards
        if (data->getBool("has_bird", false)) {
            _curBirdBoard = 2;
        }
        // otherwise, this is the opposite side board and we do not need to track their board state.
        return;
    }

    // update game states
    // update bird position, no matter which board the bird is on
    const std::vector<std::shared_ptr<JsonValue>>& birdPos = data->get("bird_pos")->children();
    Vec2 birdBoardPos(std::stod(birdPos[0]->asString()), std::stod(birdPos[1]->asString()));
    _curBirdPos = getWorldPosition(birdBoardPos);

    _bird.setFacingRight(data->getBool("bird_facing_right"));

    // update the player's character textures if they are not already set
    if (player->getChar() != playerChar) {
        player->setChar(playerChar);
        changeCharTexture(player, playerChar);
    }

    // get x, y positions of player
    Vec2 playerBoardPos(std::stod(data->getString("player_x", "0")), std::stod(data->getString("player_y", "0")));
    player->setPosition(getWorldPosition(playerBoardPos));
    player->setHealth(std::stod(data->getString("health", "3")));

    // populate player's board with dirt
    windows->clearBoard();
    for (const std::shared_ptr< JsonValue>& jsonDirt : data->get("dirts")->children()) {
        std::vector<std::string> dirtPos = jsonDirt->asStringArray();
        windows->addDirt(std::stod(dirtPos[0]), std::stod(dirtPos[1]));
    }

    player->setStunFrames(std::stoi(data->getString("stun_frames")));
    player->setWipeFrames(std::stoi(data->getString("wipe_frames")));
//    _gameTime = data->getInt("timer");
        
    // populate player's projectile setZ
    projectiles->clearCurrentSet(); // clear current set to rewrite
    for (const std::shared_ptr<JsonValue>& projNode : data->get("projectiles")->children()) {
        // get projectile position
        const std::vector<std::shared_ptr<JsonValue>>& projPos = projNode->get("pos")->children();
        Vec2 pos(std::stod(projPos[0]->asString()), std::stod(projPos[1]->asString()));

        // get projectile velocity
        const std::vector<std::shared_ptr<JsonValue>>& projVel = projNode->get("vel")->children();
        Vec2 vel(std::stod(projVel[0]->asString()), std::stod(projVel[1]->asString()));
        
        // get projectile destination
        const std::vector<std::shared_ptr<JsonValue>>& projDest = projNode->get("dest")->children();
        Vec2 dest(std::stod(projDest[0]->asString()), std::stod(projDest[1]->asString()));

        // get projectile type
        string typeStr = projNode->get("type")->asString();
        auto type = ProjectileSet::Projectile::ProjectileType::POOP;
        if (typeStr == "DIRT") {
            type = ProjectileSet::Projectile::ProjectileType::DIRT;
        }

        // add the projectile to neighbor's projectile set
        projectiles->spawnProjectileClient(getWorldPosition(pos), vel, getWorldPosition(dest), type);
    }
}

/**
 * Converts a movement vector into a JSON value for sending over the network.
 *
 * @param move    the movement vector
 * @returns JSON value representing a movement
 */
std::shared_ptr<cugl::JsonValue> GameplayController::getJsonMove(const cugl::Vec2 move) {
    const std::shared_ptr<JsonValue> json = std::make_shared<JsonValue>();
    json->init(JsonValue::Type::ObjectType);
    json->appendValue("player_id", std::to_string(_id));

    const std::shared_ptr<JsonValue> vel = std::make_shared<JsonValue>();
    vel->init(JsonValue::Type::ArrayType);
    vel->appendValue(std::to_string(move.x));
    vel->appendValue(std::to_string(move.y));
    json->appendChild("vel", vel);
    

    return json;
}

/**
* Called by the host only. Updates a client player's board for player at player_id
* based on the movement or other action data stored in the JSON value.
* 
* Player ids assigned clockwise with host at top
* 
*          host: 1
* left: 4            right: 2
*         across: 3
* 
 * Example movement message:
 * {
 *    "player_id":  1,
 *    "vel": [0.42, 0.66]
 * }
*
* @params data     The data to update
*/
void GameplayController::processMovementRequest(std::shared_ptr<cugl::JsonValue> data) {
//    int playerId = data->getInt("player_id", 0);
    int playerId = std::stod(data->getString("player_id", "0"));
    const std::vector<std::shared_ptr<JsonValue>>& vel = data->get("vel")->children();
    Vec2 moveVec(std::stod(vel[0]->asString()), std::stod(vel[1]->asString()));
    std::shared_ptr<Player> player = _player;
    WindowGrid* windows;
        
    // playerId can't be 1, since host does not send action message over network to itself
    if (playerId == 2) {
        player = _playerRight;
        windows = &_windowsRight;
    }
    else if (playerId == 3) {
        player = _playerAcross;
        windows = &_windowsAcross;
    }
    else if (playerId == 4) {
        player = _playerLeft;
        windows = &_windowsLeft;
    }

    // Check if player is stunned for this frame

    if (player->getStunFrames() == 0 && player->getWipeFrames() == player->getMaxWipeFrames()) {
        // Move the player, ignoring collisions
        int moveResult = player->move(moveVec, getSize(), windows);
        if (moveResult == -1 || moveResult == 1) {
            // Request to switch to neighbor's board
            int destinationId = playerId + moveResult;
            if (destinationId == 0) {
                destinationId = 4;
            }
            else if (destinationId == 5) {
                destinationId == 1;
            }

            if (destinationId <= _numPlayers) {
                _allCurBoards[playerId - 1] = moveResult;
            }
        }
    }
}



/**
* Called by the client only. Returns a JSON value representing a scene switch request
* for sending over the network.
* 
* pre-condition: if not returning, guarantee that the player is on an edge
* 
* Player ids assigned clockwise with host at top
*
*          host: 1
* left: 4            right: 2
*         across: 3
*
* Example Scene Switch Request Message:
* {
*    "player_id":  1,
*    "switch_destination": 1
* }
*
* @param returning  whether the player is returning to their board
* @returns JSON value representing a scene switch
*/
std::shared_ptr<cugl::JsonValue> GameplayController::getJsonSceneSwitch(bool returning) {
    const std::shared_ptr<JsonValue> json = std::make_shared<JsonValue>();
    json->init(JsonValue::Type::ObjectType);
    json->appendValue("player_id", std::to_string(_id));

    if (returning) {
        json->appendValue("switch_destination", std::to_string(0));
    }
    else {
        // pre-condition: if not returning, guarantee that the player is on an edge
        int edge = _player->getEdge(_windows.sideGap, getSize());
        json->appendValue("switch_destination", std::to_string(edge));
    }
    return json;
}

/**
* Called by host only to process return to board requests. Updates a client player's
* currently viewed board for the player at player_id based on the current board
* value stored in the JSON value.
*
* @params data     The data to update
*/
void GameplayController::processSceneSwitchRequest(std::shared_ptr<cugl::JsonValue> data) {

    int playerId = std::stod(data->getString("player_id", "0"));
    int switchDestination = std::stod(data->getString("switch_destination", "0"));

    // update the board of the player to their switch destination
    if (switchDestination == 0) {
        _allCurBoards[playerId - 1] = switchDestination;
    }
}

/**
* Called by client only. Represents a dirt throw action as a JSON value for sending over the network.
* 
* Example Dirt Throw Message
* {
    "player_id_source":  1,
    "player_id_target":  2,
    "dirt_pos": [0, 14.76],
    "dirt_vel": [0.0, 5.0],
    "dirt_dest": [30.2, 122.4]
* }
*
* @param target The id of the player whose board the current player is sending dirt to
* @param pos    The starting position of the dirt projectile
* @param vel    The velocity vector of the dirt projectile
* @param dest   The destination coordinates of the dirt projectile
*
* @returns JSON value representing a dirt throw action
*/
std::shared_ptr<cugl::JsonValue> GameplayController::getJsonDirtThrow(const int target, const cugl::Vec2 pos, const cugl::Vec2 vel, const cugl::Vec2 dest, const int amt) {
    const std::shared_ptr<JsonValue> json = std::make_shared<JsonValue>();
    json->init(JsonValue::Type::ObjectType);
    json->appendValue("player_id_source", std::to_string(_id));
    json->appendValue("player_id_target", std::to_string(target));
    
    cugl::Vec2 boardPos = getBoardPosition(pos);
    const std::shared_ptr<JsonValue> dirtPos = std::make_shared<JsonValue>();
    dirtPos->init(JsonValue::Type::ArrayType);
    dirtPos->appendValue(std::to_string(boardPos.x));
    dirtPos->appendValue(std::to_string(boardPos.y));
    json->appendChild("dirt_pos", dirtPos);

    const std::shared_ptr<JsonValue> dirtVel = std::make_shared<JsonValue>();
    dirtVel->init(JsonValue::Type::ArrayType);
    dirtVel->appendValue(std::to_string(vel.x));
    dirtVel->appendValue(std::to_string(vel.y));
    json->appendChild("dirt_vel", dirtVel);

    cugl::Vec2 boardDest = getBoardPosition(dest);
    const std::shared_ptr<JsonValue> dirtDest = std::make_shared<JsonValue>();
    dirtDest->init(JsonValue::Type::ArrayType);
    dirtDest->appendValue(std::to_string(boardDest.x));
    dirtDest->appendValue(std::to_string(boardDest.y));
    json->appendChild("dirt_dest", dirtDest);

    json->appendValue("dirt_amount", std::to_string(amt));

    // CULog("dirt throw from player %d to %d", _id, target);

    return json;
}

/**
* Called by host only. Updates the boards of both the dirt thrower and the player
* receiving the dirt projectile given the information stored in the JSON value.
*
* @params data     The data to update
*/
void GameplayController::processDirtThrowRequest(std::shared_ptr<cugl::JsonValue> data) {
    int source_id = std::stod(data->getString("player_id_source", "0"));
    int target_id = std::stod(data->getString("player_id_target", "0"));

    const std::vector<std::shared_ptr<JsonValue>>& pos = data->get("dirt_pos")->children();
    Vec2 dirt_pos(std::stod(pos[0]->asString()), std::stod(pos[1]->asString()));

    const std::vector<std::shared_ptr<JsonValue>>& vel = data->get("dirt_vel")->children();
    Vec2 dirt_vel(std::stod(vel[0]->asString()), std::stod(vel[1]->asString()));

    const std::vector<std::shared_ptr<JsonValue>>& dest = data->get("dirt_dest")->children();
    Vec2 dirt_dest(std::stod(dest[0]->asString()), std::stod(dest[1]->asString()));

    const int amount = std::stoi(data->getString("dirt_amount", "1"));

    _allDirtAmounts[source_id - 1] = max(0, _allDirtAmounts[source_id - 1] - amount);
    _currentDirtAmount = _allDirtAmounts[0];

    if (target_id == 1) {
        _projectiles.spawnProjectile(getWorldPosition(dirt_pos), dirt_vel, getWorldPosition(dirt_dest), ProjectileSet::Projectile::ProjectileType::DIRT, amount);
    }
    if (target_id == 2) {
        _projectilesRight.spawnProjectile(getWorldPosition(dirt_pos), dirt_vel, getWorldPosition(dirt_dest), ProjectileSet::Projectile::ProjectileType::DIRT, amount);
    }
    if (target_id == 3) {
        _projectilesAcross.spawnProjectile(getWorldPosition(dirt_pos), dirt_vel, getWorldPosition(dirt_dest), ProjectileSet::Projectile::ProjectileType::DIRT, amount);
    }
    if (target_id == 4) {
        _projectilesLeft.spawnProjectile(getWorldPosition(dirt_pos), dirt_vel, getWorldPosition(dirt_dest), ProjectileSet::Projectile::ProjectileType::DIRT, amount);
    }
}

/**
 * The method called to update the game mode.
 *
 * This method contains any gameplay code that is not an OpenGL call.
 * 
 * We need to update this method to constantly talk to the server.
 *
 * @param timestep  The amount of time (in seconds) since the last frame
 * @param worldPos  The position of the user's touch in world positions, used for dirt throwing
 * @param dirtCon   The dirt throw input controller used by the game scene
 */
void GameplayController::update(float timestep, Vec2 worldPos, DirtThrowInputController& dirtCon) {
    
    // update the audio controller
    _audioController.update(isActive());
    
    // get or transmit board states over network
    if (_network.getConnection()) {
        _network.getConnection()->receive([this](const std::string source,
            const std::vector<std::byte>& data) {
                if (!_ishost) {
                    std::shared_ptr<JsonValue> incomingMsg = _network.processMessage(source, data);
                    if (incomingMsg->has("dirts")) {
                        // CULog("got board state message");
                        updateBoard(incomingMsg);
                    } // set the game to lose because host has won
                        else if (incomingMsg->has("win") && incomingMsg->getBool("win") == true
                                 && !isGameOver()) {
                            setGameOver(true);
                            setWin(true);
                        } else if (incomingMsg->has("win") && incomingMsg->getBool("win") == false
                                   && !isGameOver()) {
                              setGameOver(true);
                              setWin(false);
                          }
                }
                else { // is host
                    // process action data - movement or dirt throw
                    std::shared_ptr<JsonValue> incomingMsg = _network.processMessage(source, data);
                    if (incomingMsg->has("vel")) {
                        // CULog("got movement message");
                        processMovementRequest(incomingMsg);
                    } else if (incomingMsg->has("switch_destination")) {
                        // CULog("got switch scene request message");
                        processSceneSwitchRequest(incomingMsg);
                    }
                    else if (incomingMsg->has("player_id_target")) {
                        // CULog("got dirt throw message");
                        processDirtThrowRequest(incomingMsg);
                    }
                }
            });
        _network.checkConnection();
    }
    
    // host steps all boards forward
    if (_ishost) {
        // update bird if active
        if (_birdActive) {
            _bird.move();
            WindowGrid* windows;
            ProjectileSet* projectiles;
            if (_boardWithBird == 1) {
                windows = &_windows;
                projectiles = &_projectiles;
            }
            else if (_boardWithBird == 2) {
                windows = &_windowsRight;
                projectiles = &_projectilesRight;
            }
            else if (_boardWithBird == 3) {
                windows = &_windowsAcross;
                projectiles = &_projectilesAcross;
            }
            else {
                windows = &_windowsLeft;
                projectiles = &_projectilesLeft;
            }

            if (_bird.atColCenter(windows->getNHorizontal(), windows->getPaneWidth(), windows->sideGap) >= 0) {
                std::bernoulli_distribution dist(_projectileGenChance);
                if (dist(_rng)) {
                    // random chance to generate bird poo at column center
                    generatePoo(projectiles);
                }
            }
            
        }

        if (checkBoardEmpty(_windows)) {
            setGameOver(true);
            setWin(true);
            const std::shared_ptr<JsonValue> json = std::make_shared<JsonValue>();
            json->init(JsonValue::Type::ObjectType);
            json->appendValue("win", false);
            _network.transmitMessage(json);
        };
        stepForward(_player, _windows, _projectiles);
        if (_numPlayers > 1) {
            if (checkBoardEmpty(_windowsRight)) {
                const std::shared_ptr<JsonValue> json = std::make_shared<JsonValue>();
                json->init(JsonValue::Type::ObjectType);
                json->appendValue("win", true);
                setGameOver(true);
                _network.transmitMessage(json);
            };
            stepForward(_playerRight, _windowsRight, _projectilesRight);
        }
        if (_numPlayers > 2) {
            if (checkBoardEmpty(_windowsAcross)) {
                const std::shared_ptr<JsonValue> json = std::make_shared<JsonValue>();
                json->init(JsonValue::Type::ObjectType);
                json->appendValue("win", true);
                setGameOver(true);
                _network.transmitMessage(json);
            };
            stepForward(_playerAcross, _windowsAcross, _projectilesAcross);
        }
        if (_numPlayers > 3) {
            if (checkBoardEmpty(_windowsLeft)) {
                const std::shared_ptr<JsonValue> json = std::make_shared<JsonValue>();
                json->init(JsonValue::Type::ObjectType);
                json->appendValue("win", true);
                setGameOver(true);
                _network.transmitMessage(json);
            };
            stepForward(_playerLeft, _windowsLeft, _projectilesLeft);
        }
        for (int i = 1; i <= _numPlayers; i++) {
            _network.transmitMessage(getJsonBoard(i));
            // CULog("transmitting board state for player %d", i);
        }
        
        

        _input.update();
        if (_input.didPressReset()) {
            // host resets game for all players
            hostReset();
        }
        // update the game state for self (host). Updates for the rest of the players are done in processMovementRequest(),
        // called whenever the host recieves a movement or other action message.
        _currentDirtAmount = _allDirtAmounts[0];
        _curBoard = _allCurBoards[0];
        _curBoardLeft = _allCurBoards[_numPlayers - 1];
        _curBoardRight = _allCurBoards[1];
        _curBirdBoard = _boardWithBird == 4 ? -1 : _boardWithBird - 1;
        _curBirdPos = getWorldPosition(_bird.birdPosition);

        
    }
    else {
        // not host - advance all players idle or wipe frames
        if (_player->getWipeFrames() < _player->getMaxWipeFrames()) {
            _player->advanceWipeFrame();
        }
        _player->advanceIdleFrame();

        if (_playerLeft->getWipeFrames() < _playerLeft->getMaxWipeFrames()) {
            _playerLeft->advanceWipeFrame();
        }
        _playerLeft->advanceIdleFrame();

        if (_playerRight->getWipeFrames() < _playerRight->getMaxWipeFrames()) {
            _playerRight->advanceWipeFrame();
        }
        _playerRight->advanceIdleFrame();

        // uncomment later if we are adding the ability to see opposite player's board
        // if (_playerAcross->getWipeFrames() < _playerAcross->getMaxWipeFrames()) {
        //     _playerAcross->advanceWipeFrame();
        // }
        // _playerAcross->advanceIdleFrame();
    }

    // When the player is on other's board and are able to throw dirt
    if (_curBoard != 0 && _currentDirtAmount > 0) {
        // _dirtThrowInput.update();
        if (!_dirtSelected) {
            if (dirtCon.didPress()) {
                // float distance = (worldPos - _player->getPosition()).length();
                // if (distance <= _player->getRadius()) {
                _dirtSelected = true;
                _prevInputPos = worldPos;
                // }
            }
        } else {
            if (dirtCon.didRelease()) {
                float player_x = _curBoard == -1 ? getSize().width - _windows.sideGap : _windows.sideGap;
                cugl::Vec2 playerPos(player_x, _player->getPosition().y);

                _dirtSelected = false;
                Vec2 diff = worldPos - _prevInputPos;
                Vec2 destination = playerPos - diff * 5;
                Vec2 snapped_dest = getBoardPosition(destination);
                snapped_dest.x = clamp(round(snapped_dest.x), 0.0f, (float)_windows.getNHorizontal()) + 0.5;
                snapped_dest.y = clamp(round(snapped_dest.y), 0.0f, (float)_windows.getNVertical()) + 0.5;
                snapped_dest = getWorldPosition(snapped_dest);
                Vec2 velocity = (snapped_dest - playerPos).getNormalization() * 5;

                int targetId = _id + _curBoard;
                if (targetId == 0) {
                    targetId = 4;
                }
                if (targetId == 5) {
                    targetId = 1;
                }
                if (_ishost) {
                    processDirtThrowRequest(getJsonDirtThrow(targetId, playerPos, velocity, snapped_dest, _currentDirtAmount));
                }
                else {
                    _network.transmitMessage(getJsonDirtThrow(targetId, playerPos, velocity, snapped_dest, _currentDirtAmount));
                }
                // _player->setPosition(_prevDirtPos);

            } else if (dirtCon.isDown()) {
                float player_x = _curBoard == -1 ? getSize().width - _windows.sideGap : _windows.sideGap;
                cugl::Vec2 playerPos(player_x, _player->getPosition().y);
                // _player->setPosition(worldPos);
                std::vector<Vec2> vertices = { playerPos };
                Vec2 diff = worldPos - _prevInputPos;
                Vec2 destination = playerPos - diff * 5;
                Vec2 snapped_dest = getBoardPosition(destination);
                snapped_dest.x = clamp(round(snapped_dest.x), 0.0f, (float)_windows.getNHorizontal()) + 0.5;
                snapped_dest.y = clamp(round(snapped_dest.y), 0.0f, (float)_windows.getNVertical()) + 0.5;
                vertices.push_back(getWorldPosition(snapped_dest));
                SimpleExtruder se;
                se.set(Path2(vertices));
                se.calculate(10);
                _dirtPath = se.getPolygon();
            }
        }
    }
    // When a player is on their own board
    else if (_curBoard == 0) {
        if (!_ishost) {
            // Read the keyboard for each controller.
            _input.update();
            // pass movement over network for host to process
            if (_network.getConnection()) {
                _network.checkConnection();
                if (_input.getDir().length() > 0 && !_ishost) {
                    // CULog("transmitting movement message over network for player %d", _id);
                    std::shared_ptr<JsonValue> m = getJsonMove(_input.getDir());
                    std::string s = m->toString();
                    _network.transmitMessage(m);
                }
                // send over scene switch requests are handled by button listener
            }
        }
        if (_ishost) {
            // Check if player is stunned for this frame
            if (_player->getStunFrames() == 0 && _player->getWipeFrames() == _player->getMaxWipeFrames()) {
                // Move the player, ignoring collisions
                int moveResult = _player->move(_input.getDir(), getSize(), &_windows);
                if (moveResult == -1 && _numPlayers == 4) {
                    _allCurBoards[0] = -1;
                } else if (moveResult == 1 && _numPlayers >= 2) {
                    _allCurBoards[0] = 1;
                }
            }
        }
    }

    // advance bird flying frame
    _bird.advanceBirdFrame();

    // update time
    if ((_gameTime>=1)) {
        _frame = _frame+1;
    } if (_frame==_fps && (_gameTime>=1)) {
        _gameTime=_gameTime-1;
        _projectileGenChance = 0.8 / (1 + exp(-0.05 * (_gameTime - 50)));
        _frame = 0;
    }
    
    // update frame count for win / lose screen
    // if a number of frames have passed,
    // we will call setRequestForMenu
    // to let app know that we should
    // switch to the main menu
    if (_gameOver) {
        _frameCountForWin = _frameCountForWin +1;
    }
    
    if (_frameCountForWin>4*_fps && _gameOver) {
        setRequestForMenu(true);
    };  
}

/**
 * This helper method calculates all the grid coordinates in which dirt should land in
 * given a center (where the player has aimed) and the total amount of dirt to spawn.
 *
 * This takes into account the size of the window grid and attempts to spawn the dirt close
 * to a circle. It does not spawn any dirt out of bounds. For example, if the center is
 * close to the edge of the grid, all the extra dirt that would have landed out of bounds
 * is pushed inside.
 */
std::vector<cugl::Vec2> calculateLandedDirtPositions(const int width, const int height, Vec2 centerCoords, int amount) {
    // CULog("center: %f, %f", centerCoords.x, centerCoords.y);
    std::vector<cugl::Vec2> dirtPositions;

    if (amount <= 0) {
        // No dirt to spawn, return empty vector
        return dirtPositions;
    }

    dirtPositions.emplace_back(centerCoords); // Start with one dirt at the center
    amount--; // Decrement the amount of dirt left to spawn

    int layer = 1;

    while (amount > 0) {
        // start at top corner of diamond
        int currX = centerCoords.x;
        int currY = centerCoords.y + layer;

        // move down and right until at right corner of diamond
        while (amount > 0 && currY != centerCoords.y) {
            currX += 1;
            currY -= 1;
            if (currX >= 0 && currX < height && currY >= 0 && currY < width) {
                dirtPositions.emplace_back(Vec2(currX, currY));
                // CULog("dirt spawned at %d, %d", currX, currY);
                amount--;
            }
        }
        // move down and left until at bottom corner of diamond
        while (amount > 0 && currX != centerCoords.x) {
            currX -= 1;
            currY -= 1;
            if (currX >= 0 && currX < height && currY >= 0 && currY < width) {
                dirtPositions.emplace_back(Vec2(currX, currY));
                // CULog("dirt spawned at %d, %d", currX, currY);
                amount--;
            }
        }
        // move up and left until at right corner of diamond
        while (amount > 0 && currY != centerCoords.y) {
            currX -= 1;
            currY += 1;
            if (currX >= 0 && currX < height && currY >= 0 && currY < width) {
                dirtPositions.emplace_back(Vec2(currX, currY));
                // CULog("dirt spawned at %d, %d", currX, currY);
                amount--;
            }
        }
        // move up and right until back at the top corner of diamond
        while (amount > 0 && currX != centerCoords.x) {
            currX += 1;
            currY += 1;
            if (currX >= 0 && currX < height && currY >= 0 && currY < width) {
                dirtPositions.emplace_back(Vec2(currX, currY));
                // CULog("dirt spawned at %d, %d", currX, currY);
                amount--;
            }
        }
        layer++;
    }

    return dirtPositions;
}

/**
* FOR HOST ONLY. This method does all the heavy lifting work for update.
* The host steps forward each player's game state, given references to the player, board, and projectile set.
*/
void GameplayController::stepForward(std::shared_ptr<Player>& player, WindowGrid& windows, ProjectileSet& projectiles) {
    int player_id = player->getId();

    std::vector<std::pair<cugl::Vec2, int>> landedDirts;

    if (_allCurBoards[player_id - 1] == 0) {
        // only check if player is stunned, has removed dirt, or collided with projectile
        // if they are on their own board.
        if (player->getStunFrames() > 0) {
            player->decreaseStunFrames();
        } 
        else {
            player->move();
        }
        
        if (player->getWipeFrames() < player->getMaxWipeFrames()) {
            player->advanceWipeFrame();
        }
        else {
            player->move();
        }
        
        player->advanceIdleFrame();
        
        
        // remove any dirt the player collides with
        Vec2 grid_coors = player->getCoorsFromPos(windows.getPaneHeight(), windows.getPaneWidth(), windows.sideGap);
        player->setCoors(grid_coors);

        int clamped_y = std::clamp(static_cast<int>(grid_coors.y), 0, windows.getNVertical() - 1);
        int clamped_x = std::clamp(static_cast<int>(grid_coors.x), 0, windows.getNHorizontal() - 1);
        bool dirtRemoved = windows.removeDirt(clamped_y, clamped_x);
        if (dirtRemoved) {
            // filling up dirty bucket
            // set amount of frames plaer is frozen for for cleaning dirt
            player->resetWipeFrames();
            if (player_id == _id) {
                AudioEngine::get()->play("clean", _clean, false, _clean->getVolume(), true);
            };
            _allDirtAmounts[player_id - 1] = min(_maxDirtAmount, _allDirtAmounts[player_id - 1] + 1);
        }

        // Check for collisions and play sound
        auto collision_result = _collisions.resolveCollision(player, projectiles);
        if (collision_result.first) { // if collision occurred
            if (player_id == _id) {
                AudioEngine::get()->play("bang", _bang, false, _bang->getVolume(), true);
            };
            if (collision_result.second.has_value()) {
                landedDirts.push_back(collision_result.second.value());
            }
        }
        
        if (_boardWithBird == player_id && _collisions.resolveBirdCollision(player, _bird, getWorldPosition(_bird.birdPosition), 0.01) && _numPlayers > 1) {
            _boardWithBird = _bird.isFacingRight() ? _boardWithBird + 1 : _boardWithBird - 1;
            if (_boardWithBird == 0) {
                _boardWithBird = _numPlayers;
            }
            if (_boardWithBird > _numPlayers) {
                _boardWithBird = 1;
            }
            
            std::uniform_int_distribution<> distr(0, _windows.getNVertical() - 1);
            int spawnRow = distr(_rng);
//            CULog("bird spawn at row %d", spawnRow);
            _bird.resetBirdPath(_windows.getNVertical(), _windows.getNHorizontal(), spawnRow);
        }
    }

    // Move the projectiles, get the center destination and amount of landed dirts
    auto landedProjs = projectiles.update(getSize());;
    landedDirts.insert(landedDirts.end(), landedProjs.begin(), landedProjs.end());
    // Add any landed dirts
    for (auto landedDirt : landedDirts) {
        cugl::Vec2 center = landedDirt.first;
        int x_coor = (int)((center.x - windows.sideGap) / windows.getPaneWidth());
        int y_coor = (int)(center.y / windows.getPaneHeight());
        x_coor = std::clamp(x_coor, 0, windows.getNHorizontal() - 1);
        y_coor = std::clamp(y_coor, 0, windows.getNVertical() - 1);

        int amount = landedDirt.second;
        std::vector<cugl::Vec2> landedCoords = calculateLandedDirtPositions(windows.getNVertical(), windows.getNHorizontal(), Vec2(x_coor, y_coor), amount);
        for (cugl::Vec2 dirtPos : landedCoords) {
            windows.addDirt(dirtPos.y, dirtPos.x);
        }
        
    }
}



/** update when dirt is generated */
void GameplayController::updateDirtGenTime() {
    _dirtGenTimes.clear();
    std::uniform_int_distribution<> distr(0, _fixedDirtUpdateThreshold);
    for(int n=0; n<_dirtGenSpeed; ++n) {
        _dirtGenTimes.insert(distr(_rng));
    }
}

/** handles dirt generation */
void GameplayController::generateDirt() {
    std::uniform_int_distribution<int> rowDist(0, _windows.getNVertical() - 1);
    std::uniform_int_distribution<int> colDist(0, _windows.getNHorizontal() - 1);
    int rand_row = rowDist(_rng);
    int rand_col = colDist(_rng);
//    CULog("player at: (%f, %f)", _player->getCoors().y, _player->getCoors().x);
//    CULog("generate at: (%d, %d)", (int)rand_row, (int) rand_col);

    // if add dirt already exists at location or player at location and board is not full, repeat
    while (Vec2((int)_player->getCoors().y, (int)_player->getCoors().x) == Vec2((int)rand_row, (int)rand_col) || !_windows.addDirt(rand_row, rand_col)) {
        rand_row = rowDist(_rng);
        rand_col = colDist(_rng);
    }
}

/** handles poo generation */
void GameplayController::generatePoo(ProjectileSet* projectiles) {
//    CULog("player at: (%f, %f)", _player->getCoors().y, _player->getCoors().x);
//    CULog("generate at: %d", (int)rand_row);

// if add dirt already exists at location or player at location and board is not full, repeat
    cugl::Vec2 birdWorldPos = getWorldPosition(_bird.birdPosition);
<<<<<<< HEAD
    projectiles->spawnProjectile(Vec2(birdWorldPos.x, birdWorldPos.y - _windows.getPaneHeight()/2), Vec2(0, min(-2.4f,-2-_projectileGenChance)), 
        Vec2(birdWorldPos.x, 0), ProjectileSet::Projectile::ProjectileType::POOP);
=======
    // randomize the destination of bird poo, any window pane below the current bird position
    std::uniform_int_distribution<int> rowDist(0, floor(_bird.birdPosition.y));
    int rand_row_center = rowDist(_rng);
    cugl::Vec2 birdPooDest = getWorldPosition(Vec2(_bird.birdPosition.x, rand_row_center));
    projectiles->spawnProjectile(Vec2(birdWorldPos.x, birdWorldPos.y - _windows.getPaneHeight()/2), Vec2(0, min(-2.4f,-2-_projectileGenChance)), birdPooDest, ProjectileSet::Projectile::ProjectileType::POOP);
>>>>>>> 5279ec18
}

/** Checks whether board is full except player current location*/
const bool GameplayController::checkBoardFull() {
    for (int x = 0; x < _windows.getNHorizontal(); x++) {
        for (int y = 0; y < _windows.getNVertical(); y++) {
                if (_windows.getWindowState(y, x) == 0) {
                    if (Vec2((int)_player->getCoors().y, (int)_player->getCoors().x) == Vec2(y, x)) {
                        // consider current place occupied
                        continue;
                    }
                    return false;
                }
        }
    }
    return true; // No 0s found, all dirty spots
}

/** Checks whether board is empty except player current location*/
const bool GameplayController::checkBoardEmpty(WindowGrid playerWindowGrid) {
    for (int x = 0; x < playerWindowGrid.getNHorizontal(); x++) {
        for (int y = 0; y < playerWindowGrid.getNVertical(); y++) {
                if (playerWindowGrid.getWindowState(y, x) == 1) {
                    return false;
                }
        }
    }
    return true; // No 1s found, board is clear
}

/**
 * Draws all this scene to the given SpriteBatch.
 *
 * The default implementation of this method simply draws the scene graph
 * to the sprite batch.  By overriding it, you can do custom drawing
 * in its place.
 *
 * @param batch     The SpriteBatch to draw with.
 */
void GameplayController::draw(const std::shared_ptr<cugl::SpriteBatch>& batch) {    
    if (_curBoard == 0) {
        _windows.draw(batch, getSize());
        _player->draw(batch, getSize());
        if (_curBoardLeft == 1) {
            // left neighbor is on this player's board
            _playerLeft->drawPeeking(batch, getSize(), _curBoardLeft, _windows.sideGap);
        }
        if (_curBoardRight == -1) {
            // right neighbor is on this player's board
            _playerRight->drawPeeking(batch, getSize(), _curBoardRight, _windows.sideGap);
        }
        _projectiles.draw(batch, getSize(), _windows.getPaneWidth(), _windows.getPaneHeight());
        if (_curBirdBoard == 0) {
            _bird.draw(batch, getSize(), _curBirdPos);
        }
    }
    else if (_curBoard == -1) {
        _windowsLeft.draw(batch, getSize());
        if (_curBoardLeft == 0) {
            _playerLeft->draw(batch, getSize());
        }
        _player->drawPeeking(batch, getSize(), _curBoard, _windows.sideGap);
        _projectilesLeft.draw(batch, getSize(), _windowsLeft.getPaneWidth(), _windowsLeft.getPaneHeight());

        vector<Vec2> potentialDirts;
        if (_dirtSelected && _dirtPath.size() != 0) {
            batch->setColor(Color4::BLACK);
            batch->fill(_dirtPath);
            Vec2 dirtDest = _dirtPath.getVertices().back() - Vec2(0.5, 0.5);
            Vec2 landedDirtCoords = getBoardPosition(dirtDest);
            landedDirtCoords.y = std::clamp(static_cast<int>(landedDirtCoords.y), 0, _windowsRight.getNVertical() - 1);
            landedDirtCoords.x = std::clamp(static_cast<int>(landedDirtCoords.x), 0, _windowsRight.getNHorizontal() - 1);
            potentialDirts = calculateLandedDirtPositions(_windowsLeft.getNVertical(), _windowsLeft.getNHorizontal(), landedDirtCoords, _currentDirtAmount);
        }
        if (potentialDirts.size() > 0) {
            _windowsLeft.drawPotentialDirt(batch, getSize(), potentialDirts);
        }

        if (_curBirdBoard == -1) {
            _bird.draw(batch, getSize(), _curBirdPos);
        }
    }
    else if (_curBoard == 1) {
        _windowsRight.draw(batch, getSize());
        if (_curBoardRight == 0) {
            _playerRight->draw(batch, getSize());
        }
        _player->drawPeeking(batch, getSize(), _curBoard, _windows.sideGap);
        _projectilesRight.draw(batch, getSize(), _windowsRight.getPaneWidth(), _windowsRight.getPaneHeight());

        vector<Vec2> potentialDirts;
        if (_dirtSelected && _dirtPath.size() != 0) {
            batch->setColor(Color4::BLACK);
            batch->fill(_dirtPath);
            Vec2 dirtDest = _dirtPath.getVertices().back();
            Vec2 landedDirtCoords = getBoardPosition(dirtDest);
            landedDirtCoords.y = std::clamp(static_cast<int>(landedDirtCoords.y), 0, _windowsRight.getNVertical() - 1);
            landedDirtCoords.x = std::clamp(static_cast<int>(landedDirtCoords.x), 0, _windowsRight.getNHorizontal() - 1);
            potentialDirts = calculateLandedDirtPositions(_windowsRight.getNVertical(), _windowsRight.getNHorizontal(), landedDirtCoords, _currentDirtAmount);
        }
        if (potentialDirts.size() > 0) {
            _windowsRight.drawPotentialDirt(batch, getSize(), potentialDirts);
        }
        if (_curBirdBoard == 1) {
            _bird.draw(batch, getSize(), _curBirdPos);
        }
    }
    

}


void GameplayController::setActive(bool f) {
    // yes this code is bad and needs to be reworked
    if (!f) {
        _audioController.update(false);
        _isActive=false;
        setRequestForMenu(false);
        setGameOver(false);
        setWin(false);
        
    } else {
        _isActive = true;
        setRequestForMenu(false);
        setGameOver(false);
        setWin(false);
        _frameCountForWin = 0;
    };
}<|MERGE_RESOLUTION|>--- conflicted
+++ resolved
@@ -1426,16 +1426,11 @@
 
 // if add dirt already exists at location or player at location and board is not full, repeat
     cugl::Vec2 birdWorldPos = getWorldPosition(_bird.birdPosition);
-<<<<<<< HEAD
-    projectiles->spawnProjectile(Vec2(birdWorldPos.x, birdWorldPos.y - _windows.getPaneHeight()/2), Vec2(0, min(-2.4f,-2-_projectileGenChance)), 
-        Vec2(birdWorldPos.x, 0), ProjectileSet::Projectile::ProjectileType::POOP);
-=======
     // randomize the destination of bird poo, any window pane below the current bird position
     std::uniform_int_distribution<int> rowDist(0, floor(_bird.birdPosition.y));
     int rand_row_center = rowDist(_rng);
     cugl::Vec2 birdPooDest = getWorldPosition(Vec2(_bird.birdPosition.x, rand_row_center));
     projectiles->spawnProjectile(Vec2(birdWorldPos.x, birdWorldPos.y - _windows.getPaneHeight()/2), Vec2(0, min(-2.4f,-2-_projectileGenChance)), birdPooDest, ProjectileSet::Projectile::ProjectileType::POOP);
->>>>>>> 5279ec18
 }
 
 /** Checks whether board is full except player current location*/
