--- conflicted
+++ resolved
@@ -1280,14 +1280,12 @@
 void GameplayController::stepForward(std::shared_ptr<Player>& player, WindowGrid& windows, ProjectileSet& projectiles) {
     int player_id = player->getId();
 
-<<<<<<< HEAD
     if (checkBoardEmpty(windows) && !isGameOver()) {
         setGameOver(true);
         setWin(player_id == _id); // sets the host's local _gameWin property
     }
-=======
+
     std::vector<std::pair<cugl::Vec2, int>> landedDirts;
->>>>>>> 363dfba9
 
     if (_allCurBoards[player_id - 1] == 0) {
         // only check if player is stunned, has removed dirt, or collided with projectile
