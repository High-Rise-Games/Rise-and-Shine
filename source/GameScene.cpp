--- conflicted
+++ resolved
@@ -108,18 +108,11 @@
     // Initialize dirt bucket
     setEmptyBucket(assets->get<Texture>("bucketempty"));
     setFullBucket(assets->get<Texture>("bucketfull"));
-<<<<<<< HEAD
-=======
     
 //    // Initialize switch scene icon
 //    setSwitchSceneButton(assets->get<Texture>("switchSceneButton"));
 //    // Initialize return scene icon
 //    setReturnSceneButton(assets->get<Texture>("returnSceneButton"));
-    
-    // Initialize the asteroid set
-    //_asteroids.init(_constants->get("asteroids"));
-    //_asteroids.setTexture(assets->get<Texture>("asteroid1"));
->>>>>>> b6fb057a
 
     // Get the bang sound
     _bang = assets->get<Sound>("bang");
