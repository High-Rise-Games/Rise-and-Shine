--- conflicted
+++ resolved
@@ -59,15 +59,12 @@
     setEmptyBucket(assets->get<Texture>("bucketempty"));
     setFullBucket(assets->get<Texture>("bucketfull"));
     
-<<<<<<< HEAD
     _countdown1 =assets->get<Texture>("countdown1");
     
 //    // Initialize switch scene icon
 //    setSwitchSceneButton(assets->get<Texture>("switchSceneButton"));
 //    // Initialize return scene icon
 //    setReturnSceneButton(assets->get<Texture>("returnSceneButton"));
-=======
->>>>>>> 324834f3
 
     // Create and layout the dirt amount
     std::string dirt_msg = "0";
@@ -76,17 +73,10 @@
 
 
     // Create and layout the health meter
-<<<<<<< HEAD
-    std::string health_msg = strtool::format("Health %d", _player->getHealth());
-    std::string time_msg = strtool::format("Time %d", _player->getHealth());
+    std::string health_msg = "Health";
+    std::string time_msg = "Time";
     _timeText = TextLayout::allocWithText(time_msg, assets->get<Font>("pixel32"));
     _timeText->layout();
-=======
-    std::string health_msg = "Health";
-    std::string time_msg = "Time";
-    _text = TextLayout::allocWithText(time_msg, assets->get<Font>("pixel32"));
-    _text->layout();
->>>>>>> 324834f3
     _healthText = TextLayout::allocWithText(health_msg, assets->get<Font>("pixel32"));
     _healthText->layout();
     
@@ -162,163 +152,9 @@
 #pragma mark -
 #pragma mark Gameplay Handling
 
-<<<<<<< HEAD
-
-void GameScene::hostStepForoward() {
-    
-    if (isHost()) {
-        stepForward(_player, _windows, _projectiles);
-        if (_numPlayers > 1) {
-            stepForward(_playerRight, _windowsRight, _projectilesRight);
-        }
-        if (_numPlayers > 2) {
-            stepForward(_playerAcross, _windowsAcross, _projectilesAcross);
-        }
-        if (_numPlayers > 3) {
-            stepForward(_playerLeft, _windowsLeft, _projectilesLeft);
-        }
-        for (int i = 1; i <= _numPlayers; i++) {
-            _network.transmitMessage(getJsonBoard(i));
-            // CULog("transmitting board state for player %d", i);
-        }
-
-        _input.update();
-        if (_input.didPressReset()) {
-            // host resets game for all players
-            hostReset();
-        }
-        // update the game state for self (host). Updates for the rest of the players are done in processMovementRequest(),
-        // called whenever the host recieves a movement or other action message.
-        _currentDirtAmount = _allDirtAmounts[0];
-        _curBoard = _allCurBoards[0];
-    }
-    
-}
-
-void GameScene::processIncomingMessage(const std::string source,
-                                        const std::vector<std::byte>& data) {
-    if (!_ishost) {
-        std::shared_ptr<JsonValue> incomingMsg = _network.processMessage(source, data);
-        if (incomingMsg->has("dirts")) {
-            // CULog("got board state message");
-            updateBoard(incomingMsg);
-        }
-    }
-    else { // is host
-        // process action data - movement or dirt throw
-        std::shared_ptr<JsonValue> incomingMsg = _network.processMessage(source, data);
-        if (incomingMsg->has("vel")) {
-            // CULog("got movement message");
-            processMovementRequest(incomingMsg);
-        } else if (incomingMsg->has("switch_destination")) {
-            CULog("got switch scene request message");
-            processSceneSwitchRequest(incomingMsg);
-        }
-        else if (incomingMsg->has("player_id_target")) {
-            CULog("got dirt throw message");
-            processDirtThrowRequest(incomingMsg);
-        }
-    }
-}
-
-void GameScene::processDirtThrow() {
-    
-    // When the player is on other's board and are able to throw dirt
-    if (_curBoard != 0 && _currentDirtAmount > 0) {
-        _dirtThrowInput.update();
-        if (!_dirtSelected) {
-            if (_dirtThrowInput.didPress()) {
-                Vec2 screenPos = _dirtThrowInput.getPosition();
-                Vec3 convertedWorldPos = screenToWorldCoords(screenPos);
-                Vec2 worldPos = Vec2(convertedWorldPos.x, convertedWorldPos.y);
-                float distance = (worldPos - _player->getPosition()).length();
-                if (distance <= _player->getRadius()) {
-                    _dirtSelected = true;
-                    _prevDirtPos = _player->getPosition();
-                }
-            }
-        }
-    }
-    else if (_curBoard == 0) {
-        if (!_ishost) {
-            // Read the keyboard for each controller.
-            _input.update();
-            // pass movement over network for host to process
-            if (_network.getConnection()) {
-                _network.checkConnection();
-                if (_input.getDir().length() > 0 && !_ishost) {
-                    // CULog("transmitting movement message over network for player %d", _id);
-                    std::shared_ptr<JsonValue> m = getJsonMove(_input.getDir());
-                    std::string s = m->toString();
-                    _network.transmitMessage(m);
-                }
-                // send over scene switch requests are handled by button listener
-            }
-        }
-        if (_ishost) {
-            // Check if player is stunned for this frame
-            if (_player->getStunFrames() == 0) {
-                // Move the player, ignoring collisions
-                bool validMove = _player->move(_input.getDir(), getSize(), _windows.sideGap);
-            }
-        }
-    }
-    
-}
-
-void GameScene::updateGameTime() {
-    // update time
-    if ((_gameTime>=1)) {
-        _frame = _frame+1;
-    } if (_frame==_fps && (_gameTime>=1)) {
-        _gameTime=_gameTime-1;
-        _projectileGenChance = min(0.9, _projectileGenChance + (200 - _gameTime) * 0.002);
-        _frame = 0;
-    }
-    
-    if (_countdownFrame+1 <= getSize().height/20) {
-        _countdownFrame=_countdownFrame+1;
-    }
-    
-    updateTimeText();
-}
-
-/**
- * The method called to update the game mode.
- *
- * This method contains any gameplay code that is not an OpenGL call.
- * 
- * We need to update this method to constantly talk to the server.
- *
- * @param timestep  The amount of time (in seconds) since the last frame
- */
-void GameScene::update(float timestep) {
-
-    // get or transmit board states over network
-    if (_network.getConnection()) {
-        _network.getConnection()->receive([this](const std::string source,
-            const std::vector<std::byte>& data) {
-                processIncomingMessage(source, data);
-            });
-        _network.checkConnection();
-    }
-
-    // host steps all boards forward
-    hostStepForoward();
-
-    // process dirt throw actions of player
-    processDirtThrow();
-   
-    // each player manages their own UI elements/text boxes for displaying resource information
-    // Update the health meter
-    _healthText->setText(strtool::format("Health %d", _player->getHealth()));
-
-    // update time
-    updateGameTime();
-=======
-/**
- * The method called to update the game mode.
- *
+/** 
+ * Converts game state into a JSON value for sending over the network.
+ * Only called by the host, as only the host transmits board states over the network.
  * This method contains any gameplay code that is not an OpenGL call.
  * 
  * We need to update this method to constantly talk to the server.
@@ -338,10 +174,9 @@
     _healthText->setText(strtool::format("Health %d", _gameController->getPlayerHealth()));
     _text->setText(strtool::format("Time %d", _gameController->getTime()));
         
->>>>>>> 324834f3
         
     _healthText->layout();
-    _timeText->layout();
+    _text->layout();
         
     // Update the dirt display
     _dirtText->setText(strtool::format("%d", _gameController->getCurDirtAmount()));
@@ -384,27 +219,9 @@
                         getSize().height - (float)_fullBucket->getHeight() * bucketScaleFactor/2);
     bucketTrans.translate(bucketLocation);
     
-<<<<<<< HEAD
-    // set the countdown location
-//    renderCountdown(batch);
-    
-    
-    
 //    //set switch/return scene button texture location
 //    Affine2 sceneButtonTrans = Affine2();
 //    Vec2 sbOrigin(_switchSceneButton->getWidth()/2,_switchSceneButton->getHeight()/2);
-//    float sceneButtonScaleFactor = std::min(((float)getSize().getIWidth() / (float)_switchSceneButton->getWidth()) /2, ((float)getSize().getIHeight() / (float)_switchSceneButton->getHeight() /2));
-//    sceneButtonTrans.scale(sceneButtonScaleFactor);
-//    
-//    Vec2 sceneButtonLocation(getSize().width - ((float)_switchSceneButton->getWidth() * sceneButtonScaleFactor/2),
-//                        (float)_switchSceneButton->getHeight() * sceneButtonScaleFactor/2);
-//    sceneButtonTrans.translate(sceneButtonLocation);
-    
-=======
->>>>>>> 324834f3
-    // draw different bucket based on dirt amount
-    if (_gameController->getCurDirtAmount() == 0) {
-        batch->draw(_emptyBucket, bOrigin, bucketTrans);
     } else {
         batch->draw(_fullBucket, bOrigin, bucketTrans);
     }
