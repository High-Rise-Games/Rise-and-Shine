--- conflicted
+++ resolved
@@ -247,30 +247,17 @@
 
     _gameController->draw(batch);
     
-<<<<<<< HEAD
-    batch->setColor(Color4::BLACK);
-    
-    batch->drawText(_timeText, Vec2(getCamera()->getPosition().x - 250, getCamera()->getPosition().y + 300));
-=======
     batch->setColor(Color4::WHITE);
 
 
     batch->drawText(_timeText, Vec2(getCamera()->getPosition().x+ 450, getCamera()->getPosition().y+130));
->>>>>>> 3897c612
     
     //set bucket texture location
     Affine2 bucketTrans = Affine2();
     Vec2 bOrigin(_fullBucket->getWidth()/2,_fullBucket->getHeight()/2);
-<<<<<<< HEAD
-    float bucketScaleFactor = std::min(((float)getSize().getIWidth() / (float)_fullBucket->getWidth()) /3, ((float)getSize().getIHeight() / (float)_fullBucket->getHeight() /3));
-    bucketTrans.scale(bucketScaleFactor);
-    
-    Vec2 bucketLocation(getCamera()->getPosition().x - 100, getCamera()->getPosition().y + 100);
-=======
     float bucketScaleFactor = std::min(((float)getSize().getIWidth() / (float)_fullBucket->getWidth()) /2, ((float)getSize().getIHeight() / (float)_fullBucket->getHeight() /2));
     bucketTrans.scale(bucketScaleFactor*0.75);
     Vec2 bucketLocation(getCamera()->getPosition().x - 560, getCamera()->getPosition().y - 300);
->>>>>>> 3897c612
     bucketTrans.translate(bucketLocation);
     
     // draw different bucket based on dirt amount
