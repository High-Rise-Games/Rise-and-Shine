//  GameScene.cpp
//
//  This is the primary class file for running the game.
//
//  Author: High Rise Games
//
#include <cugl/cugl.h>
#include <iostream>
#include <sstream>
#include <random>

#include "GameScene.h"

using namespace cugl;
using namespace std;

#pragma mark -
#pragma mark Level Layout

// Lock the screen size to fixed height regardless of aspect ratio
#define SCENE_HEIGHT 720
#define SCENE_WIDTH  1280

#pragma mark -
#pragma mark Constructors
/**
 * Initializes the controller contents, and starts the game
 *
 * The constructor does not allocate any objects or memory.  This allows
 * us to have a non-pointer reference to this controller, reducing our
 * memory allocation.  Instead, allocation happens in this method.
 *
 * @param assets    The (loaded) assets for this game mode
 *
 * @return true if the controller is initialized properly, false otherwise.
 */
bool GameScene::init(const std::shared_ptr<cugl::AssetManager>& assets, int fps) {
    
    
    // Get the current display size of the device
    Size displaySize = Application::get()->getDisplaySize();

    // Calculate the device's aspect ratio
    float aspectRatio = displaySize.width / displaySize.height;


    // Create the new dimensions for the scene
    Size dimen = Size(SCENE_WIDTH, SCENE_WIDTH / aspectRatio);


    if (assets == nullptr) {
        return false;
    } else if (!Scene2::init(dimen)) {
        return false;
    }
    
    // Start up the input handler
    _assets = assets;
    _dirtThrowInput.init();
    
<<<<<<< HEAD
=======
    

>>>>>>> 85324b3a
    // Get the background image and constant values
    _background = _assets->get<Texture>("nightLevelBackground");
    _parallax = _assets->get<Texture>("nightLevelParallax");
    _background->setWrapS(GL_CLAMP_TO_EDGE);
    _background->setWrapT(GL_CLAMP_TO_EDGE);
    _constants = _assets->get<JsonValue>("constants");

    // victory screen
//    auto _victoryJson = _assets->get<JsonValue>("victory");
    _victory_UI = assets->get<scene2::SceneNode>("victory");
    _victoryBackout = std::dynamic_pointer_cast<scene2::Button>(_victory_UI->getChildByName("buttons")->getChildByName("backtohome"));
    _victoryBackout->addListener([=](const std::string& name, bool down) {
        if (down) {
            _quit = true;
        }
    });
    _victory_UI->setContentSize(dimen);
    _victory_UI->doLayout(); // This rearranges the children to fit the screen
    addChild(_victory_UI);

    // progress bars for player
    auto greenBar = std::dynamic_pointer_cast<scene2::ProgressBar>(assets->get<scene2::SceneNode>("game_greenbar"));
    auto blueBar = std::dynamic_pointer_cast<scene2::ProgressBar>(assets->get<scene2::SceneNode>("game_bluebar"));
    auto redBar = std::dynamic_pointer_cast<scene2::ProgressBar>(assets->get<scene2::SceneNode>("game_redbar"));
    auto yellowBar = std::dynamic_pointer_cast<scene2::ProgressBar>(assets->get<scene2::SceneNode>("game_yellowbar"));

    _player_bars = { redBar, greenBar, blueBar, yellowBar };
    for (auto currBar : _player_bars) {
        currBar->setAngle(1.5708);
        currBar->setScale(2);
        currBar->setVisible(false);
    }
    _char_to_barIdx["Mushroom"] = 0;
    _char_to_barIdx["Chameleon"] = 1;
    _char_to_barIdx["Frog"] = 2;
    _char_to_barIdx["Flower"] = 3;
    
    // Initialize dirt bucket
    setEmptyBucket(assets->get<Texture>("bucketempty"));
    setFullBucket(assets->get<Texture>("bucketfull"));
    
//    _countdown1 =assets->get<Texture>("countdown1");
    


    // Create and layout the dirt amount
    std::string dirt_msg = "0";
    _dirtText = TextLayout::allocWithText(dirt_msg, assets->get<Font>("pixel32"));
    _dirtText->layout();


    // Create and layout the health meter
    std::string health_msg = "Health";
    std::string time_msg = "Time";
    _timeText = TextLayout::allocWithText(time_msg, assets->get<Font>("pixel32"));
    _timeText->layout();

    reset();
    
    // Acquire the scene built by the asset loader and resize it the scene
    
    _scene_UI = _assets->get<scene2::SceneNode>("gamescene");
    
    
//    ["gamescene"]["children"]["Leftgroup"]["children"]["TimerUI"]["children"]["UITimer"]["children"]["timerbg"]["children"]["time"];

    
//    _scene_UI->addChild(_dirtThrowArc);
    _scene_UI->setContentSize(dimen);
    _scene_UI->doLayout(); // Repositions the HUD
    
//    _scene_UI->getChildByName("tutorial")->getChildByName("mushroomtalk")->setVisible(false);
//    _scene_UI->getChildByName("tutorial")->getChildByName("dialog")->getChildByName("textbox")->setVisible(false);
//    
    // get the win background scene when game is win
    _winBackground = _assets->get<scene2::SceneNode>("win");
    
    // get the lose background scene when game is lose
    _loseBackground = _assets->get<scene2::SceneNode>("lose");
    

    _backout = std::dynamic_pointer_cast<scene2::Button>(_assets->get<scene2::SceneNode>("game_back"));
    _backout->addListener([=](const std::string& name, bool down) {
        if (down) {
            CULog("quitting game");
            _quit = true;
        }
    });
    
    _dirtThrowButton = std::dynamic_pointer_cast<scene2::Button>(_assets->get<scene2::SceneNode>("game_throw"));
    
    _dirtThrowArc = _assets->get<scene2::SceneNode>("game_greenarc");
    
    _quit = false;
    addChild(_scene_UI);
    addChild(_winBackground);
    addChild(_loseBackground);
//    _loseBackground->setVisible(false);
//    _winBackground->setVisible(false);
    setActive(false);
    return true;
}

void GameScene::loadBackgroundTextures() {
    _background = _assets->get<Texture>(_gameController->background_string);
    _parallax   = _assets->get<Texture>(_gameController->parallax_string);
}

/**
 * Disposes of all (non-static) resources allocated to this mode.
 */
void GameScene::dispose() {
    if (_active) {
        removeAllChildren();
        _active = false;
        _dirtThrowButton = nullptr;
        _dirtThrowArc = nullptr;
        _winBackground = nullptr;
        _loseBackground = nullptr;
    }
}

/**
 * Sets whether the scene is currently active
 *
 * This method should be used to toggle all the UI elements.  Buttons
 * should be activated when it is made active and deactivated when
 * it is not.
 *
 * @param value whether the scene is currently active
 */
void GameScene::setActive(bool value) {
    if (isActive() != value) {
        Scene2::setActive(value);
        if (value) {
            _quit = false;
            _backout->activate();
            _dirtThrowButton->activate();
            for (auto bar : _player_bars) {
                bar->setVisible(false);
            }
        }
        else {
            _backout->deactivate();
            _dirtThrowButton->deactivate();
            // If any were pressed, reset them
            _backout->setDown(false);
            _dirtThrowButton->setDown(false);
            for (auto bar : _player_bars) {
                bar->setVisible(false);
            }
        }
    }
}



#pragma mark -
#pragma mark Gameplay Handling

/**
 * Converts game state into a JSON value for sending over the network.
 * Only called by the host, as only the host transmits board states over the network.
 * This method contains any gameplay code that is not an OpenGL call.
 *
 * We need to update this method to constantly talk to the server.
 *
 * @param timestep  The amount of time (in seconds) since the last frame
 */
void GameScene::update(float timestep) {
    _dirtThrowInput.update();
    Vec2 screenPos = _dirtThrowInput.getPosition();
    Vec3 convertedWorldPos = screenToWorldCoords(screenPos);
    Vec2 worldPos = Vec2(convertedWorldPos.x, convertedWorldPos.y);
    
    _gameController->update(timestep, worldPos, _dirtThrowInput, _dirtThrowButton, _dirtThrowArc);
    
    _scene_UI->getChild(0)->getChild(0)->getChild(0)->getChild(1)->getChild<scene2::Label>(1)->setText(std::to_string(_gameController->getTime()));
    
    _scene_UI->getChildByName("Leftgroup")->getChildByName("BucketUI")->getChildByName("BucketUI")->getChildByName<scene2::Label>("number")->setText(std::to_string(_gameController->getCurDirtAmount()));
    
    for (auto bar : _player_bars) {
        bar->setVisible(false);
    }
    
    for(int id = 1; id <= 4; id++) {
        auto player = _gameController->getPlayer(id);
        if (player == nullptr) continue;
        // float numWindowPanes = _gameController->getPlayerWindow(id)->getNHorizontal() * _gameController->getPlayerWindow(id)->getNVertical();
        // auto progress = (numWindowPanes - _gameController->getPlayerWindow(id)->getTotalDirt()) / numWindowPanes;
        _player_bars[_char_to_barIdx[player->getChar()]]->setProgress(_gameController->getPlayerProgress(id));
        _player_bars[_char_to_barIdx[player->getChar()]]->setVisible(true);
    }

    _timeText->setText(strtool::format("Time %d", _gameController->getTime()));
        

    _timeText->layout();
        
    // Update the dirt display
    _dirtText->setText(strtool::format("%d", _gameController->getCurDirtAmount()));
    _dirtText->layout();
    
    
}


/**
 * Draws all this scene to the given SpriteBatch.
 *
 * The default implementation of this method simply draws the scene graph
 * to the sprite batch.  By overriding it, you can do custom drawing
 * in its place.
 *
 * @param batch     The SpriteBatch to draw with.
 */
void GameScene::render(const std::shared_ptr<cugl::SpriteBatch>& batch) {
    // For now we render 3152-style
    // DO NOT DO THIS IN YOUR FINAL GAME
    // CULog("current board: %d", _curBoard);
    
    
    Vec3 idk = Vec3(getCamera()->getPosition().x, _gameController->getPlayer(_gameController->getId())->getPosition().y, 1);
    getCamera()->setPosition(idk);
    getCamera()->update();
    batch->begin(getCamera()->getCombined());
    _scene_UI->setPosition(idk-getSize().operator Vec2()/2);
    
//    batch->draw(_background,Rect(Vec2::ZERO));
    //batch->draw(_background, (idk - getSize().operator Vec2() / 2) - Vec2(0, idk.y - 400)); // revert next line to this to disable parallax
    batch->draw(_background,(idk-getSize().operator Vec2()/2)-Vec2(0,idk.y/2-0));
    batch->draw(_parallax, (idk-getSize().operator Vec2()/2)-Vec2(0,idk.y));
    

    _gameController->draw(batch);
    _gameController->drawCountdown(batch, getCamera()->getPosition(), getSize());
    
    batch->setColor(Color4::WHITE);


    
    if (_gameController->getCurBoard() != 0) {
        _dirtThrowButton->setVisible(true);
        _dirtThrowButton->activate();
        _dirtThrowButton->setDown(false);
        _dirtThrowArc->setVisible(true);
    }
    else {
        _dirtThrowButton->setVisible(false);
        _dirtThrowButton->deactivate();
        _dirtThrowArc->setVisible(false);
    }
    _scene_UI->render(batch);
    
    int offset_ct = 0;
    for (int id = 1; id <= 4; id++) {
        auto player = _gameController->getPlayer(id);
        if (player == nullptr) continue;
        int barIdx = _char_to_barIdx[player->getChar()];
//         CULog("character t: %s", player->getChar().c_str());
        _player_bars[barIdx]->setPositionX(getSize().width - _gameController->getPlayerWindow(_gameController->getId())->sideGap + (offset_ct + 1) * 50);
        _player_bars[barIdx]->setVisible(true);
        Affine2 profileTrans = Affine2();
        profileTrans.scale(0.2);
        profileTrans.translate((idk - getSize().operator Vec2() / 2) + _player_bars[barIdx]->getPosition());
        profileTrans.translate(0, _player_bars[barIdx]->getHeight() / -2);
        batch->draw(player->getProfileTexture(), player->getProfileTexture()->getSize().operator Vec2() / 2, profileTrans);
        offset_ct += 1;
    }
    
    if (_gameController->isGameWin()) {
//        std::shared_ptr<Player> p = _gameController->getPlayer(_id);
        int barIdx = 0;
//        CULog("%s", p->getChar().c_str());
        _victory_UI->setPosition(idk-getSize().operator Vec2()/2);
        _victory_UI->getChildByName("victorybg1")->setVisible(true);
        _victory_UI->getChildByName("victorybg2")->setVisible(true);
        switch (barIdx) {
            case 0:
                _victory_UI->getChildByName("redwinner")->setVisible(true);
                break;
            case 1:
                _victory_UI->getChildByName("greenwinner")->setVisible(true);
                break;
            case 2:
                _victory_UI->getChildByName("bluewinner")->setVisible(true);
                break;
            case 3:
                _victory_UI->getChildByName("yellowwinner")->setVisible(true);
                break;
            default:
                _victory_UI->getChildByName("yellowwinner")->setVisible(true);
                break;
        }
        _victoryBackout->activate();
        _backout->deactivate();
        _victory_UI->render(batch);
    } else if (_gameController->isGameOver() && !_gameController->isGameWin()) {
        _loseBackground->setPosition(idk-getSize().operator Vec2()/2);
        _loseBackground->setVisible(true);
        _loseBackground->render(batch);
    }
    
    batch->end();
}
<|MERGE_RESOLUTION|>--- conflicted
+++ resolved
@@ -58,11 +58,6 @@
     _assets = assets;
     _dirtThrowInput.init();
     
-<<<<<<< HEAD
-=======
-    
-
->>>>>>> 85324b3a
     // Get the background image and constant values
     _background = _assets->get<Texture>("nightLevelBackground");
     _parallax = _assets->get<Texture>("nightLevelParallax");
