//  GameScene.cpp
//
//  This is the primary class file for running the game.
//
//  Author: High Rise Games
//
#include <cugl/cugl.h>
#include <iostream>
#include <sstream>
#include <random>

#include "GameScene.h"

using namespace cugl;
using namespace std;

#pragma mark -
#pragma mark Level Layout

// Lock the screen size to fixed height regardless of aspect ratio
#define SCENE_HEIGHT 720

#pragma mark -
#pragma mark Constructors
/**
 * Initializes the controller contents, and starts the game
 *
 * The constructor does not allocate any objects or memory.  This allows
 * us to have a non-pointer reference to this controller, reducing our
 * memory allocation.  Instead, allocation happens in this method.
 *
 * @param assets    The (loaded) assets for this game mode
 *
 * @return true if the controller is initialized properly, false otherwise.
 */
bool GameScene::init(const std::shared_ptr<cugl::AssetManager>& assets, int fps) {
    
    Size dimen = Application::get()->getDisplaySize();
    
    _player_progress=0;
    _right_progress=0;
    _across_progress=0;
    _left_progress=0;

    dimen *= SCENE_HEIGHT/dimen.height;
    if (assets == nullptr) {
        return false;
    } else if (!Scene2::init(dimen)) {
        return false;
    }
    
    // Start up the input handler
    _assets = assets;
    _dirtThrowInput.init();

    // Get the background image and constant values
    _background = _assets->get<Texture>("night level background");
    _parallax = _assets->get<Texture>("night level parallax");
    _background->setWrapS(GL_CLAMP_TO_EDGE);
    _background->setWrapT(GL_CLAMP_TO_EDGE);
    _constants = _assets->get<JsonValue>("constants");
<<<<<<< HEAD

    // test progress bar for player
    vector<string> barNames = { "bar1", "bar2", "bar3", "bar4" };
    for (int i = 0; i < 4; i++) {
        auto currBar = std::dynamic_pointer_cast<scene2::ProgressBar>(assets->get<scene2::SceneNode>("game_" + barNames[i]));
        currBar->setAngle(1.5708);
        currBar->setScale(1.5);
        currBar->setVisible(false);
        _player_bars.push_back(currBar);
    }
=======
    

    // test progress bar for player
    _player_bar = std::dynamic_pointer_cast<scene2::ProgressBar>(assets->get<scene2::SceneNode>("game")->getChildByName("player bar"));
    
    _player_bar->setAngle(1.5708);
    
    _player_bar->setScale(0.5);
    
    
    
    
    
    // test progress bar for player left
    _left_bar = std::dynamic_pointer_cast<scene2::ProgressBar>(assets->get<scene2::SceneNode>("game")->getChildByName("left bar"));
    
    _left_bar->setAngle(1.5708);
    
    _left_bar->setScale(0.5);
    
    // test progress bar for player right
    _right_bar = std::dynamic_pointer_cast<scene2::ProgressBar>(assets->get<scene2::SceneNode>("game")->getChildByName("right bar"));
    
    _right_bar->setAngle(1.5708);
    
    _right_bar->setScale(0.5);
    
    // test progress bar for player top
    _accross_bar = std::dynamic_pointer_cast<scene2::ProgressBar>(assets->get<scene2::SceneNode>("game")->getChildByName("bottom bar"));
    
    _accross_bar->setAngle(1.5708);
    
    _accross_bar->setScale(0.5);
    

    
>>>>>>> 48f9fb91
    
    // Initialize dirt bucket
    setEmptyBucket(assets->get<Texture>("bucketempty"));
    setFullBucket(assets->get<Texture>("bucketfull"));
    
    _countdown1 =assets->get<Texture>("countdown1");
    
//    // Initialize switch scene icon
//    setSwitchSceneButton(assets->get<Texture>("switchSceneButton"));
//    // Initialize return scene icon
//    setReturnSceneButton(assets->get<Texture>("returnSceneButton"));

    // Create and layout the dirt amount
    std::string dirt_msg = "0";
    _dirtText = TextLayout::allocWithText(dirt_msg, assets->get<Font>("pixel32"));
    _dirtText->layout();


    // Create and layout the health meter
    std::string health_msg = "Health";
    std::string time_msg = "Time";
    _timeText = TextLayout::allocWithText(time_msg, assets->get<Font>("pixel32"));
    _timeText->layout();
//    _healthText = TextLayout::allocWithText(health_msg, assets->get<Font>("pixel32"));
//    _healthText->layout();
    
    reset();
    
    // Acquire the scene built by the asset loader and resize it the scene
    _scene_UI = _assets->get<scene2::SceneNode>("game");
    
//    _scene_UI->addChild(_dirtThrowArc);
    _scene_UI->setContentSize(dimen);
    _scene_UI->doLayout(); // Repositions the HUD
    
    // get the win background scene when game is win
    _winBackground = _assets->get<scene2::SceneNode>("win");
    
    // get the lose background scene when game is lose
    _loseBackground = _assets->get<scene2::SceneNode>("lose");
    

    _backout = std::dynamic_pointer_cast<scene2::Button>(_assets->get<scene2::SceneNode>("game_back"));
    _backout->addListener([=](const std::string& name, bool down) {
        if (down) {
            CULog("quitting game");
            _quit = true;
        }
    });
    
    _dirtThrowButton = std::dynamic_pointer_cast<scene2::Button>(_assets->get<scene2::SceneNode>("game_throw"));
<<<<<<< HEAD
=======
    
    _dirtThrowArc = std::make_shared<scene2::SceneNode>();
>>>>>>> 48f9fb91
    
    _quit = false;
    addChild(_scene_UI);
    addChild(_winBackground);
    addChild(_loseBackground);
//    _loseBackground->setVisible(false);
//    _winBackground->setVisible(false);
    setActive(false);
    return true;
}

/**
 * Disposes of all (non-static) resources allocated to this mode.
 */
void GameScene::dispose() {
    if (_active) {
        removeAllChildren();
        _active = false;
        _dirtThrowButton = nullptr;
        _winBackground = nullptr;
        _loseBackground = nullptr;
    }
}

/**
 * Sets whether the scene is currently active
 *
 * This method should be used to toggle all the UI elements.  Buttons
 * should be activated when it is made active and deactivated when
 * it is not.
 *
 * @param value whether the scene is currently active
 */
void GameScene::setActive(bool value) {
    if (isActive() != value) {
        Scene2::setActive(value);
        if (value) {
            _quit = false;
            _backout->activate();
            _dirtThrowButton->activate();
        }
        else {
            _backout->deactivate();
            _dirtThrowButton->deactivate();
            // If any were pressed, reset them
            _backout->setDown(false);
            _dirtThrowButton->setDown(false);
        }
    }
}



#pragma mark -
#pragma mark Gameplay Handling

/**
 * Converts game state into a JSON value for sending over the network.
 * Only called by the host, as only the host transmits board states over the network.
 * This method contains any gameplay code that is not an OpenGL call.
 *
 * We need to update this method to constantly talk to the server.
 *
 * @param timestep  The amount of time (in seconds) since the last frame
 */
void GameScene::update(float timestep) {
    _dirtThrowInput.update();
    Vec2 screenPos = _dirtThrowInput.getPosition();
    Vec3 convertedWorldPos = screenToWorldCoords(screenPos);
    Vec2 worldPos = Vec2(convertedWorldPos.x, convertedWorldPos.y);
    
<<<<<<< HEAD
    _gameController->update(timestep, worldPos, _dirtThrowInput, _dirtThrowButton);
    
    int currBarIdx = 0;
    for(int id = 1; id <= 4; id++) {
        auto player = _gameController->getPlayer(id);
        if (player == nullptr) continue;
        float numWindowPanes = _gameController->getPlayerWindow(id)->getNHorizontal() * _gameController->getPlayerWindow(id)->getNVertical();
        auto progress = (numWindowPanes - _gameController->getPlayerWindow(id)->getTotalDirt()) / numWindowPanes;
        _player_bars[currBarIdx]->setProgress(progress);
        currBarIdx += 1;
    }
=======
    _gameController->update(timestep, worldPos, _dirtThrowInput, _dirtThrowButton, _dirtThrowArc);
    
    _player_progress = (_gameController->returnBoardMaxDirts(_gameController->getPlayerWindow()) - _gameController->returnNumBoardDirts(_gameController->getPlayerWindow()))/(_gameController->returnBoardMaxDirts(_gameController->getPlayerWindow()));
    
    _player_bar->setProgress((_gameController->returnBoardMaxDirts(_gameController->getPlayerWindow()) - _gameController->returnNumBoardDirts(_gameController->getPlayerWindow()))/(_gameController->returnBoardMaxDirts(_gameController->getPlayerWindow())));
    
    
    _left_progress = (_gameController->returnBoardMaxDirts(_gameController->getPlayerLeftWindow()) - _gameController->returnNumBoardDirts(_gameController->getPlayerLeftWindow()))/(_gameController->returnBoardMaxDirts(_gameController->getPlayerLeftWindow()));
    
    
    
    _left_bar->setProgress((_gameController->returnBoardMaxDirts(_gameController->getPlayerLeftWindow()) - _gameController->returnNumBoardDirts(_gameController->getPlayerLeftWindow()))/(_gameController->returnBoardMaxDirts(_gameController->getPlayerLeftWindow())));
    
    _right_progress = (_gameController->returnBoardMaxDirts(_gameController->getPlayerRightWindow()) - _gameController->returnNumBoardDirts(_gameController->getPlayerRightWindow()))/(_gameController->returnBoardMaxDirts(_gameController->getPlayerRightWindow()));
    
    _right_bar->setProgress((_gameController->returnBoardMaxDirts(_gameController->getPlayerRightWindow()) - _gameController->returnNumBoardDirts(_gameController->getPlayerRightWindow()))/(_gameController->returnBoardMaxDirts(_gameController->getPlayerRightWindow())));
    
    _across_progress = (_gameController->returnBoardMaxDirts(_gameController->getPlayerAccrossWindow()) - _gameController->returnNumBoardDirts(_gameController->getPlayerAccrossWindow()))/(_gameController->returnBoardMaxDirts(_gameController->getPlayerAccrossWindow()));
    
    _accross_bar->setProgress((_gameController->returnBoardMaxDirts(_gameController->getPlayerAccrossWindow()) - _gameController->returnNumBoardDirts(_gameController->getPlayerAccrossWindow()))/(_gameController->returnBoardMaxDirts(_gameController->getPlayerAccrossWindow())));

>>>>>>> 48f9fb91

    _timeText->setText(strtool::format("Time %d", _gameController->getTime()));
        

    _timeText->layout();
        
    // Update the dirt display
    _dirtText->setText(strtool::format("%d", _gameController->getCurDirtAmount()));
    _dirtText->layout();
    
    
}


/**
 * Draws all this scene to the given SpriteBatch.
 *
 * The default implementation of this method simply draws the scene graph
 * to the sprite batch.  By overriding it, you can do custom drawing
 * in its place.
 *
 * @param batch     The SpriteBatch to draw with.
 */
void GameScene::render(const std::shared_ptr<cugl::SpriteBatch>& batch) {
    // For now we render 3152-style
    // DO NOT DO THIS IN YOUR FINAL GAME
    // CULog("current board: %d", _curBoard);
    
    
    Vec3 idk = Vec3(getCamera()->getPosition().x, _gameController->getPlayer(_gameController->getId())->getPosition().y, 1);
    getCamera()->setPosition(idk);
    getCamera()->update();
    batch->begin(getCamera()->getCombined());
    _scene_UI->setPosition(idk-getSize().operator Vec2()/2);
    
//    batch->draw(_background,Rect(Vec2::ZERO));
    batch->draw(_background,(idk-getSize().operator Vec2()/2)-Vec2(0,idk.y-400));
    batch->draw(_parallax, (idk-getSize().operator Vec2()/2)-Vec2(0,idk.y));
    

    _gameController->draw(batch);
    
<<<<<<< HEAD
=======
    
    
    

>>>>>>> 48f9fb91
    batch->setColor(Color4::BLACK);
//    batch->drawText(_timeText, Vec2(getSize().width - 10 - _timeText->getBounds().size.width, getSize().height - _timeText->getBounds().size.height));
//    batch->drawText(_healthText, Vec2(10, getSize().height - _healthText->getBounds().size.height));
    
    batch->drawText(_timeText, Vec2(getCamera()->getPosition().x+ 412, getCamera()->getPosition().y + 300));
    
//    batch->drawText(_timeText, Vec2(getSize().width - 10 - _timeText->getBounds().size.width, getSize().height - _timeText->getBounds().size.height));
    
    //set bucket texture location
    Affine2 bucketTrans = Affine2();
    Vec2 bOrigin(_fullBucket->getWidth()/2,_fullBucket->getHeight()/2);
    float bucketScaleFactor = std::min(((float)getSize().getIWidth() / (float)_fullBucket->getWidth()) /2, ((float)getSize().getIHeight() / (float)_fullBucket->getHeight() /2));
    bucketTrans.scale(bucketScaleFactor);
    
//    Vec2 bucketLocation(getSize().width - ((float)_fullBucket->getWidth() * bucketScaleFactor/2 + getCamera()->getPosition().x),
//                        getSize().height + (float)_fullBucket->getHeight() * bucketScaleFactor/2 + getCamera()->getPosition().y + 100);
    
    Vec2 bucketLocation(getCamera()->getPosition().x+ 500, getCamera()->getPosition().y + 120);
    bucketTrans.translate(bucketLocation);
    
    // draw different bucket based on dirt amount
    if (_gameController->getCurDirtAmount() == 0) {
        batch->draw(_emptyBucket, bOrigin, bucketTrans);
    } else {
        batch->draw(_fullBucket, bOrigin, bucketTrans);
    }
    
    // draw dirt amount text, centered at bucket
    Affine2 dirtTextTrans = Affine2();
    dirtTextTrans.scale(1.2);
    dirtTextTrans.translate(bucketLocation.x - _dirtText->getBounds().size.width/2,
                            bucketLocation.y);
    batch->setColor(Color4::BLACK);
    batch->drawText(_dirtText, dirtTextTrans);
    batch->setColor(Color4::WHITE);
    
    if (_gameController->getCurBoard() != 0) {
        _dirtThrowButton->setVisible(true);
        _dirtThrowButton->activate();
        _dirtThrowButton->setDown(false);
    }
    else {
        _dirtThrowButton->setVisible(false);
        _dirtThrowButton->deactivate();
    }
    _scene_UI->render(batch);
//    std::cout<<"arc: "<<_dirtThrowArc->getPosition().x<<", "<<_dirtThrowArc->getPosition().y<<"\n";
//    std::cout<<"button: "<<_dirtThrowButton->getPosition().x<<", "<<_dirtThrowButton->getPosition().y<<"\n";
    
    if (_gameController->isGameWin()) {
        _winBackground->setPosition(idk-getSize().operator Vec2()/2);
        _winBackground->setVisible(true);
        _winBackground->render(batch);
    } else if (_gameController->isGameOver() && !_gameController->isGameWin()) {
        _loseBackground->setPosition(idk-getSize().operator Vec2()/2);
        _loseBackground->setVisible(true);
        _loseBackground->render(batch);
    }
    
<<<<<<< HEAD
    int barIdx = 0;
    for (int id = 1; id <= 4; id++) {
        auto player = _gameController->getPlayer(id);
        if (player == nullptr) continue;
        _player_bars[barIdx]->setVisible(true);
        Affine2 profileTrans = Affine2();
        profileTrans.scale(0.2);
        profileTrans.translate((idk - getSize().operator Vec2() / 2) + _player_bars[barIdx]->getPosition());
        profileTrans.translate(0, _player_bars[barIdx]->getHeight() / -2);
        batch->draw(player->getProfileTexture(), player->getProfileTexture()->getSize().operator Vec2() / 2, profileTrans);
        barIdx += 1;
    }
=======
//    Affine2 arcTrans = Affine2();
//    arcTrans.scale(1);
//    arcTrans.translate((idk-getSize().operator Vec2()/2)+_dirtThrowArc->getPosition());
//    batch->fill(_dirtThrowArc, Vec2::ZERO, arcTrans);
    
    _player_progress = (_gameController->returnBoardMaxDirts(_gameController->getPlayerWindow()) - _gameController->returnNumBoardDirts(_gameController->getPlayerWindow()))/(_gameController->returnBoardMaxDirts(_gameController->getPlayerWindow()));

    Affine2 profileTrans = Affine2();
    profileTrans.scale(0.2);
    profileTrans.translate((idk-getSize().operator Vec2()/2)+_player_bar->getPosition()-Vec2(0,(_player_bar->getHeight()/2)-_player_progress*180));
    batch->draw(_gameController->getPlayer()->getProfileTexture(), _gameController->getPlayer()->getProfileTexture()->getSize().operator Vec2()/2, profileTrans);
    
    
    
    Affine2 profileTransLeft = Affine2();
    profileTransLeft.scale(0.2);
    profileTransLeft.translate((idk-getSize().operator Vec2()/2)+_left_bar->getPosition()-Vec2(0,(_left_bar->getHeight()/2)-_left_progress*180));
    batch->draw(_gameController->getPlayerLeft()->getProfileTexture(), _gameController->getPlayerLeft()->getProfileTexture()->getSize().operator Vec2()/2, profileTransLeft);
    
    // Transgender Rights so based !!!!!
    Affine2 profileTransRights = Affine2();
    profileTransRights.scale(0.2);
    profileTransRights.translate((idk-getSize().operator Vec2()/2)+_right_bar->getPosition()-Vec2(0,(_right_bar->getHeight()/2)-_right_progress*180));
    batch->draw(_gameController->getPlayerRight()->getProfileTexture(), _gameController->getPlayerRight()->getProfileTexture()->getSize().operator Vec2()/2, profileTransRights);
    
    Affine2 profileTransAcross = Affine2();
    profileTransAcross.scale(0.2);
    profileTransAcross.translate((idk-getSize().operator Vec2()/2)+_accross_bar->getPosition()-Vec2(0,(_accross_bar->getHeight()/2)-_across_progress*180));
    batch->draw(_gameController->getPlayerAccross()->getProfileTexture(), _gameController->getPlayerAccross()->getProfileTexture()->getSize().operator Vec2()/2, profileTransAcross);

    
//    _player_bar->render(batch);
//    _player_bar->setPosition(idk-getSize().operator Vec2()/2);
>>>>>>> 48f9fb91
    
    batch->end();
}

void GameScene::renderCountdown(std::shared_ptr<cugl::SpriteBatch> batch) {
    Affine2 countdown1Trans = Affine2();
    Vec2 countdown1Origin(_countdown1->getWidth()/2,_countdown1->getHeight()/2);
    float countdown1ScaleFactor = std::min(((float)getSize().getIWidth() / (float)_countdown1->getWidth()) /2, ((float)getSize().getIHeight() / (float)_countdown1->getHeight() /2));
    countdown1Trans.scale(countdown1ScaleFactor);
    
    Vec2 countdown1Location(getSize().width/2,
                        getSize().height - 10*_countdownFrame);
    countdown1Trans.translate(countdown1Location);
    
    batch->draw(_countdown1, countdown1Origin, countdown1Trans);
}
<|MERGE_RESOLUTION|>--- conflicted
+++ resolved
@@ -59,7 +59,6 @@
     _background->setWrapS(GL_CLAMP_TO_EDGE);
     _background->setWrapT(GL_CLAMP_TO_EDGE);
     _constants = _assets->get<JsonValue>("constants");
-<<<<<<< HEAD
 
     // test progress bar for player
     vector<string> barNames = { "bar1", "bar2", "bar3", "bar4" };
@@ -70,44 +69,6 @@
         currBar->setVisible(false);
         _player_bars.push_back(currBar);
     }
-=======
-    
-
-    // test progress bar for player
-    _player_bar = std::dynamic_pointer_cast<scene2::ProgressBar>(assets->get<scene2::SceneNode>("game")->getChildByName("player bar"));
-    
-    _player_bar->setAngle(1.5708);
-    
-    _player_bar->setScale(0.5);
-    
-    
-    
-    
-    
-    // test progress bar for player left
-    _left_bar = std::dynamic_pointer_cast<scene2::ProgressBar>(assets->get<scene2::SceneNode>("game")->getChildByName("left bar"));
-    
-    _left_bar->setAngle(1.5708);
-    
-    _left_bar->setScale(0.5);
-    
-    // test progress bar for player right
-    _right_bar = std::dynamic_pointer_cast<scene2::ProgressBar>(assets->get<scene2::SceneNode>("game")->getChildByName("right bar"));
-    
-    _right_bar->setAngle(1.5708);
-    
-    _right_bar->setScale(0.5);
-    
-    // test progress bar for player top
-    _accross_bar = std::dynamic_pointer_cast<scene2::ProgressBar>(assets->get<scene2::SceneNode>("game")->getChildByName("bottom bar"));
-    
-    _accross_bar->setAngle(1.5708);
-    
-    _accross_bar->setScale(0.5);
-    
-
-    
->>>>>>> 48f9fb91
     
     // Initialize dirt bucket
     setEmptyBucket(assets->get<Texture>("bucketempty"));
@@ -159,11 +120,8 @@
     });
     
     _dirtThrowButton = std::dynamic_pointer_cast<scene2::Button>(_assets->get<scene2::SceneNode>("game_throw"));
-<<<<<<< HEAD
-=======
     
     _dirtThrowArc = std::make_shared<scene2::SceneNode>();
->>>>>>> 48f9fb91
     
     _quit = false;
     addChild(_scene_UI);
@@ -235,7 +193,6 @@
     Vec3 convertedWorldPos = screenToWorldCoords(screenPos);
     Vec2 worldPos = Vec2(convertedWorldPos.x, convertedWorldPos.y);
     
-<<<<<<< HEAD
     _gameController->update(timestep, worldPos, _dirtThrowInput, _dirtThrowButton);
     
     int currBarIdx = 0;
@@ -247,29 +204,6 @@
         _player_bars[currBarIdx]->setProgress(progress);
         currBarIdx += 1;
     }
-=======
-    _gameController->update(timestep, worldPos, _dirtThrowInput, _dirtThrowButton, _dirtThrowArc);
-    
-    _player_progress = (_gameController->returnBoardMaxDirts(_gameController->getPlayerWindow()) - _gameController->returnNumBoardDirts(_gameController->getPlayerWindow()))/(_gameController->returnBoardMaxDirts(_gameController->getPlayerWindow()));
-    
-    _player_bar->setProgress((_gameController->returnBoardMaxDirts(_gameController->getPlayerWindow()) - _gameController->returnNumBoardDirts(_gameController->getPlayerWindow()))/(_gameController->returnBoardMaxDirts(_gameController->getPlayerWindow())));
-    
-    
-    _left_progress = (_gameController->returnBoardMaxDirts(_gameController->getPlayerLeftWindow()) - _gameController->returnNumBoardDirts(_gameController->getPlayerLeftWindow()))/(_gameController->returnBoardMaxDirts(_gameController->getPlayerLeftWindow()));
-    
-    
-    
-    _left_bar->setProgress((_gameController->returnBoardMaxDirts(_gameController->getPlayerLeftWindow()) - _gameController->returnNumBoardDirts(_gameController->getPlayerLeftWindow()))/(_gameController->returnBoardMaxDirts(_gameController->getPlayerLeftWindow())));
-    
-    _right_progress = (_gameController->returnBoardMaxDirts(_gameController->getPlayerRightWindow()) - _gameController->returnNumBoardDirts(_gameController->getPlayerRightWindow()))/(_gameController->returnBoardMaxDirts(_gameController->getPlayerRightWindow()));
-    
-    _right_bar->setProgress((_gameController->returnBoardMaxDirts(_gameController->getPlayerRightWindow()) - _gameController->returnNumBoardDirts(_gameController->getPlayerRightWindow()))/(_gameController->returnBoardMaxDirts(_gameController->getPlayerRightWindow())));
-    
-    _across_progress = (_gameController->returnBoardMaxDirts(_gameController->getPlayerAccrossWindow()) - _gameController->returnNumBoardDirts(_gameController->getPlayerAccrossWindow()))/(_gameController->returnBoardMaxDirts(_gameController->getPlayerAccrossWindow()));
-    
-    _accross_bar->setProgress((_gameController->returnBoardMaxDirts(_gameController->getPlayerAccrossWindow()) - _gameController->returnNumBoardDirts(_gameController->getPlayerAccrossWindow()))/(_gameController->returnBoardMaxDirts(_gameController->getPlayerAccrossWindow())));
-
->>>>>>> 48f9fb91
 
     _timeText->setText(strtool::format("Time %d", _gameController->getTime()));
         
@@ -312,13 +246,6 @@
 
     _gameController->draw(batch);
     
-<<<<<<< HEAD
-=======
-    
-    
-    
-
->>>>>>> 48f9fb91
     batch->setColor(Color4::BLACK);
 //    batch->drawText(_timeText, Vec2(getSize().width - 10 - _timeText->getBounds().size.width, getSize().height - _timeText->getBounds().size.height));
 //    batch->drawText(_healthText, Vec2(10, getSize().height - _healthText->getBounds().size.height));
@@ -378,7 +305,6 @@
         _loseBackground->render(batch);
     }
     
-<<<<<<< HEAD
     int barIdx = 0;
     for (int id = 1; id <= 4; id++) {
         auto player = _gameController->getPlayer(id);
@@ -391,41 +317,6 @@
         batch->draw(player->getProfileTexture(), player->getProfileTexture()->getSize().operator Vec2() / 2, profileTrans);
         barIdx += 1;
     }
-=======
-//    Affine2 arcTrans = Affine2();
-//    arcTrans.scale(1);
-//    arcTrans.translate((idk-getSize().operator Vec2()/2)+_dirtThrowArc->getPosition());
-//    batch->fill(_dirtThrowArc, Vec2::ZERO, arcTrans);
-    
-    _player_progress = (_gameController->returnBoardMaxDirts(_gameController->getPlayerWindow()) - _gameController->returnNumBoardDirts(_gameController->getPlayerWindow()))/(_gameController->returnBoardMaxDirts(_gameController->getPlayerWindow()));
-
-    Affine2 profileTrans = Affine2();
-    profileTrans.scale(0.2);
-    profileTrans.translate((idk-getSize().operator Vec2()/2)+_player_bar->getPosition()-Vec2(0,(_player_bar->getHeight()/2)-_player_progress*180));
-    batch->draw(_gameController->getPlayer()->getProfileTexture(), _gameController->getPlayer()->getProfileTexture()->getSize().operator Vec2()/2, profileTrans);
-    
-    
-    
-    Affine2 profileTransLeft = Affine2();
-    profileTransLeft.scale(0.2);
-    profileTransLeft.translate((idk-getSize().operator Vec2()/2)+_left_bar->getPosition()-Vec2(0,(_left_bar->getHeight()/2)-_left_progress*180));
-    batch->draw(_gameController->getPlayerLeft()->getProfileTexture(), _gameController->getPlayerLeft()->getProfileTexture()->getSize().operator Vec2()/2, profileTransLeft);
-    
-    // Transgender Rights so based !!!!!
-    Affine2 profileTransRights = Affine2();
-    profileTransRights.scale(0.2);
-    profileTransRights.translate((idk-getSize().operator Vec2()/2)+_right_bar->getPosition()-Vec2(0,(_right_bar->getHeight()/2)-_right_progress*180));
-    batch->draw(_gameController->getPlayerRight()->getProfileTexture(), _gameController->getPlayerRight()->getProfileTexture()->getSize().operator Vec2()/2, profileTransRights);
-    
-    Affine2 profileTransAcross = Affine2();
-    profileTransAcross.scale(0.2);
-    profileTransAcross.translate((idk-getSize().operator Vec2()/2)+_accross_bar->getPosition()-Vec2(0,(_accross_bar->getHeight()/2)-_across_progress*180));
-    batch->draw(_gameController->getPlayerAccross()->getProfileTexture(), _gameController->getPlayerAccross()->getProfileTexture()->getSize().operator Vec2()/2, profileTransAcross);
-
-    
-//    _player_bar->render(batch);
-//    _player_bar->setPosition(idk-getSize().operator Vec2()/2);
->>>>>>> 48f9fb91
     
     batch->end();
 }
