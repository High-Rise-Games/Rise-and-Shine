//  GameScene.cpp
//
//  This is the primary class file for running the game.
//
//  Author: High Rise Games
//
#include <cugl/cugl.h>
#include <iostream>
#include <sstream>
#include <random>

#include "GameScene.h"

using namespace cugl;
using namespace std;

#pragma mark -
#pragma mark Level Layout

// Lock the screen size to fixed height regardless of aspect ratio
#define SCENE_HEIGHT 720
#define SCENE_WIDTH  1280

#pragma mark -
#pragma mark Constructors
/**
 * Initializes the controller contents, and starts the game
 *
 * The constructor does not allocate any objects or memory.  This allows
 * us to have a non-pointer reference to this controller, reducing our
 * memory allocation.  Instead, allocation happens in this method.
 *
 * @param assets    The (loaded) assets for this game mode
 *
 * @return true if the controller is initialized properly, false otherwise.
 */
bool GameScene::init(const std::shared_ptr<cugl::AssetManager>& assets, int fps) {
    
    
    // Get the current display size of the device
    Size displaySize = Application::get()->getDisplaySize();

    // Calculate the device's aspect ratio
    float aspectRatio = displaySize.width / displaySize.height;


    // Create the new dimensions for the scene
    Size dimen = Size(SCENE_WIDTH, SCENE_WIDTH / aspectRatio);


    if (assets == nullptr) {
        return false;
    } else if (!Scene2::init(dimen)) {
        return false;
    }
    
    // Start up the input handler
    _assets = assets;
    _dirtThrowInput.init();
    
    // Get the background image and constant values
    _background = _assets->get<Texture>("level4Background");
    _parallax = _assets->get<Texture>("level4Parallax");
    _background->setWrapS(GL_CLAMP_TO_EDGE);
    _background->setWrapT(GL_CLAMP_TO_EDGE);
    _constants = _assets->get<JsonValue>("constants");
    _textBubble = _assets->get<Texture>("text_bubble");
    _mushroomPoint = _assets->get<Texture>("mushroom_point");

    // victory screen
//    auto _victoryJson = _assets->get<JsonValue>("victory");
    _victory_UI = assets->get<scene2::SceneNode>("victory");
    _victoryBackout = std::dynamic_pointer_cast<scene2::Button>(_victory_UI->getChildByName("buttons")->getChildByName("backtohome"));
    _victoryBackout->addListener([=](const std::string& name, bool down) {
        if (down) {
            _quit = true;
        }
    });
    _victory_UI->setContentSize(dimen);
    _victory_UI->doLayout(); // This rearranges the children to fit the screen
    addChild(_victory_UI);

    
    
    // Initialize dirt bucket
    setEmptyBucket(assets->get<Texture>("bucketempty"));
    setFullBucket(assets->get<Texture>("bucketfull"));
    
//    _countdown1 =assets->get<Texture>("countdown1");
    
    


    // Create and layout the dirt amount
    std::string dirt_msg = "0";
    _dirtText = TextLayout::allocWithText(dirt_msg, assets->get<Font>("pixel32"));
    _dirtText->layout();
    


    // Create and layout the health meter
    std::string health_msg = "Health";
    std::string time_msg = "Time";
    _timeText = TextLayout::allocWithText(time_msg, assets->get<Font>("pixel32"));
    _timeText->layout();

    reset();

    _gameplay_elem = _assets->get<scene2::SceneNode>("game");

    _gameplay_elem->setContentSize(dimen);
    _gameplay_elem->doLayout();
    
    // progress bars for player
    auto greenBar = std::dynamic_pointer_cast<scene2::ProgressBar>(assets->get<scene2::SceneNode>("game_greenbar"));
    auto blueBar = std::dynamic_pointer_cast<scene2::ProgressBar>(assets->get<scene2::SceneNode>("game_bluebar"));
    auto redBar = std::dynamic_pointer_cast<scene2::ProgressBar>(assets->get<scene2::SceneNode>("game_redbar"));
    auto yellowBar = std::dynamic_pointer_cast<scene2::ProgressBar>(assets->get<scene2::SceneNode>("game_yellowbar"));

    _player_bars = { redBar, greenBar, blueBar, yellowBar };
    for (auto currBar : _player_bars) {
        currBar->setAngle(1.5708);
        currBar->setScale(2);
        currBar->setVisible(false);
    }
    _char_to_barIdx["Mushroom"] = 0;
    _char_to_barIdx["Chameleon"] = 1;
    _char_to_barIdx["Frog"] = 2;
    _char_to_barIdx["Flower"] = 3;
    

    // Acquire the scene built by the asset loader and resize it the scene

    _scene_UI = _assets->get<scene2::SceneNode>("gamescene");

//    ["gamescene"]["children"]["Leftgroup"]["children"]["TimerUI"]["children"]["UITimer"]["children"]["timerbg"]["children"]["time"];

    
//    _scene_UI->addChild(_dirtThrowArc);
    _scene_UI->setContentSize(dimen);
    _scene_UI->doLayout(); // Repositions the HUD
    
//    _scene_UI->getChildByName("tutorial")->getChildByName("mushroomtalk")->setVisible(false);
//    _scene_UI->getChildByName("tutorial")->getChildByName("dialog")->getChildByName("textbox")->setVisible(false);
//    
    // get the win background scene when game is win
    _winBackground = _assets->get<scene2::SceneNode>("win");
    
    // get the lose background scene when game is lose
    _loseBackground = _assets->get<scene2::SceneNode>("lose");
    

    _backout = std::dynamic_pointer_cast<scene2::Button>(_assets->get<scene2::SceneNode>("game_back"));
    _backout->addListener([=](const std::string& name, bool down) {
        if (down) {
            CULog("quitting game");
            _quit = true;
        }
    });
    
    _dirtThrowButton = std::dynamic_pointer_cast<scene2::Button>(_assets->get<scene2::SceneNode>("game_throw"));
    
    _dirtThrowArc = _assets->get<scene2::SceneNode>("game_greenarc");
    
    _quit = false;
    addChild(_scene_UI);
    addChild(_gameplay_elem);
    addChild(_winBackground);
    addChild(_loseBackground);
//    _loseBackground->setVisible(false);
//    _winBackground->setVisible(false);
    setActive(false);
    return true;
}

void GameScene::loadBackgroundTextures() {
    _background = _assets->get<Texture>(_gameController->background_string);
    _parallax   = _assets->get<Texture>(_gameController->parallax_string);
}

/**
 * Disposes of all (non-static) resources allocated to this mode.
 */
void GameScene::dispose() {
    if (_active) {
        removeAllChildren();
        _active = false;
        _dirtThrowButton = nullptr;
        _dirtThrowArc = nullptr;
        _winBackground = nullptr;
        _loseBackground = nullptr;
    }
}

/**
 * Sets whether the scene is currently active
 *
 * This method should be used to toggle all the UI elements.  Buttons
 * should be activated when it is made active and deactivated when
 * it is not.
 *
 * @param value whether the scene is currently active
 */
void GameScene::setActive(bool value) {
    if (isActive() != value) {
        Scene2::setActive(value);
        if (value) {
            _quit = false;
            _backout->activate();
            _dirtThrowButton->activate();
            for (auto bar : _player_bars) {
                bar->setVisible(false);
            }
        }
        else {
            _backout->deactivate();
            _dirtThrowButton->deactivate();
            // If any were pressed, reset them
            _backout->setDown(false);
            _dirtThrowButton->setDown(false);
            for (auto bar : _player_bars) {
                bar->setVisible(false);
            }
        }
    }
}



#pragma mark -
#pragma mark Gameplay Handling

/**
 * Converts game state into a JSON value for sending over the network.
 * Only called by the host, as only the host transmits board states over the network.
 * This method contains any gameplay code that is not an OpenGL call.
 *
 * We need to update this method to constantly talk to the server.
 *
 * @param timestep  The amount of time (in seconds) since the last frame
 */
void GameScene::update(float timestep) {
    _dirtThrowInput.update();
    Vec2 screenPos = _dirtThrowInput.getPosition();
    Vec3 convertedWorldPos = screenToWorldCoords(screenPos);
    Vec2 worldPos = Vec2(convertedWorldPos.x, convertedWorldPos.y);
    
    _gameController->update(timestep, worldPos, _dirtThrowInput, _dirtThrowButton, _dirtThrowArc);
    
    _scene_UI->getChild(0)->getChild(0)->getChild(0)->getChild(1)->getChild<scene2::Label>(1)->setText(std::to_string(_gameController->getTime()));
    
    _scene_UI->getChildByName("Leftgroup")->getChildByName("BucketUI")->getChildByName("BucketUI")->getChildByName<scene2::Label>("number")->setText(std::to_string(_gameController->getCurDirtAmount()));
    
    for (auto bar : _player_bars) {
        bar->setVisible(false);
    }
    
    for(int id = 1; id <= 4; id++) {
        auto player = _gameController->getPlayer(id);
        if (player == nullptr) continue;
        // float numWindowPanes = _gameController->getPlayerWindow(id)->getNHorizontal() * _gameController->getPlayerWindow(id)->getNVertical();
        // auto progress = (numWindowPanes - _gameController->getPlayerWindow(id)->getTotalDirt()) / numWindowPanes;
        _player_bars[_char_to_barIdx[player->getChar()]]->setProgress(_gameController->getPlayerProgress(id));
        _player_bars[_char_to_barIdx[player->getChar()]]->setVisible(true);
    }

    _timeText->setText(strtool::format("Time %d", _gameController->getTime()));
        

    _timeText->layout();
        
    // Update the dirt display
    _dirtText->setText(strtool::format("%d", _gameController->getCurDirtAmount()));
    _dirtText->layout();
    
    
}


/**
 * Draws all this scene to the given SpriteBatch.
 *
 * The default implementation of this method simply draws the scene graph
 * to the sprite batch.  By overriding it, you can do custom drawing
 * in its place.
 *
 * @param batch     The SpriteBatch to draw with.
 */
void GameScene::render(const std::shared_ptr<cugl::SpriteBatch>& batch) {
    // For now we render 3152-style
    // DO NOT DO THIS IN YOUR FINAL GAME
    // CULog("current board: %d", _curBoard);
    
    
    Vec3 idk = Vec3(getCamera()->getPosition().x, _gameController->getPlayer(_gameController->getId())->getPosition().y, 1);
    getCamera()->setPosition(idk);
    getCamera()->update();
    batch->begin(getCamera()->getCombined());
    _scene_UI->setPosition(idk-getSize().operator Vec2()/2);
    _gameplay_elem->setPosition(idk - getSize().operator Vec2() / 2);
    
//    batch->draw(_background,Rect(Vec2::ZERO));
    //batch->draw(_background, (idk - getSize().operator Vec2() / 2) - Vec2(0, idk.y - 400)); // revert next line to this to disable parallax
    batch->draw(_background,(idk-getSize().operator Vec2()/2)-Vec2(0,idk.y/3-0));
    batch->draw(_parallax, (idk-getSize().operator Vec2()/2)-Vec2(0,idk.y));
    

    _gameController->draw(batch);
    _gameController->drawCountdown(batch, getCamera()->getPosition(), getSize());
    
    batch->setColor(Color4::WHITE);


    
    if (_gameController->getCurBoard() != 0) {
        _dirtThrowButton->setVisible(true);
        _dirtThrowButton->activate();
        _dirtThrowButton->setDown(false);
        _dirtThrowArc->setVisible(true);
    }
    else {
        _dirtThrowButton->setVisible(false);
        _dirtThrowButton->deactivate();
        _dirtThrowArc->setVisible(false);
    }
    _scene_UI->render(batch);
    _gameplay_elem->render(batch);
    
    int offset_ct = 0;
    for (int id = 1; id <= 4; id++) {
        auto player = _gameController->getPlayer(id);
        if (player == nullptr) continue;
        int barIdx = _char_to_barIdx[player->getChar()];
//         CULog("character t: %s", player->getChar().c_str());
        _player_bars[barIdx]->setPositionX(getSize().width - _gameController->getPlayerWindow(_gameController->getId())->sideGap + (offset_ct + 2) * 50);
        _player_bars[barIdx]->setVisible(true);
        Affine2 profileTrans = Affine2();
        profileTrans.scale(0.2);
        profileTrans.translate((idk - getSize().operator Vec2() / 2) + _player_bars[barIdx]->getPosition());
        profileTrans.translate(0, _player_bars[barIdx]->getHeight() / -2);
        batch->draw(player->getProfileTexture(), player->getProfileTexture()->getSize().operator Vec2() / 2, profileTrans);
        offset_ct += 1;
    }
    drawPrompt("hello", batch, idk);
    
    if (_gameController->isGameWin()) {
//        std::shared_ptr<Player> p = _gameController->getPlayer(_id);
        int barIdx = 0;
//        CULog("%s", p->getChar().c_str());
        _victory_UI->setPosition(idk-getSize().operator Vec2()/2);
        _victory_UI->getChildByName("victorybg1")->setVisible(true);
        _victory_UI->getChildByName("victorybg2")->setVisible(true);
        switch (barIdx) {
            case 0:
                _victory_UI->getChildByName("redwinner")->setVisible(true);
                break;
            case 1:
                _victory_UI->getChildByName("greenwinner")->setVisible(true);
                break;
            case 2:
                _victory_UI->getChildByName("bluewinner")->setVisible(true);
                break;
            case 3:
                _victory_UI->getChildByName("yellowwinner")->setVisible(true);
                break;
            default:
                _victory_UI->getChildByName("yellowwinner")->setVisible(true);
                break;
        }
        _victoryBackout->activate();
        _backout->deactivate();
        _victory_UI->render(batch);
    } else if (_gameController->isGameOver() && !_gameController->isGameWin()) {
        _loseBackground->setPosition(idk-getSize().operator Vec2()/2);
        _loseBackground->setVisible(true);
        _loseBackground->render(batch);
    }
    
    batch->end();
}
<<<<<<< HEAD



void GameScene::drawPrompt(std::string text, const std::shared_ptr<cugl::SpriteBatch>& batch, cugl::Vec2 location) {
    
    Affine2 bubbleTrans = Affine2();
    Vec2 bOrigin(_textBubble->getWidth()/2,_textBubble->getHeight()/2);
    Vec2 bubbleLocation(location);
    bubbleTrans.translate(bubbleLocation);
    bubbleTrans.translate(Vec2(370,-450));
    bubbleTrans.scale(0.2);
    
    _textOnBubble = TextLayout::allocWithTextWidth("efhoiewhfioewhfiowehfioiwehfeiwofheowifhewifhewifihhiewfihhieowihfeihfewhiowefhiihfewhiofwehiofweihfewhioefwhiofewihhiefwhiofewhiofeihfewhifewhiohifhiefwhiofeiwhohioefwihoefwihoefwiohfew", _assets->get<Font>("pixel32"), _textBubble->getWidth()/2);
    _textOnBubble->setSpacing(1.5);
    _textOnBubble->layout();
    
    Affine2 mushroomPointTrans = Affine2();
    Vec2 mOrigin(_mushroomPoint->getWidth()/2,_mushroomPoint->getHeight()/2);
    Vec2 mushroomLocation(location);
    mushroomPointTrans.translate(mushroomLocation);
    mushroomPointTrans.translate(Vec2(370,-450));
    mushroomPointTrans.scale(0.2);
    

    batch->draw(_textBubble,bOrigin, bubbleTrans);
    batch->draw(_mushroomPoint, mOrigin, bubbleTrans);
    batch->setColor(Color4::BLACK);
    batch->drawText(_textOnBubble, Vec2(bubbleTrans.getTranslation().x - _textBubble->getWidth()/2, bubbleTrans.getTranslation().y + _textBubble->getHeight()/6));
    
}

=======
>>>>>>> 48d00444
<|MERGE_RESOLUTION|>--- conflicted
+++ resolved
@@ -378,10 +378,10 @@
     
     batch->end();
 }
-<<<<<<< HEAD
-
-
-
+
+//<<<<<<< HEAD
+//
+//
 void GameScene::drawPrompt(std::string text, const std::shared_ptr<cugl::SpriteBatch>& batch, cugl::Vec2 location) {
     
     Affine2 bubbleTrans = Affine2();
@@ -409,6 +409,7 @@
     batch->drawText(_textOnBubble, Vec2(bubbleTrans.getTranslation().x - _textBubble->getWidth()/2, bubbleTrans.getTranslation().y + _textBubble->getHeight()/6));
     
 }
-
-=======
->>>>>>> 48d00444
+//
+//
+//=======
+//>>>>>>> 48d004441723ea86c57891b9f5144a2710ce8402