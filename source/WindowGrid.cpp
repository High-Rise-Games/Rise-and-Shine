#ifndef __WINDOW_GRID_C__
#define __WINDOW_GRID_C__

#include "WindowGrid.h"

using namespace cugl;

WindowGrid::WindowGrid() {
    // such constructor
    // much wow
    
    // incredible work here -cathryn
}

bool WindowGrid::init(int nHorizontal, int nVertical, cugl::Size size) {
    _nHorizontal = nHorizontal;
    _nVertical = nVertical;

    return true;
}

bool WindowGrid::init(std::shared_ptr<cugl::JsonValue> data, cugl::Size size) {
     _nHorizontal = data->getInt("width", 2);
     _nVertical = data->getInt("height", 4);
 
<<<<<<< HEAD
     _map.clear();
     std::vector<std::shared_ptr<cugl::JsonValue>> layers = data->get("layers")->children();
     for (std::shared_ptr<cugl::JsonValue> l : layers) {
         if (l->getString("name") == "Building") {
             // TODO: set building constants?
         }
         else if (l->getString("name") == "Windows") {
=======
	 // compute mapping from Tiled ids to _textures index
	 int i = 0;
	 for (int texture_id : _texture_ids) {
		 _texture_indices[texture_id] = i;
		 i++;
	 }

	 _window_map.clear();
	 _left_blocked_map.clear();
	 _down_blocked_map.clear();
	 _fully_blocked_map.clear();
	 std::vector<std::shared_ptr<cugl::JsonValue>> layers = data->get("layers")->children();
	 for (std::shared_ptr<cugl::JsonValue> l : layers) {
		 if (l->getString("name") == "Building") {
			 // TODO: set building constants?
			 std::shared_ptr<cugl::JsonValue> buildingObject = l->get("objects")->children().at(0);
			 int buildingTextureIndex = buildingObject->get("gid")->asInt();
			 setBuildingTexture(_textures[_texture_indices[buildingTextureIndex]]);
			 float buildingTextureX = buildingObject->get("x")->asFloat();
			 float buildingTextureY = buildingObject->get("y")->asFloat();
			 _buildingTexturePosition = Vec2(buildingTextureX, buildingTextureY);
		 }
		 else if (l->getString("name") == "Windows") {
>>>>>>> 48f9fb91
             std::vector<int> temp = l->get("data")->asIntArray();
             for (int i = _nHorizontal*_nVertical; i>0; i=i-_nHorizontal) {
                 for (int ii=_nHorizontal; ii>0; ii--) {
					 _window_map.push_back(temp.at(i-ii));
                 }
             }
<<<<<<< HEAD
         }
     }
=======
		 }
		 else if (l->getString("name") == "Pipes Left") {
			 std::vector<int> temp = l->get("data")->asIntArray();
			 for (int i = _nHorizontal * _nVertical; i > 0; i = i - _nHorizontal) {
				 for (int ii = _nHorizontal; ii > 0; ii--) {
					 _left_blocked_map.push_back(temp.at(i - ii));
				 }
			 }
		 }
		 else if (l->getString("name") == "Pipes Down") {
			 std::vector<int> temp = l->get("data")->asIntArray();
			 for (int i = _nHorizontal * _nVertical; i > 0; i = i - _nHorizontal) {
				 for (int ii = _nHorizontal; ii > 0; ii--) {
					 _down_blocked_map.push_back(temp.at(i - ii));
				 }
			 }
		 }
		 else if (l->getString("name") == "Blocked Tiles") {
			 std::vector<int> temp = l->get("data")->asIntArray();
			 for (int i = _nHorizontal * _nVertical; i > 0; i = i - _nHorizontal) {
				 for (int ii = _nHorizontal; ii > 0; ii--) {
					 _fully_blocked_map.push_back(temp.at(i - ii));
				 }
			 }
		 }
	 }
>>>>>>> 48f9fb91

     int tileHeight = data->getInt("tileheight", 2);
     int tileWidth = data->getInt("tilewidth", 2);

<<<<<<< HEAD
     // calculate scale and size of window grid
     _scaleFactor = std::min(((float)size.getIWidth() / (float)tileWidth / (float)_nHorizontal), ((float)size.getIHeight() / (float)tileHeight / std::min((float)MAX_HEIGHT, (float)_nVertical)));
     _windowWidth = (float)tileWidth * _scaleFactor; // final width of each window grid
     _windowHeight = (float)tileHeight * _scaleFactor; // final height of each window grid
     sideGap = ((float)size.getIWidth() - _windowWidth * _nHorizontal) / 2; // final gap width from side of screen to side of building
=======
	 // calculate scale and size of window grid
	 _scaleFactor = std::min(((float)size.getIWidth() / (float)tileWidth / (float)_nHorizontal), ((float)size.getIHeight() / (float)tileHeight / std::min((float)MAX_HEIGHT, (float)_nVertical)));
	 _windowWidth = (float)tileWidth * _scaleFactor; // final width of each window grid
	 _windowHeight = (float)tileHeight * _scaleFactor; // final height of each window grid
	 sideGap = ((float)size.getIWidth() - _windowWidth * _nHorizontal) / 2; // final gap width from side of screen to side of building
	 _buildingTexturePosition.y = (_buildingTexturePosition.y - (tileHeight * _nVertical)) * -1;
>>>>>>> 48f9fb91

    // Initialize the dirt board
    _boardFilth = std::vector<std::vector<std::shared_ptr<StaticFilth>>>(_nVertical, std::vector<std::shared_ptr<StaticFilth>>(_nHorizontal, nullptr));
    
    for (const std::shared_ptr<JsonValue>& property : data->get("properties")->children()) {
        if (property->getString("name") == "number dirts") {
            _initDirtNum = property->getInt("value", 1);
        }
    }
    
    for (const std::shared_ptr<JsonValue>& object : data->get("layers")->children()) {
        if (object->getString("name") == "Building") {
            const std::shared_ptr<JsonValue>& object1 = object->get("objects")->get(0);
            _buildingHeight = (object1->getInt("height")) / (size.height);
            _buildingWidth = ((object1->getInt("width"))/ size.width);
            
        }
    }

    return true;
}

cugl::Vec2 WindowGrid::getGridIndices(cugl::Vec2 location, cugl::Size size) {

    int x_coor = floor((location.x - sideGap) / _windowWidth);
    int y_coor = floor(location.y / _windowHeight);
    return Vec2(x_coor, y_coor);
    //return Vec2(-1, -1);
}

bool WindowGrid::getCanMoveBetween(int x_origin, int y_origin, int x_dest, int y_dest) {
<<<<<<< HEAD
    int originMapIndex = x_origin + getNHorizontal() * y_origin;
    int destMapIndex   = x_dest   + getNHorizontal() * y_dest;
    if (x_dest < 0 || y_dest < 0 || x_dest >= getNHorizontal() || y_dest >= getNVertical()) { // invalid destination
        return false;
    }
    bool impassableDest = _impassableTiles.count(_map.at(destMapIndex));
    if (impassableDest) { // dest is not a tile the player can ever access
        return false;
    }
    // check relevant directional blockages on both tiles involved, allow if neither tile blocks
    if (y_origin == y_dest) { // horizontal move
        if (x_dest == x_origin + 1) { // right
            return ! ( _rightBlockedTiles.count(_map.at(originMapIndex))  ||   _leftBlockedTiles.count(_map.at(destMapIndex)) );
        }
        else if (x_dest == x_origin - 1) { // left
            return ! ( _leftBlockedTiles.count(_map.at(originMapIndex))   ||   _rightBlockedTiles.count(_map.at(destMapIndex)) );
        }
    }
    else if (x_origin == x_dest) { // vertical move
        if (y_dest == y_origin + 1) { // up
            return ! ( _topBlockedTiles.count(_map.at(originMapIndex))    ||   _bottomBlockedTiles.count(_map.at(destMapIndex)) );
        }
        else if (y_dest == y_origin - 1) { // down
            return ! ( _bottomBlockedTiles.count(_map.at(originMapIndex)) ||   _topBlockedTiles.count(_map.at(destMapIndex)) );
        }
    }
    return false; // don't allow unanticipated movement modes
}

bool WindowGrid::getCanBeDirtied(int x_index, int y_index) {
    int tileMapIndex = x_index + getNHorizontal() * y_index;
    return !( _noDirtTiles.count(_map.at(tileMapIndex)) ); // check if tile is on list of non-dirtiable tiles
=======
	int originMapIndex = x_origin + getNHorizontal() * y_origin;
	int destMapIndex   = x_dest   + getNHorizontal() * y_dest;
	if (x_dest < 0 || y_dest < 0 || x_dest >= getNHorizontal() || y_dest >= getNVertical()) { // invalid destination
		return false;
	}
	bool impassableDest = _fully_blocked_map.at(destMapIndex) != 0; // any tile present in this layer blocks passage completely
	if (impassableDest) { // dest is not a tile the player can ever access
		return false;
	}
	// check relevant directional blockages on both tiles involved, allow if neither tile blocks
	if (y_origin == y_dest) { // horizontal move
		if (x_dest == x_origin + 1) { // right
			return _left_blocked_map.at(destMapIndex) == 0;
		}
		else if (x_dest == x_origin - 1) { // left
			return _left_blocked_map.at(originMapIndex) == 0;
		}
	}
	else if (x_origin == x_dest) { // vertical move
		if (y_dest == y_origin + 1) { // up
			return _down_blocked_map.at(destMapIndex) == 0;
		}
		else if (y_dest == y_origin - 1) { // down
			return _down_blocked_map.at(originMapIndex) == 0;
		}
	}
	return false; // don't allow unanticipated movement modes
}

bool WindowGrid::getCanBeDirtied(int x_index, int y_index) {
	int tileMapIndex = x_index + getNHorizontal() * y_index;
	return _fully_blocked_map.at(tileMapIndex) == 0; // check that tile is not inaccessible
>>>>>>> 48f9fb91
}

void WindowGrid::generateInitialBoard(int dirtNumber) {
    std::mt19937 rng(std::time(nullptr)); // Initializes random number generator
    std::uniform_int_distribution<int> rowDist(0, _boardFilth.size() - 1);
    std::uniform_int_distribution<int> colDist(0, _boardFilth[0].size() - 1);
    for (int i = 0; i < dirtNumber; ++i) {
        int rand_row = rowDist(rng);
        int rand_col = colDist(rng);

        // if dirt already present or tile not accessible, select different element
        if (_boardFilth[rand_row][rand_col] || !getCanBeDirtied(rand_col, rand_row)) {
            --i; // Decrease i to repeat this iteration
            continue;
        }
        std::shared_ptr<StaticFilth> dirt = std::make_shared<StaticFilth>(Vec2(rand_row, rand_col));
        dirt->setStaticTexture(_dirt);
        _boardFilth[rand_row][rand_col] = dirt;
    }
}

void WindowGrid::clearBoard() {
    for (int x = 0; x < _nHorizontal; x++) {
        for (int y = 0; y < _nVertical; y++) {
            _boardFilth[y][x].reset();
            _boardFilth[y][x] = nullptr;
        }
    }
}

bool WindowGrid::addDirt(const int row, const int col) {
    bool dirtExisted = _boardFilth[row][col] != nullptr;
    bool isTileDirtiable = getCanBeDirtied(col, row);
    if (!dirtExisted && isTileDirtiable) {
        std::shared_ptr<StaticFilth> filth = std::make_shared<StaticFilth>(cugl::Vec2(row, col));
        filth->setStaticTexture(_dirt);
        _boardFilth[row][col] = filth;
    }
    return !dirtExisted && isTileDirtiable;
}

// draws an entire grid of _nHorizontal x nVertical windows as large as possible with center (horizontal) alignment
void WindowGrid::draw(const std::shared_ptr<cugl::SpriteBatch>& batch, cugl::Size size) {
<<<<<<< HEAD
    // draw building background
    Affine2 building_trans = Affine2();
/*    building_trans.scale(std::max(_windowWidth * _nHorizontal / _buildingTexture->getWidth(), _windowHeight * _nVertical / _buildingTexture->getHeight()))*/;
    building_trans.scale(getPaneWidth() * _nHorizontal / _buildingTexture->getWidth(), getPaneHeight() * _nVertical / _buildingTexture->getHeight());

    building_trans.translate(sideGap, 0);
    batch->draw(_buildingTexture, Vec2(), building_trans);
    
    // calculate scale and size of dirt drawing in reference to a window pane so that it is centered
    // scale applied to each dirt tile
    // float dirtScaleFactor = std::min(((float)size.width / (float)_dirt->getWidth() / (float)_nHorizontal), ((float)size.height / (float)_dirt->getHeight() / (float)_nVertical));
    
    float dirtScaleFactor = std::min(_windowWidth / _dirt->getWidth(), _windowHeight / _dirt->getHeight()) * 0.75;
    float dirtWidth = (float)_dirt->getWidth() * dirtScaleFactor;
    float dirtHeight = (float)_dirt->getHeight() * dirtScaleFactor;

    float dirt_horizontal_trans = (_windowWidth - dirtWidth) / 2;
    float dirt_vertical_trans = (_windowHeight - dirtHeight) / 2;

    Affine2 dirt_trans = Affine2();
    dirt_trans.scale(dirtScaleFactor);
    dirt_trans.translate(sideGap + dirt_horizontal_trans, dirt_vertical_trans);

    // loop over all grid points and draw window panes and dirt
    for (int x = 0; x < _nHorizontal; x++) {
        for (int y = 0; y < _nVertical; y++) {
            int mapIdx = y * _nHorizontal + x;
            std::shared_ptr<cugl::Texture> texture = _textures[_map[mapIdx] - 1];

            // get scale and size of window pane drawing as transform
            Affine2 trans = Affine2();
            float paneScaleFactor = std::min(_windowHeight / (float)texture->getHeight(), _windowWidth / (float)texture->getWidth()) * 0.9;
            float paneWidth = (float)texture->getWidth() * paneScaleFactor;
            float paneHeight = (float)texture->getHeight() * paneScaleFactor;

            float pane_horizontal_trans = (_windowWidth - paneWidth) / 2;
            float pane_vertical_trans = (_windowHeight - paneHeight) / 2;
            trans.scale(paneScaleFactor);
            trans.translate(sideGap + (_windowWidth * x) + pane_horizontal_trans, (_windowHeight * y) + pane_vertical_trans);

            // draw window panes and dirt
            batch->draw(texture, Vec2(), trans);
            if (_boardFilth[y][x] != nullptr) {
                _boardFilth[y][x]->drawStatic(batch, size, dirt_trans);
//                CULog("dirt added to coors: (%d, %d)", x, y);
            }

            // update vertical translation for dirt
            dirt_trans.translate(0, _windowHeight);
        }

        // update horizontal translation and reset vertical translation for dirt
        dirt_trans.translate(_windowWidth, -_windowHeight * _nVertical);
    }
=======
	// draw building background
	Affine2 building_trans = Affine2();
    //building_trans.scale(getPaneWidth() * _nHorizontal / _buildingTexture->getWidth(), getPaneHeight() * _nVertical / _buildingTexture->getHeight());
	building_trans.translate(_buildingTexturePosition);
	building_trans.scale(_scaleFactor);
	building_trans.translate(sideGap, 0);
	
	batch->draw(_buildingTexture, Vec2(), building_trans);
	
	// calculate scale and size of dirt drawing in reference to a window pane so that it is centered
	// scale applied to each dirt tile
	// float dirtScaleFactor = std::min(((float)size.width / (float)_dirt->getWidth() / (float)_nHorizontal), ((float)size.height / (float)_dirt->getHeight() / (float)_nVertical));
	
	float dirtScaleFactor = std::min(_windowWidth / _dirt->getWidth(), _windowHeight / _dirt->getHeight()) * 0.75;
	float dirtWidth = (float)_dirt->getWidth() * dirtScaleFactor;
	float dirtHeight = (float)_dirt->getHeight() * dirtScaleFactor;

	float dirt_horizontal_trans = (_windowWidth - dirtWidth) / 2;
	float dirt_vertical_trans = (_windowHeight - dirtHeight) / 2;

	Affine2 dirt_trans = Affine2();
	dirt_trans.scale(dirtScaleFactor);
	dirt_trans.translate(sideGap + dirt_horizontal_trans, dirt_vertical_trans);

	// loop over all grid points and draw window panes and dirt
	for (int x = 0; x < _nHorizontal; x++) {
		for (int y = 0; y < _nVertical; y++) {
			int mapIdx = y * _nHorizontal + x;
			std::shared_ptr<cugl::Texture> window_texture  = _window_map[mapIdx]        == 0 ? NULL : _textures[_texture_indices[_window_map       [mapIdx]]];
			std::shared_ptr<cugl::Texture> left_texture    = _left_blocked_map[mapIdx]  == 0 ? NULL : _textures[_texture_indices[_left_blocked_map [mapIdx]]];
			std::shared_ptr<cugl::Texture> down_texture    = _down_blocked_map[mapIdx]  == 0 ? NULL : _textures[_texture_indices[_down_blocked_map [mapIdx]]];
			std::shared_ptr<cugl::Texture> blocked_texture = _fully_blocked_map[mapIdx] == 0 ? NULL : _textures[_texture_indices[_fully_blocked_map[mapIdx]]];

			// get scale and size of window pane drawing as transform
			Affine2 trans = Affine2();
			float paneScaleFactor = std::min(_windowHeight / (float)window_texture->getHeight(), _windowWidth / (float)window_texture->getWidth()) * 0.9;
			float paneWidth = (float)window_texture->getWidth() * paneScaleFactor;
			float paneHeight = (float)window_texture->getHeight() * paneScaleFactor;
			float pipeDownOffset = paneHeight * .2; // push pipes into gaps between windows
			float pipeLeftOffset = paneWidth  * .2; // push pipes into gaps between windows

			float pane_horizontal_trans = (_windowWidth - paneWidth) / 2;
			float pane_vertical_trans = (_windowHeight - paneHeight) / 2;
			trans.scale(paneScaleFactor);
			trans.translate(sideGap + (_windowWidth * x) + pane_horizontal_trans, (_windowHeight * y) + pane_vertical_trans);

			Affine2 leftTrans = Affine2(trans).translate(-pipeLeftOffset, 0);
			Affine2 downTrans = Affine2(trans).translate(0, -pipeDownOffset);

			// draw window panes and dirt
			if (window_texture  != NULL) { batch->draw(window_texture,  Vec2(), trans); }
			if (left_texture    != NULL) { batch->draw(left_texture,    Vec2(), leftTrans); }
			if (down_texture    != NULL) { batch->draw(down_texture,    Vec2(), downTrans); }
			if (blocked_texture != NULL) { batch->draw(blocked_texture, Vec2(), trans); }
			
			if (_boardFilth[y][x] != nullptr) {
				_boardFilth[y][x]->drawStatic(batch, size, dirt_trans);
			}

			// update vertical translation for dirt
			dirt_trans.translate(0, _windowHeight);
		}

		// update horizontal translation and reset vertical translation for dirt
		dirt_trans.translate(_windowWidth, -_windowHeight * _nVertical);
	}
>>>>>>> 48f9fb91
}

void WindowGrid::drawPotentialDirt(const std::shared_ptr<cugl::SpriteBatch>& batch, cugl::Size size, std::vector<cugl::Vec2> potentialFilth) {
    float dirtScaleFactor = std::min(_windowWidth / _fadedDirtTexture->getWidth(), _windowHeight / _fadedDirtTexture->getHeight()) * 0.75;
    float dirtWidth = (float)_fadedDirtTexture->getWidth() * dirtScaleFactor;
    float dirtHeight = (float)_fadedDirtTexture->getHeight() * dirtScaleFactor;

    float dirt_horizontal_trans = (_windowWidth - dirtWidth) / 2;
    float dirt_vertical_trans = (_windowHeight - dirtHeight) / 2;

    for (auto coords : potentialFilth) {
        Affine2 dirt_trans = Affine2();
        dirt_trans.scale(dirtScaleFactor);
        dirt_trans.translate(sideGap + (_windowWidth * coords.x) + dirt_horizontal_trans, (_windowHeight * coords.y) + dirt_vertical_trans);
        batch->draw(_fadedDirtTexture, Vec2(), dirt_trans);
    }
}

#endif<|MERGE_RESOLUTION|>--- conflicted
+++ resolved
@@ -23,15 +23,6 @@
      _nHorizontal = data->getInt("width", 2);
      _nVertical = data->getInt("height", 4);
  
-<<<<<<< HEAD
-     _map.clear();
-     std::vector<std::shared_ptr<cugl::JsonValue>> layers = data->get("layers")->children();
-     for (std::shared_ptr<cugl::JsonValue> l : layers) {
-         if (l->getString("name") == "Building") {
-             // TODO: set building constants?
-         }
-         else if (l->getString("name") == "Windows") {
-=======
 	 // compute mapping from Tiled ids to _textures index
 	 int i = 0;
 	 for (int texture_id : _texture_ids) {
@@ -55,17 +46,12 @@
 			 _buildingTexturePosition = Vec2(buildingTextureX, buildingTextureY);
 		 }
 		 else if (l->getString("name") == "Windows") {
->>>>>>> 48f9fb91
              std::vector<int> temp = l->get("data")->asIntArray();
              for (int i = _nHorizontal*_nVertical; i>0; i=i-_nHorizontal) {
                  for (int ii=_nHorizontal; ii>0; ii--) {
 					 _window_map.push_back(temp.at(i-ii));
                  }
              }
-<<<<<<< HEAD
-         }
-     }
-=======
 		 }
 		 else if (l->getString("name") == "Pipes Left") {
 			 std::vector<int> temp = l->get("data")->asIntArray();
@@ -92,25 +78,16 @@
 			 }
 		 }
 	 }
->>>>>>> 48f9fb91
 
      int tileHeight = data->getInt("tileheight", 2);
      int tileWidth = data->getInt("tilewidth", 2);
 
-<<<<<<< HEAD
-     // calculate scale and size of window grid
-     _scaleFactor = std::min(((float)size.getIWidth() / (float)tileWidth / (float)_nHorizontal), ((float)size.getIHeight() / (float)tileHeight / std::min((float)MAX_HEIGHT, (float)_nVertical)));
-     _windowWidth = (float)tileWidth * _scaleFactor; // final width of each window grid
-     _windowHeight = (float)tileHeight * _scaleFactor; // final height of each window grid
-     sideGap = ((float)size.getIWidth() - _windowWidth * _nHorizontal) / 2; // final gap width from side of screen to side of building
-=======
 	 // calculate scale and size of window grid
 	 _scaleFactor = std::min(((float)size.getIWidth() / (float)tileWidth / (float)_nHorizontal), ((float)size.getIHeight() / (float)tileHeight / std::min((float)MAX_HEIGHT, (float)_nVertical)));
 	 _windowWidth = (float)tileWidth * _scaleFactor; // final width of each window grid
 	 _windowHeight = (float)tileHeight * _scaleFactor; // final height of each window grid
 	 sideGap = ((float)size.getIWidth() - _windowWidth * _nHorizontal) / 2; // final gap width from side of screen to side of building
 	 _buildingTexturePosition.y = (_buildingTexturePosition.y - (tileHeight * _nVertical)) * -1;
->>>>>>> 48f9fb91
 
     // Initialize the dirt board
     _boardFilth = std::vector<std::vector<std::shared_ptr<StaticFilth>>>(_nVertical, std::vector<std::shared_ptr<StaticFilth>>(_nHorizontal, nullptr));
@@ -142,40 +119,6 @@
 }
 
 bool WindowGrid::getCanMoveBetween(int x_origin, int y_origin, int x_dest, int y_dest) {
-<<<<<<< HEAD
-    int originMapIndex = x_origin + getNHorizontal() * y_origin;
-    int destMapIndex   = x_dest   + getNHorizontal() * y_dest;
-    if (x_dest < 0 || y_dest < 0 || x_dest >= getNHorizontal() || y_dest >= getNVertical()) { // invalid destination
-        return false;
-    }
-    bool impassableDest = _impassableTiles.count(_map.at(destMapIndex));
-    if (impassableDest) { // dest is not a tile the player can ever access
-        return false;
-    }
-    // check relevant directional blockages on both tiles involved, allow if neither tile blocks
-    if (y_origin == y_dest) { // horizontal move
-        if (x_dest == x_origin + 1) { // right
-            return ! ( _rightBlockedTiles.count(_map.at(originMapIndex))  ||   _leftBlockedTiles.count(_map.at(destMapIndex)) );
-        }
-        else if (x_dest == x_origin - 1) { // left
-            return ! ( _leftBlockedTiles.count(_map.at(originMapIndex))   ||   _rightBlockedTiles.count(_map.at(destMapIndex)) );
-        }
-    }
-    else if (x_origin == x_dest) { // vertical move
-        if (y_dest == y_origin + 1) { // up
-            return ! ( _topBlockedTiles.count(_map.at(originMapIndex))    ||   _bottomBlockedTiles.count(_map.at(destMapIndex)) );
-        }
-        else if (y_dest == y_origin - 1) { // down
-            return ! ( _bottomBlockedTiles.count(_map.at(originMapIndex)) ||   _topBlockedTiles.count(_map.at(destMapIndex)) );
-        }
-    }
-    return false; // don't allow unanticipated movement modes
-}
-
-bool WindowGrid::getCanBeDirtied(int x_index, int y_index) {
-    int tileMapIndex = x_index + getNHorizontal() * y_index;
-    return !( _noDirtTiles.count(_map.at(tileMapIndex)) ); // check if tile is on list of non-dirtiable tiles
-=======
 	int originMapIndex = x_origin + getNHorizontal() * y_origin;
 	int destMapIndex   = x_dest   + getNHorizontal() * y_dest;
 	if (x_dest < 0 || y_dest < 0 || x_dest >= getNHorizontal() || y_dest >= getNVertical()) { // invalid destination
@@ -208,7 +151,6 @@
 bool WindowGrid::getCanBeDirtied(int x_index, int y_index) {
 	int tileMapIndex = x_index + getNHorizontal() * y_index;
 	return _fully_blocked_map.at(tileMapIndex) == 0; // check that tile is not inaccessible
->>>>>>> 48f9fb91
 }
 
 void WindowGrid::generateInitialBoard(int dirtNumber) {
@@ -252,62 +194,6 @@
 
 // draws an entire grid of _nHorizontal x nVertical windows as large as possible with center (horizontal) alignment
 void WindowGrid::draw(const std::shared_ptr<cugl::SpriteBatch>& batch, cugl::Size size) {
-<<<<<<< HEAD
-    // draw building background
-    Affine2 building_trans = Affine2();
-/*    building_trans.scale(std::max(_windowWidth * _nHorizontal / _buildingTexture->getWidth(), _windowHeight * _nVertical / _buildingTexture->getHeight()))*/;
-    building_trans.scale(getPaneWidth() * _nHorizontal / _buildingTexture->getWidth(), getPaneHeight() * _nVertical / _buildingTexture->getHeight());
-
-    building_trans.translate(sideGap, 0);
-    batch->draw(_buildingTexture, Vec2(), building_trans);
-    
-    // calculate scale and size of dirt drawing in reference to a window pane so that it is centered
-    // scale applied to each dirt tile
-    // float dirtScaleFactor = std::min(((float)size.width / (float)_dirt->getWidth() / (float)_nHorizontal), ((float)size.height / (float)_dirt->getHeight() / (float)_nVertical));
-    
-    float dirtScaleFactor = std::min(_windowWidth / _dirt->getWidth(), _windowHeight / _dirt->getHeight()) * 0.75;
-    float dirtWidth = (float)_dirt->getWidth() * dirtScaleFactor;
-    float dirtHeight = (float)_dirt->getHeight() * dirtScaleFactor;
-
-    float dirt_horizontal_trans = (_windowWidth - dirtWidth) / 2;
-    float dirt_vertical_trans = (_windowHeight - dirtHeight) / 2;
-
-    Affine2 dirt_trans = Affine2();
-    dirt_trans.scale(dirtScaleFactor);
-    dirt_trans.translate(sideGap + dirt_horizontal_trans, dirt_vertical_trans);
-
-    // loop over all grid points and draw window panes and dirt
-    for (int x = 0; x < _nHorizontal; x++) {
-        for (int y = 0; y < _nVertical; y++) {
-            int mapIdx = y * _nHorizontal + x;
-            std::shared_ptr<cugl::Texture> texture = _textures[_map[mapIdx] - 1];
-
-            // get scale and size of window pane drawing as transform
-            Affine2 trans = Affine2();
-            float paneScaleFactor = std::min(_windowHeight / (float)texture->getHeight(), _windowWidth / (float)texture->getWidth()) * 0.9;
-            float paneWidth = (float)texture->getWidth() * paneScaleFactor;
-            float paneHeight = (float)texture->getHeight() * paneScaleFactor;
-
-            float pane_horizontal_trans = (_windowWidth - paneWidth) / 2;
-            float pane_vertical_trans = (_windowHeight - paneHeight) / 2;
-            trans.scale(paneScaleFactor);
-            trans.translate(sideGap + (_windowWidth * x) + pane_horizontal_trans, (_windowHeight * y) + pane_vertical_trans);
-
-            // draw window panes and dirt
-            batch->draw(texture, Vec2(), trans);
-            if (_boardFilth[y][x] != nullptr) {
-                _boardFilth[y][x]->drawStatic(batch, size, dirt_trans);
-//                CULog("dirt added to coors: (%d, %d)", x, y);
-            }
-
-            // update vertical translation for dirt
-            dirt_trans.translate(0, _windowHeight);
-        }
-
-        // update horizontal translation and reset vertical translation for dirt
-        dirt_trans.translate(_windowWidth, -_windowHeight * _nVertical);
-    }
-=======
 	// draw building background
 	Affine2 building_trans = Affine2();
     //building_trans.scale(getPaneWidth() * _nHorizontal / _buildingTexture->getWidth(), getPaneHeight() * _nVertical / _buildingTexture->getHeight());
@@ -325,12 +211,12 @@
 	float dirtWidth = (float)_dirt->getWidth() * dirtScaleFactor;
 	float dirtHeight = (float)_dirt->getHeight() * dirtScaleFactor;
 
-	float dirt_horizontal_trans = (_windowWidth - dirtWidth) / 2;
-	float dirt_vertical_trans = (_windowHeight - dirtHeight) / 2;
-
-	Affine2 dirt_trans = Affine2();
-	dirt_trans.scale(dirtScaleFactor);
-	dirt_trans.translate(sideGap + dirt_horizontal_trans, dirt_vertical_trans);
+    float dirt_horizontal_trans = (_windowWidth - dirtWidth) / 2;
+    float dirt_vertical_trans = (_windowHeight - dirtHeight) / 2;
+
+    Affine2 dirt_trans = Affine2();
+    dirt_trans.scale(dirtScaleFactor);
+    dirt_trans.translate(sideGap + dirt_horizontal_trans, dirt_vertical_trans);
 
 	// loop over all grid points and draw window panes and dirt
 	for (int x = 0; x < _nHorizontal; x++) {
@@ -349,10 +235,10 @@
 			float pipeDownOffset = paneHeight * .2; // push pipes into gaps between windows
 			float pipeLeftOffset = paneWidth  * .2; // push pipes into gaps between windows
 
-			float pane_horizontal_trans = (_windowWidth - paneWidth) / 2;
-			float pane_vertical_trans = (_windowHeight - paneHeight) / 2;
-			trans.scale(paneScaleFactor);
-			trans.translate(sideGap + (_windowWidth * x) + pane_horizontal_trans, (_windowHeight * y) + pane_vertical_trans);
+            float pane_horizontal_trans = (_windowWidth - paneWidth) / 2;
+            float pane_vertical_trans = (_windowHeight - paneHeight) / 2;
+            trans.scale(paneScaleFactor);
+            trans.translate(sideGap + (_windowWidth * x) + pane_horizontal_trans, (_windowHeight * y) + pane_vertical_trans);
 
 			Affine2 leftTrans = Affine2(trans).translate(-pipeLeftOffset, 0);
 			Affine2 downTrans = Affine2(trans).translate(0, -pipeDownOffset);
@@ -367,14 +253,13 @@
 				_boardFilth[y][x]->drawStatic(batch, size, dirt_trans);
 			}
 
-			// update vertical translation for dirt
-			dirt_trans.translate(0, _windowHeight);
-		}
-
-		// update horizontal translation and reset vertical translation for dirt
-		dirt_trans.translate(_windowWidth, -_windowHeight * _nVertical);
-	}
->>>>>>> 48f9fb91
+            // update vertical translation for dirt
+            dirt_trans.translate(0, _windowHeight);
+        }
+
+        // update horizontal translation and reset vertical translation for dirt
+        dirt_trans.translate(_windowWidth, -_windowHeight * _nVertical);
+    }
 }
 
 void WindowGrid::drawPotentialDirt(const std::shared_ptr<cugl::SpriteBatch>& batch, cugl::Size size, std::vector<cugl::Vec2> potentialFilth) {
