--- conflicted
+++ resolved
@@ -142,21 +142,9 @@
     float _projectileGenChance;
     /** Projectile generation timer, on timer generate projectile based on chance, then reset timer*/
     float _projectileGenCountDown;
-<<<<<<< HEAD
     /** The projectile set of all players */
     std::vector<std::shared_ptr<ProjectileSet>> _projectileVec;
         
-=======
-    /** The projectile set of your board */
-    ProjectileSet _projectiles;
-    /** The projectile set of your left neighbor */
-    ProjectileSet _projectilesLeft;
-    /** The projectile set of your right neighbor */
-    ProjectileSet _projectilesRight;
-    /** The projectile set of the neighbor across the building. Only non-null if host */
-    ProjectileSet _projectilesAcross;
-    
->>>>>>> 48f9fb91
     // for host only
     /** Number of players in the lobby */
     int _numPlayers;
@@ -262,7 +250,6 @@
 #pragma mark -
 #pragma mark Gameplay Handling
     
-<<<<<<< HEAD
     std::shared_ptr<WindowGrid> getPlayerWindow(int id) {
             return _windowVec[id-1];
     }
@@ -275,41 +262,6 @@
 
     /** Returns the player given the id */
     std::shared_ptr<Player> getPlayer(int id) { return _playerVec[id-1]; }
-=======
-    WindowGrid getPlayerWindow() {
-            return _windows;
-    }
-        
-    WindowGrid getPlayerLeftWindow() {
-        return _windowsLeft;
-    }
-    
-    WindowGrid getPlayerRightWindow() {
-        return _windowsRight;
-    }
-    
-    WindowGrid getPlayerAccrossWindow() {
-        return _windowsAcross;
-    }
-
-    /** Returns number of dirts on the player's board **/
-        float returnNumBoardDirts(WindowGrid playerWindowGrid);
-        
-        /** Returns number of max amount of dirt player's board could hold **/
-        float returnBoardMaxDirts(WindowGrid playerWindowGrid);
-    /** Returns the main player of who owns this controller**/
-    std::shared_ptr<Player> getPlayer() { return _player; }
-    
-    /** Returns player accross r**/
-    std::shared_ptr<Player> getPlayerAccross() { return _playerAcross; }
-    
-    /** Returns player on right r**/
-    std::shared_ptr<Player> getPlayerLeft() { return _playerLeft; }
-    
-    /** Returns player on right  r**/
-    std::shared_ptr<Player> getPlayerRight() { return _playerRight; }
-    
->>>>>>> 48f9fb91
 
     /** Returns the id of this player. */
     const int getId() const { return _id; }
@@ -403,7 +355,6 @@
     
     /** Counts number of dirt on board */
     const int countBoardDirt(WindowGrid playerWindowGrid);
-    
     
     
     /** update when dirt is generated */
@@ -494,14 +445,9 @@
      * @param worldPos  The position of the user's touch in world positions, used for dirt throwing
      * @param dirtCon   The dirt throw input controller used by the game scene
      * @param dirtThrowButton   The dirt throw button from the game scene
-<<<<<<< HEAD
-     */
-    void update(float timestep, cugl::Vec2 worldPos, DirtThrowInputController& dirtCon, std::shared_ptr<cugl::scene2::Button> dirtThrowButton);
-=======
      * @param dirtThrowArc   The dirt throw arc from the game scene
      */
     void update(float timestep, cugl::Vec2 worldPos, DirtThrowInputController& dirtCon, std::shared_ptr<cugl::scene2::Button> dirtThrowButton, std::shared_ptr<cugl::scene2::SceneNode> dirtThrowArc);
->>>>>>> 48f9fb91
 
     /**
      * This method does all the heavy lifting work for update.
