{
    "textures": {
        "menu_background": {
            "file": "textures/HomeBG.jpg",
            "wrapS": "clamp",
            "wrapT": "clamp",
            "minfilter": "linear",
            "magfilter": "linear"
        },
        "menu_title": {
            "file": "textures/RiseAndShine.png",
            "wrapS": "clamp",
            "wrapT": "clamp",
            "minfilter": "linear",
            "magfilter": "linear"
        },
        "menu_host": {
            "file": "textures/HostButton.png",
            "wrapS": "clamp",
            "wrapT": "clamp",
            "minfilter": "linear",
            "magfilter": "linear"
        },
        "menu_join": {
            "file": "textures/JoinGameButton.png",
            "wrapS": "clamp",
            "wrapT": "clamp",
            "minfilter": "linear",
            "magfilter": "linear"
        },
        "level_background": {
            "file": "textures/HomeBG.jpg",
            "wrapS": "clamp",
            "wrapT": "clamp",
            "minfilter": "linear",
            "magfilter": "linear"
        },
        "level_choice1": {
            "file": "textures/button.png",
            "wrapS": "clamp",
            "wrapT": "clamp",
            "minfilter": "linear",
            "magfilter": "linear"
        },
        "level_choice2": {
            "file": "textures/button.png",
            "wrapS": "clamp",
            "wrapT": "clamp",
            "minfilter": "linear",
            "magfilter": "linear"
        },
        "level_choice3": {
            "file": "textures/button.png",
            "wrapS": "clamp",
            "wrapT": "clamp",
            "minfilter": "linear",
            "magfilter": "linear"
        },
        "level_choice1_highlight": {
            "file": "textures/frame.png",
            "wrapS": "clamp",
            "wrapT": "clamp",
            "minfilter": "linear",
            "magfilter": "linear"
        },
        "level_choice2_highlight": {
            "file": "textures/frame.png",
            "wrapS": "clamp",
            "wrapT": "clamp",
            "minfilter": "linear",
            "magfilter": "linear"
        },
        "level_choice3_highlight": {
            "file": "textures/frame.png",
            "wrapS": "clamp",
            "wrapT": "clamp",
            "minfilter": "linear",
            "magfilter": "linear"
        },
        "char_background": {
            "file": "textures/CharSelectBG.png",
            "wrapS": "clamp",
            "wrapT": "clamp",
            "minfilter": "linear",
            "magfilter": "linear"
        },
        "char_title": {
            "file": "textures/CharSelectTitle.png",
            "wrapS": "clamp",
            "wrapT": "clamp",
            "minfilter": "linear",
            "magfilter": "linear"
        },
        "char_box": {
            "file": "textures/CharSelectBox.png",
            "wrapS": "clamp",
            "wrapT": "clamp",
            "minfilter": "linear",
            "magfilter": "linear"
        },
        "char_blue": {
            "file": "textures/CharSelectBlue.png",
            "wrapS": "clamp",
            "wrapT": "clamp",
            "minfilter": "linear",
            "magfilter": "linear"
        },
        "char_red": {
            "file": "textures/CharSelectRed.png",
            "wrapS": "clamp",
            "wrapT": "clamp",
            "minfilter": "linear",
            "magfilter": "linear"
        },
        "char_green": {
            "file": "textures/CharSelectGreen.png",
            "wrapS": "clamp",
            "wrapT": "clamp",
            "minfilter": "linear",
            "magfilter": "linear"
        },
        "char_yellow": {
            "file": "textures/CharSelectYellow.png",
            "wrapS": "clamp",
            "wrapT": "clamp",
            "minfilter": "linear",
            "magfilter": "linear"
        },
        "char_blue_inactive": {
            "file": "textures/CharCardBlueInactive.png",
            "wrapS": "clamp",
            "wrapT": "clamp",
            "minfilter": "linear",
            "magfilter": "linear"
        },
        "char_red_inactive": {
            "file": "textures/CharCardRedInactive.png",
            "wrapS": "clamp",
            "wrapT": "clamp",
            "minfilter": "linear",
            "magfilter": "linear"
        },
        "char_green_inactive": {
            "file": "textures/CharCardGreenInactive.png",
            "wrapS": "clamp",
            "wrapT": "clamp",
            "minfilter": "linear",
            "magfilter": "linear"
        },
        "char_yellow_inactive": {
            "file": "textures/CharCardYellowInactive.png",
            "wrapS": "clamp",
            "wrapT": "clamp",
            "minfilter": "linear",
            "magfilter": "linear"
        },
        "char_banana": {
            "file": "textures/Banana.png",
            "wrapS": "clamp",
            "wrapT": "clamp",
            "minfilter": "linear",
            "magfilter": "linear"
        },
        "char_chameleon": {
            "file": "textures/Chameleon.png",
            "wrapS": "clamp",
            "wrapT": "clamp",
            "minfilter": "linear",
            "magfilter": "linear"
        },
        "char_mushroom": {
            "file": "textures/Mushroom.png",
            "wrapS": "clamp",
            "wrapT": "clamp",
            "minfilter": "linear",
            "magfilter": "linear"
        },
        "char_frog": {
            "file": "textures/Frog.png",
            "wrapS": "clamp",
            "wrapT": "clamp",
            "minfilter": "linear",
            "magfilter": "linear"
        },
        "wipe_banana": {
            "file": "textures/wipe-flower.png"
        },
        "wipe_chameleon": {
            "file": "textures/wipe-chameleon.png"
        },
        "wipe_frog": {
            "file": "textures/wipe-frog.png"
        },
        "wipe_mushroom": {
            "file": "textures/wipe-mushroom.png"
        },
        "start_game": {
            "file": "textures/StartButton.png",
            "wrapS": "clamp",
            "wrapT": "clamp",
            "minfilter": "linear",
            "magfilter": "linear"
        },
        "back_button": {
            "file": "textures/BackButton.png",
            "wrapS": "clamp",
            "wrapT": "clamp",
            "minfilter": "linear",
            "magfilter": "linear"
        },
        "player_id": {
            "file": "textures/PlayerID.png",
            "wrapS": "clamp",
            "wrapT": "clamp",
            "minfilter": "linear",
            "magfilter": "linear"
        },
        "background": {
            "file": "textures/ice.png",
            "wrapS": "repeat",
            "wrapT": "repeat"
        },
        "win-background": {
            "file": "textures/win-screen.png",
            "wrapS": "repeat",
            "wrapT": "repeat"
        },
        "lose-background": {
            "file": "textures/lose-screen.png",
            "wrapS": "repeat",
            "wrapT": "repeat"
        },
        "ship": {
            "file": "textures/ships.png"
        },
<<<<<<< HEAD
=======
        "yellow": {
            "file": "textures/yellow.png"
        },
        "yellow-wipe": {
            "file": "textures/yellow-wipe.png"
        },
        "building_1": {
            "file": "textures/building.png"
        },
>>>>>>> 4e5709f5
        "window": {
            "file": "textures/GenericWindow.png"
        },
        "window_1": {
            "file": "textures/window_1.png"
        },
        "window_2": {
            "file": "textures/window_2.png"
        },
	"window_3": {
            "file": "textures/window_3.png"
        },
        "dirt": {
            "file": "textures/GenericDirt.png"
        },
        "bucketempty": {
            "file": "textures/bucket_empty.png"
        },
        "bucketfull": {
            "file": "textures/bucket_full.png"
        },
        "button": {
            "file": "textures/button.png"
        },
        "frame": {
            "file": "textures/frame.png"
        },
        "left": {
            "file": "textures/left_arrow.png"
        },
        "switchSceneButton": {
            "file": "textures/switchSceneButton.png"
        },
        "returnSceneButton": {
            "file": "textures/returnSceneButton.png"
        },
        "bird": {
            "file": "textures/bird_sprite.png"
        },
        "poop": {
            "file": "textures/bird_poop.png"
        },
        "countdown1": {
            "file": "textures/countdown1.png"
        }
    },
    "fonts": {
        "gyparody": {
            "file":     "fonts/gyparody-hv.ttf",
            "size":     48
        },
        "pixel32": {
            "file":     "fonts/LightPixel7.ttf",
            "size":     32
        }
    },
    "sounds" : {
        "fusion" : {
            "type": "sample",
            "file": "sounds/fusion.ogg"
        },
        "laser" : {
            "type": "sample",
            "file": "sounds/laser.ogg",
            "volume": 0.5
        },
        "blast" : {
            "type": "sample",
            "file": "sounds/explode.ogg"
        },
        "bang" : {
            "type": "sample",
            "file": "sounds/bang.ogg",
            "volume": 0.8
        },
        "tower_of_dragons" : {
            "type": "sample",
            "file": "sounds/TOWER_OF_TWIN_DRAGONS1.mp3",
            "volume": 0.4
        },
        "click" : {
            "type": "sample",
            "file": "sounds/mouse-click.mp3",
            "volume": 0.4
        }
    },
    "jsons" : {
        "constants" : "json/constants.json",
        "server": "json/server.json"
    },
    "widgets": {
        "colorbutton" : "widgets/colorbutton.json",
        "textbutton" : "widgets/textbutton.json",
        "textfield" : "widgets/textfield.json",
        "labelbox" : "widgets/labelbox.json"
    },
    "scene2s": {
        "menu": {
            "type": "Image",
            "format": {
                "type": "Anchored"
            },
            "data": {
                "texture": "menu_background"
            },
            "children": {
                "logo": {
                    "type": "Image",
                    "format": {
                        "type": "Anchored"
                    },
                    "data": {
                        "texture": "menu_title",
                        "anchor": [ 0.5, 0.5 ]
                    },
                    "layout": {
                        "x_anchor": "center",
                        "y_anchor": "middle",
                        "y_offset": 150,
                        "absolute": true
                    }
                },
                "host": {
                    "type": "Button",
                    "data": {
                        "upnode": "up",
                        "downnode": [ 0, 0, 0, 0 ],
                        "pushable": [ 160, 280, 190, 370, 280, 400, 370, 370, 400, 280, 370, 190, 280, 160, 190, 190 ],
                        "visible": true,
                        "pushsize": true,
                        "anchor": [ 0.5, 0.5 ]
                    },
                    "children": {
                        "up": {
                            "type": "Image",
                            "data": {
                                "texture": "menu_host"
                            }
                        }
                    },
                    "layout": {
                        "x_anchor": "center",
                        "y_anchor": "middle",
                        "y_offset": -15,
                        "absolute": true
                    }
                },
                "join": {
                    "type": "Button",
                    "data": {
                        "upnode": "up",
                        "pushable": [ 160, 280, 190, 370, 280, 400, 370, 370, 400, 280, 370, 190, 280, 160, 190, 190 ],
                        "visible": true,
                        "pushsize": true,
                        "anchor": [ 0.5, 0.5 ]
                    },
                    "children": {
                        "up": {
                            "type": "Image",
                            "data": {
                                "texture": "menu_join"
                            }
                        }
                    },
                    "layout": {
                        "x_anchor": "center",
                        "y_anchor": "middle",
                        "y_offset": -115,
                        "absolute": true
                    }
                }
            }
        },
        "level": {
            "type": "Image",
            "format": {
                "type": "Anchored"
            },
            "data": {
                "texture": "level_background"
            },
            "children": {
                "next": {
                    "type": "Button",
                    "data": {
                        "upnode": "up",
                        "anchor": [ 0.0, 0.0 ],
                        "scale": 0.75
                    },
                    "children": {
                        "up": {
                            "type": "Image",
                            "data": {
                                "texture": "switchSceneButton"
                            }
                        }
                    },
                    "layout": {
                        "x_anchor": "right",
                        "y_anchor": "bottom",
                        "y_offset": 100,
                        "x_offset": -250,
                        "priority": 1,
                        "absolute": true
                    }
                },
                "back": {
                    "type": "Button",
                    "data": {
                        "upnode": "up",
                        "anchor": [ 0.0, 0.0 ],
                        "scale": 0.75
                    },
                    "children": {
                        "up": {
                            "type": "Image",
                            "data": {
                                "texture": "back_button"
                            }
                        }
                    },
                    "layout": {
                        "x_anchor": "left",
                        "y_anchor": "bottom",
                        "y_offset": 100,
                        "x_offset": 250,
                        "priority": 1,
                        "absolute": true
                    }
                },
                "level1": {
                    "type": "Button",
                    "data": {
                        "upnode": "up",
                        "anchor": [ 0.0, 0.0 ],
                        "scale": 0.75
                    },
                    "children": {
                        "up": {
                            "type": "Image",
                            "data": {
                                "texture": "level_choice1"
                            }
                        }
                    },
                    "layout": {
                        "x_anchor": "left",
                        "y_anchor": "top",
                        "y_offset": -100,
                        "x_offset": 250,
                        "priority": 1,
                        "absolute": true
                    }
                },
                "level1h": {
                    "type": "Button",
                    "data": {
                        "upnode": "up",
                        "anchor": [ 0.0, 0.0 ],
                        "scale": 0.75
                    },
                    "children": {
                        "up": {
                            "type": "Image",
                            "data": {
                                "texture": "level_choice1_highlight"
                            }
                        }
                    },
                    "layout": {
                        "x_anchor": "left",
                        "y_anchor": "top",
                        "y_offset": -100,
                        "x_offset": 250,
                        "priority": 1,
                        "absolute": true
                    }
                },
                "level2": {
                    "type": "Button",
                    "data": {
                        "upnode": "up",
                        "anchor": [ 0.0, 0.0 ],
                        "scale": 0.75
                    },
                    "children": {
                        "up": {
                            "type": "Image",
                            "data": {
                                "texture": "level_choice2"
                            }
                        }
                    },
                    "layout": {
                        "x_anchor": "left",
                        "y_anchor": "top",
                        "y_offset": -100,
                        "x_offset": 400,
                        "priority": 1,
                        "absolute": true
                    }
                },
                "level2h": {
                    "type": "Button",
                    "data": {
                        "upnode": "up",
                        "anchor": [ 0.0, 0.0 ],
                        "scale": 0.75
                    },
                    "children": {
                        "up": {
                            "type": "Image",
                            "data": {
                                "texture": "level_choice2_highlight"
                            }
                        }
                    },
                    "layout": {
                        "x_anchor": "left",
                        "y_anchor": "top",
                        "y_offset": -100,
                        "x_offset": 400,
                        "priority": 1,
                        "absolute": true
                    }
                },
                "level3": {
                    "type": "Button",
                    "data": {
                        "upnode": "up",
                        "anchor": [ 0.0, 0.0 ],
                        "scale": 0.75
                    },
                    "children": {
                        "up": {
                            "type": "Image",
                            "data": {
                                "texture": "level_choice3"
                            }
                        }
                    },
                    "layout": {
                        "x_anchor": "left",
                        "y_anchor": "top",
                        "y_offset": -100,
                        "x_offset": 550,
                        "priority": 1,
                        "absolute": true
                    }
                },
                "level3h": {
                    "type": "Button",
                    "data": {
                        "upnode": "up",
                        "anchor": [ 0.0, 0.0 ],
                        "scale": 0.75
                    },
                    "children": {
                        "up": {
                            "type": "Image",
                            "data": {
                                "texture": "level_choice3_highlight"
                            }
                        }
                    },
                    "layout": {
                        "x_anchor": "left",
                        "y_anchor": "top",
                        "y_offset": -100,
                        "x_offset": 550,
                        "priority": 1,
                        "absolute": true
                    }
                }
            }
        },
        "host": {
            "type": "Image",
            "format": {
                "type": "Anchored"
            },
            "data": {
                "texture": "char_background"
            },
            "children": {
                "title": {
                    "type": "Image",
                    "format": {
                        "type": "Anchored"
                    },
                    "data": {
                        "texture": "char_title",
                        "anchor": [ 0.5, 0.5 ]
                    },
                    "layout": {
                        "x_anchor": "center",
                        "y_anchor": "top",
                        "y_offset": -100,
                        "absolute": true
                    }
                },
                "back": {
                    "type": "Button",
                    "data": {
                        "upnode": "up",
                        "anchor": [ 0.0, 0.5 ]
                    },
                    "children": {
                        "up": {
                            "type": "Image",
                            "data": {
                                "texture": "back_button"
                            }
                        }
                    },
                    "layout": {
                        "x_anchor": "left",
                        "y_anchor": "top",
                        "y_offset": -100,
                        "x_offset": 30,
                        "absolute": true
                    }
                },
                "box": {
                    "type": "Image",
                    "format": {
                        "type": "Anchored"
                    },
                    "data": {
                        "texture": "char_box",
                        "anchor": [ 0.5, 0.5 ],
                        "scale": 0.7
                    },
                    "layout": {
                        "x_anchor": "center",
                        "y_anchor": "middle",
                        "absolute": true
                    }
                },
                "red": {
                    "type": "Button",
                    "data": {
                        "upnode": "up",
                        "downnode": "down",
                        "visible": true,
                        "pushsize": true,
                        "anchor": [ 0.5, 0.5 ],
                        "scale": 0.7
                    },
                    "children": {
                        "down": {
                            "type": "Image",
                            "data": {
                                "texture": "char_red"
                            }
                        },
                        "up": {
                            "type": "Image",
                            "data": {
                                "texture": "char_red_inactive"
                            }
                        }
                    },
                    "layout": {
                        "x_anchor": "center",
                        "y_anchor": "middle",
                        "x_offset": -370,
                        "y_offset": 90,
                        "padding": [ 10, 10, 10, 10 ],
                        "absolute": true
                    }
                },
                "green": {
                    "type": "Button",
                    "data": {
                        "upnode": "up",
                        "downnode": "down",
                        "visible": true,
                        "pushsize": true,
                        "anchor": [ 0.5, 0.5 ],
                        "scale": 0.7
                    },
                    "children": {
                        "down": {
                            "type": "Image",
                            "data": {
                                "texture": "char_green"
                            }
                        },
                        "up": {
                            "type": "Image",
                            "data": {
                                "texture": "char_green_inactive"
                            }
                        }
                    },
                    "layout": {
                        "x_anchor": "center",
                        "y_anchor": "middle",
                        "x_offset": -370,
                        "y_offset": -90,
                        "padding": [ 10, 10, 10, 10 ],
                        "absolute": true
                    }
                },
                "blue": {
                    "type": "Button",
                    "data": {
                        "upnode": "up",
                        "downnode": "down",
                        "visible": true,
                        "pushsize": true,
                        "anchor": [ 0.5, 0.5 ],
                        "scale": 0.7
                    },
                    "children": {
                        "down": {
                            "type": "Image",
                            "data": {
                                "texture": "char_blue"
                            }
                        },
                        "up": {
                            "type": "Image",
                            "data": {
                                "texture": "char_blue_inactive"
                            }
                        }
                    },
                    "layout": {
                        "x_anchor": "center",
                        "y_anchor": "middle",
                        "x_offset": 80,
                        "y_offset": 90,
                        "padding": [ 10, 10, 10, 10 ],
                        "absolute": true
                    }
                },
                "yellow": {
                    "type": "Button",
                    "data": {
                        "upnode": "up",
                        "downnode": "down",
                        "visible": true,
                        "pushsize": true,
                        "anchor": [ 0.5, 0.5 ],
                        "scale": 0.7
                    },
                    "children": {
                        "down": {
                            "type": "Image",
                            "data": {
                                "texture": "char_yellow"
                            }
                        },
                        "up": {
                            "type": "Image",
                            "data": {
                                "texture": "char_yellow_inactive"
                            }
                        }
                    },
                    "layout": {
                        "x_anchor": "center",
                        "y_anchor": "middle",
                        "x_offset": 80,
                        "y_offset": -90,
                        "padding": [ 10, 10, 10, 10 ],
                        "absolute": true
                    }
                },
                "character_red": {
                    "type": "Image",
                    "format": {
                        "type": "Anchored"
                    },
                    "data": {
                        "texture": "char_mushroom",
                        "anchor": [ 0.5, 0.5 ],
                        "visible": true,
                        "scale": 0.7
                    },
                    "layout": {
                        "x_anchor": "center",
                        "y_anchor": "middle",
                        "x_offset": 450,
                        "padding": [ 10, 10, 10, 10 ],
                        "absolute": true
                    }
                },
                "character_blue": {
                    "type": "Image",
                    "format": {
                        "type": "Anchored"
                    },
                    "data": {
                        "texture": "char_frog",
                        "anchor": [ 0.5, 0.5 ],
                        "visible": false,
                        "scale": 0.7
                    },
                    "layout": {
                        "x_anchor": "center",
                        "y_anchor": "middle",
                        "x_offset": 450,
                        "padding": [ 10, 10, 10, 10 ],
                        "absolute": true
                    }
                },
                "character_green": {
                    "type": "Image",
                    "format": {
                        "type": "Anchored"
                    },
                    "data": {
                        "texture": "char_chameleon",
                        "anchor": [ 0.5, 0.5 ],
                        "visible": false,
                        "scale": 0.7
                    },
                    "layout": {
                        "x_anchor": "center",
                        "y_anchor": "middle",
                        "x_offset": 450,
                        "padding": [ 10, 10, 10, 10 ],
                        "absolute": true
                    }
                },
                "character_yellow": {
                    "type": "Image",
                    "format": {
                        "type": "Anchored"
                    },
                    "data": {
                        "texture": "char_banana",
                        "anchor": [ 0.5, 0.5 ],
                        "visible": false,
                        "scale": 0.7
                    },
                    "layout": {
                        "x_anchor": "center",
                        "y_anchor": "middle",
                        "x_offset": 450,
                        "padding": [ 10, 10, 10, 10 ],
                        "absolute": true
                    }
                },
                "bottom": {
                    "type": "Node",
                    "format": {
                        "type": "Float",
                        "orientation": "horizontal",
                        "x_alignment": "left",
                        "y_alignment": "bottom"
                    },
                    "data": {
                        "anchor": [ 0.0, 0.0 ],
                        "size": [ 1800, 100 ]
                    },
                    "children": {
                        "game_label": {
                            "type": "Label",
                            "data": {
                                "anchor": [ 0.5, 0.5 ],
                                "font": "gyparody",
                                "text": "Game ID:",
                                "padding": [ 20, 20, 40, 20 ],
                                "halign": "left",
                                "valign": "middle"
                            },
                            "layout": {
                                "priority": 1
                            }
                        },
                        "game_field": {
                            "type": "Widget",
                            "data": {
                                "key": "labelbox",
                                "variables": {
                                    "size": [ 200, 100 ],
                                    "text": "",
                                    "halign": "center",
                                    "framecolor": "#000088"
                                }
                            },
                            "layout": {
                                "priority": 2
                            }
                        },
                        "players_label": {
                            "type": "Label",
                            "data": {
                                "anchor": [ 0.5, 0.5 ],
                                "font": "gyparody",
                                "text": "Players:",
                                "padding": [ 20, 20, 20, 20 ],
                                "halign": "left",
                                "valign": "middle"
                            },
                            "layout": {
                                "priority": 3
                            }
                        },
                        "players_field": {
                            "type": "Widget",
                            "data": {
                                "key": "textfield",
                                "variables": {
                                    "size": [ 200, 100 ],
                                    "text": "1",
                                    "halign": "center",
                                    "framecolor": "#000088"
                                }
                            },
                            "layout": {
                                "priority": 4
                            }
                        },
                        "start": {
                            "type": "Widget",
                            "data": {
                                "key": "textbutton",
                                "variables": {
                                    "size": [ 400, 100 ],
                                    "text": "Waiting",
                                    "color": "#000088"
                                }
                            },
                            "layout": {
                                "priority": 5,
                                "padding": [ 20, 0, 20, 20 ]
                            }
                        }
                    }
                }
            },
            "layout": {
                "x_anchor": "center",
                "y_anchor": "bottom"
            }
        },
        "client": {
            "type": "Image",
            "format": {
                "type": "Anchored"
            },
            "data": {
                "texture": "char_background"
            },
            "children": {
                "title": {
                    "type": "Image",
                    "format": {
                        "type": "Anchored"
                    },
                    "data": {
                        "texture": "char_title",
                        "anchor": [ 0.5, 0.5 ]
                    },
                    "layout": {
                        "x_anchor": "center",
                        "y_anchor": "top",
                        "y_offset": -100,
                        "absolute": true
                    }
                },
                "back": {
                    "type": "Button",
                    "data": {
                        "upnode": "up",
                        "anchor": [ 0.0, 0.5 ]
                    },
                    "children": {
                        "up": {
                            "type": "Image",
                            "data": {
                                "texture": "back_button"
                            }
                        }
                    },
                    "layout": {
                        "x_anchor": "left",
                        "y_anchor": "top",
                        "y_offset": -100,
                        "x_offset": 30,
                        "absolute": true
                    }
                },
                "box": {
                    "type": "Image",
                    "format": {
                        "type": "Anchored"
                    },
                    "data": {
                        "texture": "char_box",
                        "anchor": [ 0.5, 0.5 ],
                        "scale": 0.7
                    },
                    "layout": {
                        "x_anchor": "center",
                        "y_anchor": "middle",
                        "absolute": true
                    }
                },
                "red": {
                    "type": "Button",
                    "data": {
                        "upnode": "up",
                        "downnode": "down",
                        "visible": true,
                        "pushsize": true,
                        "anchor": [ 0.5, 0.5 ],
                        "scale": 0.7
                    },
                    "children": {
                        "down": {
                            "type": "Image",
                            "data": {
                                "texture": "char_red"
                            }
                        },
                        "up": {
                            "type": "Image",
                            "data": {
                                "texture": "char_red_inactive"
                            }
                        }
                    },
                    "layout": {
                        "x_anchor": "center",
                        "y_anchor": "middle",
                        "x_offset": -370,
                        "y_offset": 90,
                        "padding": [ 10, 10, 10, 10 ],
                        "absolute": true
                    }
                },
                "green": {
                    "type": "Button",
                    "data": {
                        "upnode": "up",
                        "downnode": "down",
                        "visible": true,
                        "pushsize": true,
                        "anchor": [ 0.5, 0.5 ],
                        "scale": 0.7
                    },
                    "children": {
                        "down": {
                            "type": "Image",
                            "data": {
                                "texture": "char_green"
                            }
                        },
                        "up": {
                            "type": "Image",
                            "data": {
                                "texture": "char_green_inactive"
                            }
                        }
                    },
                    "layout": {
                        "x_anchor": "center",
                        "y_anchor": "middle",
                        "x_offset": -370,
                        "y_offset": -90,
                        "padding": [ 10, 10, 10, 10 ],
                        "absolute": true
                    }
                },
                "blue": {
                    "type": "Button",
                    "data": {
                        "upnode": "up",
                        "downnode": "down",
                        "visible": true,
                        "pushsize": true,
                        "anchor": [ 0.5, 0.5 ],
                        "scale": 0.7
                    },
                    "children": {
                        "down": {
                            "type": "Image",
                            "data": {
                                "texture": "char_blue"
                            }
                        },
                        "up": {
                            "type": "Image",
                            "data": {
                                "texture": "char_blue_inactive"
                            }
                        }
                    },
                    "layout": {
                        "x_anchor": "center",
                        "y_anchor": "middle",
                        "x_offset": 80,
                        "y_offset": 90,
                        "padding": [ 10, 10, 10, 10 ],
                        "absolute": true
                    }
                },
                "yellow": {
                    "type": "Button",
                    "data": {
                        "upnode": "up",
                        "downnode": "down",
                        "visible": true,
                        "pushsize": true,
                        "anchor": [ 0.5, 0.5 ],
                        "scale": 0.7
                    },
                    "children": {
                        "down": {
                            "type": "Image",
                            "data": {
                                "texture": "char_yellow"
                            }
                        },
                        "up": {
                            "type": "Image",
                            "data": {
                                "texture": "char_yellow_inactive"
                            }
                        }
                    },
                    "layout": {
                        "x_anchor": "center",
                        "y_anchor": "middle",
                        "x_offset": 80,
                        "y_offset": -90,
                        "padding": [ 10, 10, 10, 10 ],
                        "absolute": true
                    }
                },
                "character_red": {
                    "type": "Image",
                    "format": {
                        "type": "Anchored"
                    },
                    "data": {
                        "texture": "char_mushroom",
                        "anchor": [ 0.5, 0.5 ],
                        "visible": true,
                        "scale": 0.7
                    },
                    "layout": {
                        "x_anchor": "center",
                        "y_anchor": "middle",
                        "x_offset": 450,
                        "padding": [ 10, 10, 10, 10 ],
                        "absolute": true
                    }
                },
                "character_blue": {
                    "type": "Image",
                    "format": {
                        "type": "Anchored"
                    },
                    "data": {
                        "texture": "char_frog",
                        "anchor": [ 0.5, 0.5 ],
                        "visible": false,
                        "scale": 0.7
                    },
                    "layout": {
                        "x_anchor": "center",
                        "y_anchor": "middle",
                        "x_offset": 450,
                        "padding": [ 10, 10, 10, 10 ],
                        "absolute": true
                    }
                },
                "character_green": {
                    "type": "Image",
                    "format": {
                        "type": "Anchored"
                    },
                    "data": {
                        "texture": "char_chameleon",
                        "anchor": [ 0.5, 0.5 ],
                        "visible": false,
                        "scale": 0.7
                    },
                    "layout": {
                        "x_anchor": "center",
                        "y_anchor": "middle",
                        "x_offset": 450,
                        "padding": [ 10, 10, 10, 10 ],
                        "absolute": true
                    }
                },
                "character_yellow": {
                    "type": "Image",
                    "format": {
                        "type": "Anchored"
                    },
                    "data": {
                        "texture": "char_banana",
                        "anchor": [ 0.5, 0.5 ],
                        "visible": false,
                        "scale": 0.7
                    },
                    "layout": {
                        "x_anchor": "center",
                        "y_anchor": "middle",
                        "x_offset": 450,
                        "padding": [ 10, 10, 10, 10 ],
                        "absolute": true
                    }
                },
                "bottom": {
                    "type": "Node",
                    "format": {
                        "type": "Float",
                        "orientation": "horizontal",
                        "x_alignment": "left",
                        "y_alignment": "bottom"
                    },
                    "data": {
                        "anchor": [ 0.0, 0.0 ],
                        "size": [ 1800, 100 ]
                    },
                    "children": {
                        "game_label": {
                            "type": "Label",
                            "data": {
                                "anchor": [ 0.5, 0.5 ],
                                "font": "gyparody",
                                "text": "Game ID:",
                                "padding": [ 20, 20, 40, 20 ],
                                "halign": "left",
                                "valign": "middle"
                            },
                            "layout": {
                                "priority": 1
                            }
                        },
                        "game_field": {
                            "type": "Widget",
                            "data": {
                                "key": "textfield",
                                "variables": {
                                    "size": [ 200, 100 ],
                                    "text": "",
                                    "halign": "center",
                                    "framecolor": "#000088"
                                }
                            },
                            "layout": {
                                "priority": 2
                            }
                        },
                        "players_label": {
                            "type": "Label",
                            "data": {
                                "anchor": [ 0.5, 0.5 ],
                                "font": "gyparody",
                                "text": "Players:",
                                "padding": [ 20, 20, 20, 20 ],
                                "halign": "left",
                                "valign": "middle"
                            },
                            "layout": {
                                "priority": 3
                            }
                        },
                        "players_field": {
                            "type": "Widget",
                            "data": {
                                "key": "textfield",
                                "variables": {
                                    "size": [ 200, 100 ],
                                    "text": "1",
                                    "halign": "center",
                                    "framecolor": "#000088"
                                }
                            },
                            "layout": {
                                "priority": 4
                            }
                        },
                        "start": {
                            "type": "Widget",
                            "data": {
                                "key": "textbutton",
                                "variables": {
                                    "size": [ 400, 100 ],
                                    "text": "Waiting",
                                    "color": "#000088"
                                }
                            },
                            "layout": {
                                "priority": 5,
                                "padding": [ 20, 0, 20, 20 ]
                            }
                        }
                    }
                }
            },
            "layout": {
                "x_anchor": "center",
                "y_anchor": "bottom"
            }
        },
        "game": {
            "type": "Node",
            "format": {
                "type": "anchored"
            },
            "data": {
                "anchor": [ 0.5, 0.5 ]
            },
            "children": {
                "back": {
                    "type": "Button",
                    "data": {
                        "upnode": "up",
                        "anchor": [ 0.0, 0.0 ]
                    },
                    "children": {
                        "up": {
                            "type": "Image",
                            "data": {
                                "texture": "left"
                            }
                        }
                    },
                    "layout": {
                        "x_anchor": "left",
                        "y_anchor": "bottom",
                        "y_offset": 10,
                        "x_offset": 10,
                        "absolute": true
                    }
                },
                "switch": {
                    "type": "Button",
                    "data": {
                        "upnode": "up",
                        "anchor": [ 0.0, 0.0 ],
                        "scale": 0.75
                    },
                    "children": {
                        "up": {
                            "type": "Image",
                            "data": {
                                "texture": "switchSceneButton"
                            }
                        }
                    },
                    "layout": {
                        "x_anchor": "right",
                        "y_anchor": "bottom",
                        "y_offset": 100,
                        "x_offset": -250,
                        "priority": 1,
                        "absolute": true
                    }
                }
            }
        }
    }
}<|MERGE_RESOLUTION|>--- conflicted
+++ resolved
@@ -154,8 +154,8 @@
             "minfilter": "linear",
             "magfilter": "linear"
         },
-        "char_banana": {
-            "file": "textures/Banana.png",
+        "char_flower": {
+            "file": "textures/Flower.png",
             "wrapS": "clamp",
             "wrapT": "clamp",
             "minfilter": "linear",
@@ -182,7 +182,7 @@
             "minfilter": "linear",
             "magfilter": "linear"
         },
-        "wipe_banana": {
+        "wipe_flower": {
             "file": "textures/wipe-flower.png"
         },
         "wipe_chameleon": {
@@ -233,18 +233,9 @@
         "ship": {
             "file": "textures/ships.png"
         },
-<<<<<<< HEAD
-=======
-        "yellow": {
-            "file": "textures/yellow.png"
-        },
-        "yellow-wipe": {
-            "file": "textures/yellow-wipe.png"
-        },
         "building_1": {
             "file": "textures/building.png"
         },
->>>>>>> 4e5709f5
         "window": {
             "file": "textures/GenericWindow.png"
         },
@@ -879,7 +870,7 @@
                         "type": "Anchored"
                     },
                     "data": {
-                        "texture": "char_banana",
+                        "texture": "char_flower",
                         "anchor": [ 0.5, 0.5 ],
                         "visible": false,
                         "scale": 0.7
@@ -1244,7 +1235,7 @@
                         "type": "Anchored"
                     },
                     "data": {
-                        "texture": "char_banana",
+                        "texture": "char_flower",
                         "anchor": [ 0.5, 0.5 ],
                         "visible": false,
                         "scale": 0.7
