{
    "textures": {
        "progress": {
            "file": "textures/progress.png",
            "wrapS": "clamp",
            "wrapT": "clamp",
            "minfilter": "linear",
            "magfilter": "linear",
            "atlas": {
                "background": [
                    0,
                    0,
                    320,
                    45
                ],
                "foreground": [
                    24,
                    45,
                    296,
                    90
                ],
                "leftcap": [
                    0,
                    45,
                    24,
                    90
                ],
                "rightcap": [
                    296,
                    45,
                    320,
                    90
                ]
            }
        },
        "invalid": {
            "file": "textures/invalid.png",
            "wrapS": "clamp",
            "wrapT": "clamp",
            "minfilter": "linear",
            "magfilter": "linear"
        },
        "mushroom_point": {
            "file": "textures/mushroomPoint.png",
            "wrapS": "clamp",
            "wrapT": "clamp",
            "minfilter": "linear",
            "magfilter": "linear"
        },
        "text_bubble": {
            "file": "textures/textBubble.png",
            "wrapS": "clamp",
            "wrapT": "clamp",
            "minfilter": "linear",
            "magfilter": "linear"
        },
        "menu_background": {
            "file": "textures/HomeBG.jpg",
            "wrapS": "clamp",
            "wrapT": "clamp",
            "minfilter": "linear",
            "magfilter": "linear"
        },
        "menu_title": {
            "file": "textures/RiseAndShine.png",
            "wrapS": "clamp",
            "wrapT": "clamp",
            "minfilter": "linear",
            "magfilter": "linear"
        },
        "menu_host": {
            "file": "textures/HostButton.png",
            "wrapS": "clamp",
            "wrapT": "clamp",
            "minfilter": "linear",
            "magfilter": "linear"
        },
        "menu_join": {
            "file": "textures/JoinGameButton.png",
            "wrapS": "clamp",
            "wrapT": "clamp",
            "minfilter": "linear",
            "magfilter": "linear"
        },
        "menu_tutorial": {
            "file": "textures/TutorialButton.png",
            "wrapS": "clamp",
            "wrapT": "clamp",
            "minfilter": "linear",
            "magfilter": "linear"
        },
        "victorybg1": {
            "file": "textures/victorybg1.png",
            "wrapS": "clamp",
            "wrapT": "clamp",
            "minfilter": "linear",
            "magfilter": "linear"
        },
        "victorybg2": {
            "file": "textures/victorybg2.png",
            "wrapS": "clamp",
            "wrapT": "clamp",
            "minfilter": "linear",
            "magfilter": "linear"
        },
        "keypad_background": {
            "file": "textures/ClientKeypadUI/KeypadBackground.png",
            "wrapS": "clamp",
            "wrapT": "clamp",
            "minfilter": "linear",
            "magfilter": "linear"
        },
        "keypad_title": {
            "file": "textures/ClientKeypadUI/Title.png",
            "wrapS": "clamp",
            "wrapT": "clamp",
            "minfilter": "linear",
            "magfilter": "linear"
        },
        "keypad_back": {
            "file": "textures/ClientKeypadUI/Back.png",
            "wrapS": "clamp",
            "wrapT": "clamp",
            "minfilter": "linear",
            "magfilter": "linear"
        },
        "keypad_placeholderText": {
            "file": "textures/ClientKeypadUI/KeyPadPlaceholder.png",
            "wrapS": "clamp",
            "wrapT": "clamp",
            "minfilter": "linear",
            "magfilter": "linear"
        },
        "keypad_next": {
            "file": "textures/ClientKeypadUI/Next.png",
            "wrapS": "clamp",
            "wrapT": "clamp",
            "minfilter": "linear",
            "magfilter": "linear"
        },
        "keypad_inputfield": {
            "file": "textures/ClientKeypadUI/InputID.png",
            "wrapS": "clamp",
            "wrapT": "clamp",
            "minfilter": "linear",
            "magfilter": "linear"
        },
        "keypad_subtitle": {
            "file": "textures/ClientKeypadUI/Subtitle.png",
            "wrapS": "clamp",
            "wrapT": "clamp",
            "minfilter": "linear",
            "magfilter": "linear"
        },
        "keypad_c": {
            "file": "textures/ClientKeypadUI/C.png",
            "wrapS": "clamp",
            "wrapT": "clamp",
            "minfilter": "linear",
            "magfilter": "linear"
        },
        "keypad_9": {
            "file": "textures/ClientKeypadUI/b9.png",
            "wrapS": "clamp",
            "wrapT": "clamp",
            "minfilter": "linear",
            "magfilter": "linear"
        },
        "keypad_8": {
            "file": "textures/ClientKeypadUI/b8.png",
            "wrapS": "clamp",
            "wrapT": "clamp",
            "minfilter": "linear",
            "magfilter": "linear"
        },
        "keypad_7": {
            "file": "textures/ClientKeypadUI/b7.png",
            "wrapS": "clamp",
            "wrapT": "clamp",
            "minfilter": "linear",
            "magfilter": "linear"
        },
        "keypad_6": {
            "file": "textures/ClientKeypadUI/b6.png",
            "wrapS": "clamp",
            "wrapT": "clamp",
            "minfilter": "linear",
            "magfilter": "linear"
        },
        "keypad_5": {
            "file": "textures/ClientKeypadUI/b5.png",
            "wrapS": "clamp",
            "wrapT": "clamp",
            "minfilter": "linear",
            "magfilter": "linear"
        },
        "keypad_4": {
            "file": "textures/ClientKeypadUI/b4.png",
            "wrapS": "clamp",
            "wrapT": "clamp",
            "minfilter": "linear",
            "magfilter": "linear"
        },
        "keypad_3": {
            "file": "textures/ClientKeypadUI/b3.png",
            "wrapS": "clamp",
            "wrapT": "clamp",
            "minfilter": "linear",
            "magfilter": "linear"
        },
        "keypad_2": {
            "file": "textures/ClientKeypadUI/b2.png",
            "wrapS": "clamp",
            "wrapT": "clamp",
            "minfilter": "linear",
            "magfilter": "linear"
        },
        "keypad_1": {
            "file": "textures/ClientKeypadUI/b1.png",
            "wrapS": "clamp",
            "wrapT": "clamp",
            "minfilter": "linear",
            "magfilter": "linear"
        },
        "keypad_0": {
            "file": "textures/ClientKeypadUI/b0.png",
            "wrapS": "clamp",
            "wrapT": "clamp",
            "minfilter": "linear",
            "magfilter": "linear"
        },
        "keypad_-1": {
            "file": "textures/ClientKeypadUI/b-1.png",
            "wrapS": "clamp",
            "wrapT": "clamp",
            "minfilter": "linear",
            "magfilter": "linear"
        },
        "level_background": {
            "file": "textures/LevelSelectBackground.png",
            "wrapS": "clamp",
            "wrapT": "clamp",
            "minfilter": "linear",
            "magfilter": "linear"
        },
        "level_title": {
            "file": "textures/LevelSelectTitle.png",
            "wrapS": "clamp",
            "wrapT": "clamp",
            "minfilter": "linear",
            "magfilter": "linear"
        },
        "level_next": {
            "file": "textures/LevelNext.png",
            "wrapS": "clamp",
            "wrapT": "clamp",
            "minfilter": "linear",
            "magfilter": "linear"
        },
        "level_choice1_inactive": {
            "file": "textures/Level1Inactive.png",
            "wrapS": "clamp",
            "wrapT": "clamp",
            "minfilter": "linear",
            "magfilter": "linear"
        },
        "level_choice2_inactive": {
            "file": "textures/Level2Inactive.png",
            "wrapS": "clamp",
            "wrapT": "clamp",
            "minfilter": "linear",
            "magfilter": "linear"
        },
        "level_choice3_inactive": {
            "file": "textures/Level3Inactive.png",
            "wrapS": "clamp",
            "wrapT": "clamp",
            "minfilter": "linear",
            "magfilter": "linear"
        },
        "level_choice4_inactive": {
            "file": "textures/Level4Inactive.png",
            "wrapS": "clamp",
            "wrapT": "clamp",
            "minfilter": "linear",
            "magfilter": "linear"
        },
        "level_choice5_inactive": {
            "file": "textures/Level5Inactive.png",
            "wrapS": "clamp",
            "wrapT": "clamp",
            "minfilter": "linear",
            "magfilter": "linear"
        },
        "level_choice6_inactive": {
            "file": "textures/Level6Inactive.png",
            "wrapS": "clamp",
            "wrapT": "clamp",
            "minfilter": "linear",
            "magfilter": "linear"
        },
        "level_choice7_inactive": {
            "file": "textures/Level7Inactive.png",
            "wrapS": "clamp",
            "wrapT": "clamp",
            "minfilter": "linear",
            "magfilter": "linear"
        },
        "level_choice8_inactive": {
            "file": "textures/Level8Inactive.png",
            "wrapS": "clamp",
            "wrapT": "clamp",
            "minfilter": "linear",
            "magfilter": "linear"
        },
        "level_choice1_active": {
            "file": "textures/Level1Active.png",
            "wrapS": "clamp",
            "wrapT": "clamp",
            "minfilter": "linear",
            "magfilter": "linear"
        },
        "level_choice2_active": {
            "file": "textures/Level2Active.png",
            "wrapS": "clamp",
            "wrapT": "clamp",
            "minfilter": "linear",
            "magfilter": "linear"
        },
        "level_choice3_active": {
            "file": "textures/Level3Active.png",
            "wrapS": "clamp",
            "wrapT": "clamp",
            "minfilter": "linear",
            "magfilter": "linear"
        },
        "level_choice4_active": {
            "file": "textures/Level4Active.png",
            "wrapS": "clamp",
            "wrapT": "clamp",
            "minfilter": "linear",
            "magfilter": "linear"
        },
        "level_choice5_active": {
            "file": "textures/Level5Active.png",
            "wrapS": "clamp",
            "wrapT": "clamp",
            "minfilter": "linear",
            "magfilter": "linear"
        },
        "level_choice6_active": {
            "file": "textures/Level6Active.png",
            "wrapS": "clamp",
            "wrapT": "clamp",
            "minfilter": "linear",
            "magfilter": "linear"
        },
        "level_choice7_active": {
            "file": "textures/Level7Active.png",
            "wrapS": "clamp",
            "wrapT": "clamp",
            "minfilter": "linear",
            "magfilter": "linear"
        },
        "level_choice8_active": {
            "file": "textures/Level8Active.png",
            "wrapS": "clamp",
            "wrapT": "clamp",
            "minfilter": "linear",
            "magfilter": "linear"
        },
        "char_background": {
            "file": "textures/CharSelectBG.png",
            "wrapS": "clamp",
            "wrapT": "clamp",
            "minfilter": "linear",
            "magfilter": "linear"
        },
        "char_title": {
            "file": "textures/CharSelectTitle.png",
            "wrapS": "clamp",
            "wrapT": "clamp",
            "minfilter": "linear",
            "magfilter": "linear"
        },
        "char_box": {
            "file": "textures/CharSelectBox.png",
            "wrapS": "clamp",
            "wrapT": "clamp",
            "minfilter": "linear",
            "magfilter": "linear"
        },
        "char_blue": {
            "file": "textures/CharSelectBlue.png",
            "wrapS": "clamp",
            "wrapT": "clamp",
            "minfilter": "linear",
            "magfilter": "linear"
        },
        "char_red": {
            "file": "textures/CharSelectRed.png",
            "wrapS": "clamp",
            "wrapT": "clamp",
            "minfilter": "linear",
            "magfilter": "linear"
        },
        "char_green": {
            "file": "textures/CharSelectGreen.png",
            "wrapS": "clamp",
            "wrapT": "clamp",
            "minfilter": "linear",
            "magfilter": "linear"
        },
        "char_yellow": {
            "file": "textures/CharSelectYellow.png",
            "wrapS": "clamp",
            "wrapT": "clamp",
            "minfilter": "linear",
            "magfilter": "linear"
        },
        "char_blue_inactive": {
            "file": "textures/CharCardBlueInactive.png",
            "wrapS": "clamp",
            "wrapT": "clamp",
            "minfilter": "linear",
            "magfilter": "linear"
        },
        "char_red_inactive": {
            "file": "textures/CharCardRedInactive.png",
            "wrapS": "clamp",
            "wrapT": "clamp",
            "minfilter": "linear",
            "magfilter": "linear"
        },
        "char_green_inactive": {
            "file": "textures/CharCardGreenInactive.png",
            "wrapS": "clamp",
            "wrapT": "clamp",
            "minfilter": "linear",
            "magfilter": "linear"
        },
        "p1": {
            "file": "textures/p1.png"
        },
        "p2": {
            "file": "textures/p2.png"
        },
        "p3": {
            "file": "textures/p3.png"
        },
        "p4": {
            "file": "textures/p4.png"
        },
        "timerbg": {
            "file": "textures/timerbg.png"
        },
        "time": {
            "file": "textures/time.png"
        },
        "dirt": {
            "file": "textures/dirt.png"
        },
        "bucket": {
            "file": "textures/bucket.png"
        },
        "settings": {
            "file": "textures/settings.png"
        },
        "textbox": {
            "file": "textures/textbox.png"
        },
        "mushroomtalk": {
            "file": "textures/mushroomtalk.png"
        },
        "char_yellow_inactive": {
            "file": "textures/CharCardYellowInactive.png",
            "wrapS": "clamp",
            "wrapT": "clamp",
            "minfilter": "linear",
            "magfilter": "linear"
        },
        "char_flower": {
            "file": "textures/Flower.png",
            "wrapS": "clamp",
            "wrapT": "clamp",
            "minfilter": "linear",
            "magfilter": "linear"
        },
        "char_chameleon": {
            "file": "textures/Chameleon.png",
            "wrapS": "clamp",
            "wrapT": "clamp",
            "minfilter": "linear",
            "magfilter": "linear"
        },
        "char_mushroom": {
            "file": "textures/Mushroom.png",
            "wrapS": "clamp",
            "wrapT": "clamp",
            "minfilter": "linear",
            "magfilter": "linear"
        },
        "char_frog": {
            "file": "textures/Frog.png",
            "wrapS": "clamp",
            "wrapT": "clamp",
            "minfilter": "linear",
            "magfilter": "linear"
        },
        "wipe_flower": {
            "file": "textures/wipe-fl-4096.png"
        },
        "wipe_chameleon": {
            "file": "textures/wipe-cha-4096.png"
        },
        "wipe_frog": {
            "file": "textures/wipe-frog-4096.png"
        },
        "wipe_mushroom": {
            "file": "textures/wipe-mush-4096.png"
        },
        "shoo_mushroom": {
            "file": "textures/shoo-m-4096.png"
        },
        "shoo_flower": {
            "file": "textures/shoo-fl-4096.png"
        },
        "shoo_chameleon": {
            "file": "textures/shoo-c-4096.png"
        },
        "shoo_frog": {
            "file": "textures/shoo-fr-4096.png"
        },
        "idle_flower": {
            "file": "textures/idle-fl-4096.png"
        },
        "idle_chameleon": {
            "file": "textures/idle-cha-4096.png"
        },
        "idle_frog": {
            "file": "textures/idle-fr-4096.png"
        },
        "idle_mushroom": {
            "file": "textures/idle-mush-4096.png"
        },
        "throw_flower": {
            "file": "textures/throw-fl-4096.png"
        },
        "throw_chameleon": {
            "file": "textures/throw-c-4096.png"
        },
        "throw_frog": {
            "file": "textures/throw-fr-4096.png"
        },
        "throw_mushroom": {
            "file": "textures/throw-m-4096.png"
        },
        "profile_flower": {
            "file": "textures/profile_fl.png"
        },
        "profile_chameleon": {
            "file": "textures/profile_c.png"
        },
        "profile_frog": {
            "file": "textures/profile_fr.png"
        },
        "profile_mushroom": {
            "file": "textures/profile_m.png"
        },
        "warn_flower": {
            "file": "textures/warn_fl.png"
        },
        "warn_chameleon": {
            "file": "textures/warn_c.png"
        },
        "warn_frog": {
            "file": "textures/warn_fr.png"
        },
        "warn_mushroom": {
            "file": "textures/warn_m.png"
        },
        "C1": {
            "file": "textures/CountDown/C1.png"
        },
        "C2": {
            "file": "textures/CountDown/C2.png"
        },
        "C3": {
            "file": "textures/CountDown/C3.png"
        },
        "Go": {
            "file": "textures/CountDown/Go.png"
        },
        "Sparkle": {
            "file": "textures/CountDown/Sparkle.png"
        },
        "start_game": {
            "file": "textures/StartButton.png",
            "wrapS": "clamp",
            "wrapT": "clamp",
            "minfilter": "linear",
            "magfilter": "linear"
        },
        "back_button": {
            "file": "textures/BackButton.png",
            "wrapS": "clamp",
            "wrapT": "clamp",
            "minfilter": "linear",
            "magfilter": "linear"
        },
        "arrow": {
            "file": "textures/Arrow.png"
        },
        "player_id": {
            "file": "textures/PlayerID.png",
            "wrapS": "clamp",
            "wrapT": "clamp",
            "minfilter": "linear",
            "magfilter": "linear"
        },
        "background": {
            "file": "textures/ice.png",
            "wrapS": "repeat",
            "wrapT": "repeat"
        },
        "nightLevel": {
            "file": "textures/nightLevel.png",
            "wrapS": "repeat",
            "wrapT": "repeat"
        },
        "level1Background": {
            "file": "textures/level1Background.png",
            "wrapS": "repeat",
            "wrapT": "repeat"
        },
        "level1Parallax": {
            "file": "textures/level1Parallax.png",
            "wrapS": "repeat",
            "wrapT": "repeat"
        },
        "level2Background": {
            "file": "textures/level2Background.png",
            "wrapS": "repeat",
            "wrapT": "repeat"
        },
        "level2Parallax": {
            "file": "textures/level2Parallax.png",
            "wrapS": "repeat",
            "wrapT": "repeat"
        },
        "level3Background": {
            "file": "textures/level3Background.png",
            "wrapS": "repeat",
            "wrapT": "repeat"
        },
        "level3Parallax": {
            "file": "textures/level3Parallax.png",
            "wrapS": "repeat",
            "wrapT": "repeat"
        },
        "level4Background": {
            "file": "textures/level4Background.png",
            "wrapS": "repeat",
            "wrapT": "repeat"
        },
        "level4Parallax": {
            "file": "textures/level4Parallax.png",
            "wrapS": "repeat",
            "wrapT": "repeat"
        },
        "level5Background": {
            "file": "textures/level5Background.png",
            "wrapS": "repeat",
            "wrapT": "repeat"
        },
        "level5Parallax": {
            "file": "textures/level5Parallax.png",
            "wrapS": "repeat",
            "wrapT": "repeat"
        },
        "level6Background": {
            "file": "textures/level6Background.png",
            "wrapS": "repeat",
            "wrapT": "repeat"
        },
        "level6Parallax": {
            "file": "textures/level6Parallax.png",
            "wrapS": "repeat",
            "wrapT": "repeat"
        },
        "level7Background": {
            "file": "textures/level7Background.png",
            "wrapS": "repeat",
            "wrapT": "repeat"
        },
        "level7Parallax": {
            "file": "textures/level7Parallax.png",
            "wrapS": "repeat",
            "wrapT": "repeat"
        },
        "level8Background": {
            "file": "textures/level8Background.png",
            "wrapS": "repeat",
            "wrapT": "repeat"
        },
        "level8Parallax": {
            "file": "textures/level8Parallax.png",
            "wrapS": "repeat",
            "wrapT": "repeat"
        },
        "win-background": {
            "file": "textures/win-screen.png",
            "wrapS": "repeat",
            "wrapT": "repeat"
        },
        "lose-background": {
            "file": "textures/lose-screen.png",
            "wrapS": "repeat",
            "wrapT": "repeat"
        },
        "bluewinner": {
            "file": "textures/bluewinner.png"
        },
        "redwinner": {
            "file": "textures/redwinner.png"
        },
        "greenwinner": {
            "file": "textures/greenwinner.png"
        },
        "yellowwinner": {
            "file": "textures/yellowwinner.png"
        },
        "Backtohome": {
            "file": "textures/Backtohome.png"
        },
        "TutorialTextBlank": {
            "file": "textures/TutorialTextBlank.png"
        },
        "TutorialText0": {
            "file": "textures/TutorialText0.png"
        },
        "TutorialText1": {
            "file": "textures/TutorialText1.png"
        },
        "TutorialText2": {
            "file": "textures/TutorialText2.png"
        },
        "TutorialText3": {
            "file": "textures/TutorialText3.png"
        },
        "TutorialText4": {
            "file": "textures/TutorialText4.png"
        },
        "TutorialText5": {
            "file": "textures/TutorialText5.png"
        },
        "TutorialText6": {
            "file": "textures/TutorialText6.png"
        },
        "TutorialText7": {
            "file": "textures/TutorialText7.png"
        },
        "TutorialText8": {
            "file": "textures/TutorialText8.png"
        },
        "window": {
            "file": "textures/GenericWindow.png"
        },
        "level1Window1": {
            "file": "textures/level1Window1.png"
        },
        "level1Window2": {
            "file": "textures/level1Window2.png"
        },
        "level2Window1": {
            "file": "textures/level2Window1.png"
        },
        "level2Window2": {
            "file": "textures/level2Window2.png"
        },
        "level3Window1": {
            "file": "textures/level3Window1.png"
        },
        "level3Window2": {
            "file": "textures/level3Window2.png"
        },
        "level6Window1": {
            "file": "textures/level6Window1.png"
        },
        "level6Window2": {
            "file": "textures/level6Window2.png"
        },
        "level7Window1": {
            "file": "textures/level7Window1.png"
        },
        "level7Window2": {
            "file": "textures/level7Window2.png"
        },
        "level8Window1": {
            "file": "textures/level8Window1.png"
        },
        "level8Window2": {
            "file": "textures/level8Window2.png"
        },
        "down_blocked_1": {
            "file": "textures/down_blocked_1.png"
        },
        "down_blocked_2": {
            "file": "textures/down_blocked_2.png"
        },
        "left_blocked_1": {
            "file": "textures/left_blocked_1.png"
        },
        "left_blocked_2": {
            "file": "textures/left_blocked_2.png"
        },
        "fully_blocked_1": {
            "file": "textures/fully_blocked_1.png"
        },
        "fully_blocked_2": {
            "file": "textures/fully_blocked_2.png"
        },
        "fully_blocked_3": {
            "file": "textures/fully_blocked_3.png"
        },
        "fully_blocked_4": {
            "file": "textures/fully_blocked_4.png"
        },
        "fully_blocked_5": {
            "file": "textures/fully_blocked_5.png"
        },
        "nightWindow1": {
            "file": "textures/nightWindow1.png"
        },
        "nightWindow2": {
            "file": "textures/nightWindow2.png"
        },
        "nightWindow3": {
            "file": "textures/nightWindow3.png"
        },
        "nightWindow4": {
            "file": "textures/nightWindow4.png"
        },
        "nightWindow5": {
            "file": "textures/nightWindow5.png"
        },
        "dreamywin1": {
            "file": "textures/dreamywin1.png"
        },
        "dreamywin2": {
            "file": "textures/dreamywin2.png"
        },
        "dreamywin3": {
            "file": "textures/dreamywin3.png"
        },
        "dreamywin4": {
            "file": "textures/dreamywin4.png"
        },
        "dreamywin5": {
            "file": "textures/dreamywin5.png"
        },
        "day1Building": {
            "file": "textures/day1Building.png"
        },
        "day2Building": {
            "file": "textures/day2Building.png"
        },
        "day3Building": {
            "file": "textures/day3Building.png"
        },
        "day6Building": {
            "file": "textures/day6Building.png"
        },
        "day7Building": {
            "file": "textures/day7Building.png"
        },
        "day8Building": {
            "file": "textures/day8Building.png"
        },
        "nightBuilding": {
            "file": "textures/nightBuilding.png"
        },
        "tutorialBuilding": {
            "file": "textures/tutorialBuilding.png"
        },
        "dreamyBuilding": {
            "file": "textures/dreamyBuilding.png"
        },
        "dirt2": {
            "file": "textures/dirt2.png"
        },
        "level1dirt": {
            "file": "textures/level1dirt.png"
        },
        "faded-dirt": {
            "file": "textures/FadedDirt.png"
        },
        "bucketempty": {
            "file": "textures/bucket_empty.png"
        },
        "bucketfull": {
            "file": "textures/bucket_full.png"
        },
        "throwButton": {
            "file": "textures/ThrowButton.png"
        },
        "throwArcGreen": {
            "file": "textures/dirtThrowArcGreen.png"
        },
        "throwArcRed": {
            "file": "textures/dirtThrowArcRed.png"
        },
        "throwArcBlue": {
            "file": "textures/dirtThrowArcBlue.png"
        },
        "throwArcYellow": {
            "file": "textures/dirtThrowArcYellow.png"
        },
        "button": {
            "file": "textures/button.png"
        },
        "frame": {
            "file": "textures/frame.png"
        },
        "left": {
            "file": "textures/left_arrow.png"
        },
        "switchSceneButton": {
            "file": "textures/switchSceneButton.png"
        },
        "returnSceneButton": {
            "file": "textures/returnSceneButton.png"
        },
        "bird": {
            "file": "textures/bird-flying-4096.png"
        },
        "poop": {
            "file": "textures/bird_poop.png"
        },
        "countdown1": {
            "file": "textures/countdown1.png"
        },
        "progress_bg": {
            "file": "textures/ProgressBars/Bg.png"
        },
        "progress_medal_blue": {
            "file": "textures/ProgressBars/MedalBlue.png"
        },
        "progress_medal_green": {
            "file": "textures/ProgressBars/MedalGreen.png"
        },
        "progress_medal_red": {
            "file": "textures/ProgressBars/MedalRed.png"
        },
        "progress_medal_yellow": {
            "file": "textures/ProgressBars/MedalYellow.png"
        },
        "progress_fg_blue": {
            "file": "textures/ProgressBars/FgBlue.png",
            "atlas": {
                "leftcap": [
                    0,
                    0,
                    2,
                    18
                ],
                "rightcap": [
                    81,
                    0,
                    83,
                    18
                ]
            }
        },
        "progress_fg_green": {
            "file": "textures/ProgressBars/FgGreen.png",
            "atlas": {
                "leftcap": [
                    0,
                    0,
                    2,
                    18
                ],
                "rightcap": [
                    81,
                    0,
                    83,
                    18
                ]
            }
        },
        "progress_fg_red": {
            "file": "textures/ProgressBars/FgRed.png",
            "atlas": {
                "leftcap": [
                    0,
                    0,
                    2,
                    18
                ],
                "rightcap": [
                    81,
                    0,
                    83,
                    18
                ]
            }
        },
        "progress_fg_yellow": {
            "file": "textures/ProgressBars/FgYellow.png",
            "atlas": {
                "leftcap": [
                    0,
                    0,
                    2,
                    18
                ],
                "rightcap": [
                    81,
                    0,
                    83,
                    18
                ]
            }
        }
    },
    "fonts": {
        "gyparody": {
            "file": "fonts/gyparody-hv.ttf",
            "size": 48
        },
        "pixel32": {
            "file": "fonts/LightPixel7.ttf",
            "size": 32
        },
        "saira stencil oneRegular20": {
            "file": "fonts/sairastenciloneRegular20.ttf",
            "size": 20
        },
        "saira stencil oneRegular32": {
            "file": "fonts/sairastenciloneRegular20.ttf",
            "size": 32
        },
        "saira stencil oneRegular48": {
            "file": "fonts/sairastenciloneRegular20.ttf",
            "size": 48
        },
        "saira stencil oneRegular24": {
            "file": "fonts/sairastenciloneRegular20.ttf",
            "size": 24
        },
        "retrogame": {
            "file": "fonts/RetroGame.ttf",
            "size": 24
        }
    },
    "sounds": {
        "fusion": {
            "type": "sample",
            "file": "sounds/fusion.ogg"
        },
        "laser": {
            "type": "sample",
            "file": "sounds/laser.ogg",
            "volume": 0.5
        },
        "blast": {
            "type": "sample",
            "file": "sounds/explode.ogg"
        },
        "bang": {
            "type": "sample",
            "file": "sounds/bang.wav",
            "volume": 0.8
        },
        "clean": {
            "type": "sample",
            "file": "sounds/clean.wav",
            "volume": 0.4
        },
        "high_rising": {
            "type": "sample",
            "file": "sounds/high_rising.wav",
            "volume": 0.2
        },
        "riser_riser": {
            "type": "sample",
            "file": "sounds/riser_riser.wav",
            "volume": 0.2
        },
        "button_press": {
            "type": "sample",
            "file": "sounds/button_press.mp3",
            "volume": 0.1
        },
        "UI_go": {
            "type": "sample",
            "file": "sounds/UI_go.wav",
            "volume": 0.05
        },
        "UI_back": {
            "type": "sample",
            "file": "sounds/UI_back.wav",
            "volume": 0.1
        },
        "UI_move": {
            "type": "sample",
            "file": "sounds/UI_move.wav",
            "volume": 0.1
        }
    },
    "jsons": {
        "constants": "json/constants.json",
        "gamescene": "json/gamescene.json",
        "server": "json/server.json",
        "templatelevel": "json/templatelevel.json",
        "templatelevel2": "json/templatelevel2.json",
        "templatelevel3": "json/templatelevel3.json",
        "level1": "json/level1.json",
        "level2": "json/level2.json",
        "level3": "json/level3.json",
        "nightlevel": "json/nightlevel.json",
        "tutoriallevel": "json/tutoriallevel.json",
        "dreamylevel": "json/dreamylevel.json",
        "level6": "json/level6.json",
        "level7": "json/level7.json",
        "level8": "json/level8.json"
    },
    "widgets": {
        "colorbutton": "widgets/colorbutton.json",
        "textbutton": "widgets/textbutton.json",
        "textfield": "widgets/textfield.json",
        "labelbox": "widgets/labelbox.json"
    },
    "scene2s": {
        "victory": {
            "type": "Node",
            "format": {
                "type": "Anchored"
            },
            "data": {
                "anchor": [
                    0,
                    0
                ],
                "size": [
                    1280,
                    720
                ],
                "angle": 0,
                "position": [
                    1601,
                    714
                ],
                "visible": true
            },
            "children": {
                "victorybg1": {
                    "type": "Image",
                    "data": {
                        "texture": "victorybg1",
                        "anchor": [
                            0,
                            1
                        ],
                        "size": [
                            1286,
                            724
                        ],
                        "angle": 0,
                        "position": [
                            -6,
                            -2
                        ],
                        "visible": true
                    },
                    "layout": {
                        "x_anchor": "left",
                        "y_anchor": "top",
                        "absolute": false,
                        "x_offset": 0,
                        "y_offset": 0
                    }
                },
                "victorybg2": {
                    "type": "Image",
                    "data": {
                        "texture": "victorybg2",
                        "anchor": [
                            0,
                            1
                        ],
                        "size": [
                            1384,
                            932
                        ],
                        "angle": 0,
                        "position": [
                            -36,
                            -313
                        ],
                        "visible": true
                    },
                    "layout": {
                        "x_anchor": "left",
                        "y_anchor": "top",
                        "absolute": false,
                        "x_offset": -0.03,
                        "y_offset": -0.14
                    }
                },
                "buttons": {
                    "type": "Node",
                    "format": {
                        "type": "Float",
                        "x_alignment": "left",
                        "y_alignment": "middle",
                        "orientation": "horizontal"
                    },
                    "data": {
                        "anchor": [
                            0,
                            1
                        ],
                        "size": [
                            1211,
                            80
                        ],
                        "angle": 0,
                        "position": [
                            35,
                            603
                        ],
                        "visible": true
                    },
                    "children": {
                        "settings": {
                            "type": "Button",
                            "format": {
                                "type": "Anchored"
                            },
                            "data": {
                                "anchor": [
                                    0.5,
                                    0.5
                                ],
                                "size": [
                                    56,
                                    56.88
                                ],
                                "angle": 0,
                                "position": [
                                    28,
                                    40
                                ],
                                "visible": true,
                                "upnode": "settings"
                            },
                            "children": {
                                "settings": {
                                    "type": "Image",
                                    "data": {
                                        "texture": "settings",
                                        "anchor": [
                                            0,
                                            1
                                        ],
                                        "size": [
                                            56,
                                            56.88
                                        ],
                                        "angle": 0,
                                        "position": [
                                            0,
                                            0
                                        ],
                                        "visible": true
                                    },
                                    "layout": {
                                        "x_anchor": "left",
                                        "y_anchor": "top",
                                        "absolute": false,
                                        "x_offset": 0,
                                        "y_offset": 0
                                    }
                                }
                            },
                            "layout": {
                                "priority": 0,
                                "padding": [
                                    0,
                                    0,
                                    1031,
                                    0
                                ]
                            }
                        },
                        "backtohome": {
                            "type": "Button",
                            "format": {
                                "type": "Anchored"
                            },
                            "data": {
                                "anchor": [
                                    0.5,
                                    0.5
                                ],
                                "size": [
                                    124,
                                    80
                                ],
                                "angle": 0,
                                "position": [
                                    1149,
                                    40
                                ],
                                "visible": true,
                                "upnode": "Backtohome"
                            },
                            "children": {
                                "Backtohome": {
                                    "type": "Image",
                                    "data": {
                                        "texture": "Backtohome",
                                        "anchor": [
                                            0,
                                            1
                                        ],
                                        "size": [
                                            124,
                                            80
                                        ],
                                        "angle": 0,
                                        "position": [
                                            0,
                                            0
                                        ],
                                        "visible": true
                                    },
                                    "layout": {
                                        "x_anchor": "left",
                                        "y_anchor": "top",
                                        "absolute": false,
                                        "x_offset": 0,
                                        "y_offset": 0
                                    }
                                }
                            },
                            "layout": {
                                "priority": 1,
                                "padding": [
                                    0,
                                    0,
                                    0,
                                    0
                                ]
                            }
                        }
                    },
                    "layout": {
                        "x_anchor": "left",
                        "y_anchor": "top",
                        "absolute": false,
                        "x_offset": 0.03,
                        "y_offset": -0.05
                    }
                },
                "bluewinner": {
                    "type": "Image",
                    "data": {
                        "texture": "bluewinner",
                        "anchor": [
                            0,
                            1
                        ],
                        "size": [
                            622,
                            333
                        ],
                        "angle": 0,
                        "position": [
                            329,
                            387
                        ],
                        "visible": true
                    },
                    "layout": {
                        "x_anchor": "left",
                        "y_anchor": "top",
                        "absolute": false,
                        "x_offset": 0.26,
                        "y_offset": 0
                    }
                },
                "redwinner": {
                    "type": "Image",
                    "data": {
                        "texture": "redwinner",
                        "anchor": [
                            0,
                            1
                        ],
                        "size": [
                            622,
                            333
                        ],
                        "angle": 0,
                        "position": [
                            329,
                            387
                        ],
                        "visible": true
                    },
                    "layout": {
                        "x_anchor": "left",
                        "y_anchor": "top",
                        "absolute": false,
                        "x_offset": 0.26,
                        "y_offset": 0
                    }
                },
                "greenwinner": {
                    "type": "Image",
                    "data": {
                        "texture": "greenwinner",
                        "anchor": [
                            0,
                            1
                        ],
                        "size": [
                            622,
                            333
                        ],
                        "angle": 0,
                        "position": [
                            329,
                            387
                        ],
                        "visible": true
                    },
                    "layout": {
                        "x_anchor": "left",
                        "y_anchor": "top",
                        "absolute": false,
                        "x_offset": 0.26,
                        "y_offset": 0
                    }
                },
                "yellowwinner": {
                    "type": "Image",
                    "data": {
                        "texture": "yellowwinner",
                        "anchor": [
                            0,
                            1
                        ],
                        "size": [
                            622,
                            333
                        ],
                        "angle": 0,
                        "position": [
                            329,
                            387
                        ],
                        "visible": true
                    },
                    "layout": {
                        "x_anchor": "left",
                        "y_anchor": "top",
                        "absolute": false,
                        "x_offset": 0.26,
                        "y_offset": 0
                    }
                }
            }
        },
        "gamescene": {
            "type": "Node",
            "format": {
                "type": "Anchored"
            },
            "data": {
                "anchor": [
                    0,
                    0
                ],
                "size": [
                    1280,
                    720
                ],
                "angle": 0,
                "position": [
                    2921,
                    2014
                ],
                "visible": true
            },
            "children": {
                "Leftgroup": {
                    "type": "Node",
                    "format": {
                        "type": "Float",
                        "x_alignment": "center",
                        "y_alignment": "top",
                        "orientation": "vertical"
                    },
                    "data": {
                        "anchor": [
                            0.5,
                            0.5
                        ],
                        "size": [
                            233,
                            292
                        ],
                        "angle": -1.5308806722812968e-22,
                        "position": [
                            0,
                            428
                        ],
                        "visible": true
                    },
                    "children": {
                        "TimerUI": {
                            "type": "Node",
                            "format": {
                                "type": "Float",
                                "x_alignment": "left",
                                "y_alignment": "top",
                                "orientation": "vertical"
                            },
                            "data": {
                                "anchor": [
                                    0.5,
                                    0.5
                                ],
                                "size": [
                                    201,
                                    140
                                ],
                                "angle": 0,
                                "position": [
                                    116.5,
                                    70
                                ],
                                "visible": true
                            },
                            "children": {
                                "UITimer": {
                                    "type": "Node",
                                    "format": {
                                        "type": "Anchored"
                                    },
                                    "data": {
                                        "anchor": [
                                            0.5,
                                            0.5
                                        ],
                                        "size": [
                                            201,
                                            108
                                        ],
                                        "angle": 0,
                                        "position": [
                                            100.5,
                                            70
                                        ],
                                        "visible": true
                                    },
                                    "children": {
                                        "timerbg": {
                                            "type": "Image",
                                            "data": {
                                                "texture": "timerbg",
                                                "anchor": [
                                                    0.5,
                                                    0.5
                                                ],
                                                "size": [
                                                    201,
                                                    109
                                                ],
                                                "angle": 1.5308806722812968e-22,
                                                "position": [
                                                    0,
                                                    -1
                                                ],
                                                "visible": true
                                            },
                                            "layout": {
                                                "x_anchor": "left",
                                                "y_anchor": "top",
                                                "absolute": false,
                                                "x_offset": 0.5,
                                                "y_offset": -0.5
                                            }
                                        },
                                        "time": {
                                            "type": "Node",
                                            "format": {
                                                "type": "Float",
                                                "x_alignment": "center",
                                                "y_alignment": "middle",
                                                "orientation": "horizontal"
                                            },
                                            "data": {
                                                "anchor": [
                                                    0,
                                                    1
                                                ],
                                                "size": [
                                                    122,
                                                    66
                                                ],
                                                "angle": 0,
                                                "position": [
                                                    39,
                                                    24
                                                ],
                                                "visible": true
                                            },
                                            "children": {
                                                "time": {
                                                    "type": "Image",
                                                    "data": {
                                                        "texture": "time",
                                                        "anchor": [
                                                            0.5,
                                                            0.5
                                                        ],
                                                        "size": [
                                                            48,
                                                            48
                                                        ],
                                                        "angle": 1.5308806722812968e-22,
                                                        "position": [
                                                            32,
                                                            33
                                                        ],
                                                        "visible": true
                                                    },
                                                    "layout": {
                                                        "priority": 0,
                                                        "padding": [
                                                            8,
                                                            8,
                                                            2,
                                                            8
                                                        ]
                                                    }
                                                },
                                                "number": {
                                                    "type": "Label",
                                                    "data": {
                                                        "anchor": [
                                                            0.5,
                                                            0.5
                                                        ],
                                                        "size": [
                                                            56,
                                                            50
                                                        ],
                                                        "position": [
                                                            86,
                                                            33
                                                        ],
                                                        "angle": 1.5308806722812968e-22,
                                                        "visible": true,
                                                        "font": "saira stencil oneRegular32",
                                                        "text": "109",
                                                        "foreground": "#000000ff",
                                                        "background": "#00000000",
                                                        "padding": [
                                                            0,
                                                            0,
                                                            0,
                                                            0
                                                        ],
                                                        "valign": "top",
                                                        "halign": "left"
                                                    },
                                                    "children": {},
                                                    "layout": {
                                                        "priority": 1,
                                                        "padding": [
                                                            0,
                                                            8,
                                                            8,
                                                            8
                                                        ]
                                                    }
                                                }
                                            },
                                            "layout": {
                                                "x_anchor": "left",
                                                "y_anchor": "top",
                                                "absolute": false,
                                                "x_offset": 0.19,
                                                "y_offset": -0.17
                                            }
                                        }
                                    },
                                    "layout": {
                                        "priority": 0,
                                        "padding": [
                                            0,
                                            8,
                                            0,
                                            16
                                        ]
                                    }
                                }
                            },
                            "layout": {
                                "priority": 0,
                                "padding": [
                                    16,
                                    16,
                                    16,
                                    0
                                ]
                            }
                        },
                        "BucketUI": {
                            "type": "Node",
                            "format": {
                                "type": "Float",
                                "x_alignment": "left",
                                "y_alignment": "top",
                                "orientation": "horizontal"
                            },
                            "data": {
                                "anchor": [
                                    0.5,
                                    0.5
                                ],
                                "size": [
                                    119,
                                    136
                                ],
                                "angle": 0,
                                "position": [
                                    116.5,
                                    224
                                ],
                                "visible": true
                            },
                            "children": {
                                "BucketUI": {
                                    "type": "Node",
                                    "format": {
                                        "type": "Anchored"
                                    },
                                    "data": {
                                        "anchor": [
                                            0.5,
                                            0.5
                                        ],
                                        "size": [
                                            119,
                                            136
                                        ],
                                        "angle": 0,
                                        "position": [
                                            59.5,
                                            68
                                        ],
                                        "visible": true
                                    },
                                    "children": {
                                        "dirt": {
                                            "type": "Image",
                                            "data": {
                                                "texture": "dirt",
                                                "anchor": [
                                                    0.5,
                                                    0.5
                                                ],
                                                "size": [
                                                    119,
                                                    113
                                                ],
                                                "angle": 1.5308806722812968e-22,
                                                "position": [
                                                    0,
                                                    5
                                                ],
                                                "visible": true
                                            },
                                            "layout": {
                                                "x_anchor": "left",
                                                "y_anchor": "bottom",
                                                "absolute": false,
                                                "x_offset": 0.5,
                                                "y_offset": 0.45
                                            }
                                        },
                                        "bucket": {
                                            "type": "Image",
                                            "data": {
                                                "texture": "bucket",
                                                "anchor": [
                                                    0.5,
                                                    0.5
                                                ],
                                                "size": [
                                                    60,
                                                    68
                                                ],
                                                "angle": 1.5308806722812968e-22,
                                                "position": [
                                                    25,
                                                    0
                                                ],
                                                "visible": true
                                            },
                                            "layout": {
                                                "x_anchor": "left",
                                                "y_anchor": "bottom",
                                                "absolute": false,
                                                "x_offset": 0.46,
                                                "y_offset": 0.25
                                            }
                                        },
                                        "number": {
                                            "type": "Label",
                                            "data": {
                                                "anchor": [
                                                    0.5,
                                                    0.5
                                                ],
                                                "size": [
                                                    35,
                                                    42
                                                ],
                                                "position": [
                                                    38,
                                                    52
                                                ],
                                                "angle": 1.5308806722812968e-22,
                                                "visible": true,
                                                "font": "saira stencil oneRegular32",
                                                "text": "10",
                                                "foreground": "#ffffffff",
                                                "background": "#00000000",
                                                "padding": [
                                                    0,
                                                    0,
                                                    0,
                                                    0
                                                ],
                                                "valign": "top",
                                                "halign": "center"
                                            },
                                            "children": {},
                                            "layout": {
                                                "x_anchor": "left",
                                                "y_anchor": "bottom",
                                                "absolute": false,
                                                "x_offset": 0.47,
                                                "y_offset": 0.54
                                            }
                                        }
                                    },
                                    "layout": {
                                        "priority": 0,
                                        "padding": [
                                            0,
                                            0,
                                            8,
                                            0
                                        ]
                                    }
                                }
                            },
                            "layout": {
                                "priority": 1,
                                "padding": [
                                    16,
                                    0,
                                    16,
                                    0
                                ]
                            }
                        }
                    },
                    "layout": {
                        "x_anchor": "left",
                        "y_anchor": "top",
                        "absolute": false,
                        "x_offset": 0.09,
                        "y_offset": -0.2
                    }
                },
                "SettingUI": {
                    "type": "Node",
                    "format": {
                        "type": "Float",
                        "x_alignment": "left",
                        "y_alignment": "top",
                        "orientation": "horizontal"
                    },
                    "data": {
                        "anchor": [
                            0.5,
                            0.5
                        ],
                        "size": [
                            56,
                            90.49
                        ],
                        "angle": -1.5308806722812968e-22,
                        "position": [
                            1208,
                            629.51
                        ],
                        "visible": true
                    },
                    "children": {
                        "Settings": {
                            "type": "Image",
                            "data": {
                                "texture": "settings",
                                "anchor": [
                                    0.5,
                                    0.5
                                ],
                                "size": [
                                    56,
                                    58.49
                                ],
                                "angle": 1.5308806722812968e-22,
                                "position": [
                                    28,
                                    45.24444389343262
                                ],
                                "visible": true
                            },
                            "layout": {
                                "priority": 0,
                                "padding": [
                                    0,
                                    16,
                                    8,
                                    16
                                ]
                            }
                        }
                    },
                    "layout": {
                        "x_anchor": "left",
                        "y_anchor": "top",
                        "absolute": false,
                        "x_offset": 0.97,
                        "y_offset": -0.06
                    }
                }
            }
        },
        "win": {
            "type": "Image",
            "data": {
                "texture": "win-background"
            }
        },
        "lose": {
            "type": "Image",
            "data": {
                "texture": "lose-background"
            }
        },
        "invalid": {
            "type": "Image",
            "data": {
                "texture": "invalid"
            }
        },
        "menu": {
            "type": "Image",
            "format": {
                "type": "Anchored"
            },
            "data": {
                "texture": "menu_background"
            },
            "children": {
                "logo": {
                    "type": "Image",
                    "format": {
                        "type": "Anchored"
                    },
                    "data": {
                        "texture": "menu_title",
                        "anchor": [
                            0.5,
                            0.5
                        ]
                    },
                    "layout": {
                        "x_anchor": "center",
                        "y_anchor": "middle",
                        "y_offset": 150,
                        "absolute": true
                    }
                },
                "host": {
                    "type": "Button",
                    "data": {
                        "upnode": "up",
                        "downnode": [
                            0,
                            0,
                            0,
                            0
                        ],
                        "pushable": [
                            160,
                            280,
                            190,
                            370,
                            280,
                            400,
                            370,
                            370,
                            400,
                            280,
                            370,
                            190,
                            280,
                            160,
                            190,
                            190
                        ],
                        "visible": true,
                        "pushsize": true,
                        "anchor": [
                            0.5,
                            0.5
                        ]
                    },
                    "children": {
                        "up": {
                            "type": "Image",
                            "data": {
                                "texture": "menu_host"
                            }
                        }
                    },
                    "layout": {
                        "x_anchor": "center",
                        "y_anchor": "middle",
                        "y_offset": -15,
                        "absolute": true
                    }
                },
                "join": {
                    "type": "Button",
                    "data": {
                        "upnode": "up",
                        "pushable": [
                            160,
                            280,
                            190,
                            370,
                            280,
                            400,
                            370,
                            370,
                            400,
                            280,
                            370,
                            190,
                            280,
                            160,
                            190,
                            190
                        ],
                        "visible": true,
                        "pushsize": true,
                        "anchor": [
                            0.5,
                            0.5
                        ]
                    },
                    "children": {
                        "up": {
                            "type": "Image",
                            "data": {
                                "texture": "menu_join"
                            }
                        }
                    },
                    "layout": {
                        "x_anchor": "center",
                        "y_anchor": "middle",
                        "y_offset": -115,
                        "absolute": true
                    }
                },

                "tutorial": {
                    "type": "Button",
                    "data": {
                        "upnode": "up",
                        "pushable": [
                            160,
                            280,
                            190,
                            370,
                            280,
                            400,
                            370,
                            370,
                            400,
                            280,
                            370,
                            190,
                            280,
                            160,
                            190,
                            190
                        ],
                        "visible": true,
                        "pushsize": true,
                        "anchor": [
                            0.5,
                            0.5
                        ]
                    },
                    "children": {
                        "up": {
                            "type": "Image",
                            "data": {
                                "texture": "menu_tutorial"
                            }
                        }
                    },
                    "layout": {
                        "x_anchor": "center",
                        "y_anchor": "middle",
                        "y_offset": -215,
                        "absolute": true
                    }
                }
            }
        },
            "levelui": {
                "type": "Node",
                "format": {
                    "type": "Anchored"
                },
                "children": {
                    "title": {
                        "type": "Image",
                        "format": {
                            "type": "Anchored"
                        },
                        "data": {
                            "texture": "level_title",
                            "anchor": [
                                0.5,
                                0.5
                            ]
                        },
                        "layout": {
                            "x_anchor": "center",
                            "y_anchor": "top",
                            "y_offset": -100,
                            "absolute": true
                        }
                    },
                    "back": {
                        "type": "Button",
                        "data": {
                            "upnode": "up",
                            "anchor": [
                                0.0,
                                0.5
                            ]
                        },
                        "children": {
                            "up": {
                                "type": "Image",
                                "data": {
                                    "texture": "back_button"
                                }
                            }
                        },
                        "layout": {
                            "x_anchor": "left",
                            "y_anchor": "top",
                            "y_offset": -100,
                            "x_offset": 30,
                            "absolute": true
                        }
                    },
                    "next": {
                        "type": "Button",
                        "data": {
                            "upnode": "up",
                            "anchor": [
                                0.0,
                                0.5
                            ],
                            "scale": 0.75
                        },
                        "children": {
                            "up": {
                                "type": "Image",
                                "data": {
                                    "texture": "level_next"
                                }
                            }
                        },
                        "layout": {
                            "x_anchor": "right",
                            "y_anchor": "top",
                            "y_offset": -100,
                            "x_offset": -200,
                            "absolute": true
                        }
                    }
                }
            },
            "level": {
                "type": "Image",
                "format": {
                    "type": "Anchored"
                },
                "data": {
                    "texture": "level_background"
                },
                "children": {
                    "level1": {
                        "type": "Button",
                        "data": {
                            "upnode": "up",
                            "anchor": [
                                0.0,
                                0.0
                            ],
                            "scale": 0.75
                        },
                        "children": {
                            "up": {
                                "type": "Image",
                                "data": {
                                    "texture": "level_choice1_inactive"
                                }
                            }
                        },
                        "layout": {
                            "x_anchor": "left",
                            "y_anchor": "bottom",
                            "y_offset": 85,
                            "x_offset": 300,
                            "priority": 1,
                            "absolute": true
                        }
                    },
                    "level1h": {
                        "type": "Button",
                        "data": {
                            "upnode": "up",
                            "anchor": [
                                0.0,
                                0.0
                            ],
                            "scale": 0.75
                        },
                        "children": {
                            "up": {
                                "type": "Image",
                                "data": {
                                    "texture": "level_choice1_active"
                                }
                            }
                        },
                        "layout": {
                            "x_anchor": "left",
                            "y_anchor": "bottom",
                            "y_offset": 85,
                            "x_offset": 300,
                            "priority": 1,
                            "absolute": true
                        }
                    },
                    "level2": {
                        "type": "Button",
                        "data": {
                            "upnode": "up",
                            "anchor": [
                                0.0,
                                0.0
                            ],
                            "scale": 0.75
                        },
                        "children": {
                            "up": {
                                "type": "Image",
                                "data": {
                                    "texture": "level_choice2_inactive"
                                }
                            }
                        },
                        "layout": {
                            "x_anchor": "left",
                            "y_anchor": "bottom",
                            "y_offset": 85,
                            "x_offset": 660,
                            "priority": 1,
                            "absolute": true
                        }
                    },
                    "level2h": {
                        "type": "Button",
                        "data": {
                            "upnode": "up",
                            "anchor": [
                                0.0,
                                0.0
                            ],
                            "scale": 0.75
                        },
                        "children": {
                            "up": {
                                "type": "Image",
                                "data": {
                                    "texture": "level_choice2_active"
                                }
                            }
                        },
                        "layout": {
                            "x_anchor": "left",
                            "y_anchor": "bottom",
                            "y_offset": 85,
                            "x_offset": 660,
                            "priority": 1,
                            "absolute": true
                        }
                    },
                    "level3": {
                        "type": "Button",
                        "data": {
                            "upnode": "up",
                            "anchor": [
                                0.0,
                                0.0
                            ],
                            "scale": 0.75
                        },
                        "children": {
                            "up": {
                                "type": "Image",
                                "data": {
                                    "texture": "level_choice3_inactive"
                                }
                            }
                        },
                        "layout": {
                            "x_anchor": "left",
                            "y_anchor": "bottom",
                            "y_offset": 70,
                            "x_offset": 1050,
                            "priority": 1,
                            "absolute": true
                        }
                    },
                    "level3h": {
                        "type": "Button",
                        "data": {
                            "upnode": "up",
                            "anchor": [
                                0.0,
                                0.0
                            ],
                            "scale": 0.75
                        },
                        "children": {
                            "up": {
                                "type": "Image",
                                "data": {
                                    "texture": "level_choice3_active"
                                }
                            }
                        },
                        "layout": {
                            "x_anchor": "left",
                            "y_anchor": "bottom",
                            "y_offset": 70,
                            "x_offset": 1050,
                            "priority": 1,
                            "absolute": true
                        }
                    },
                    "level4": {
                        "type": "Button",
                        "data": {
                            "upnode": "up",
                            "anchor": [
                                0.0,
                                0.0
                            ],
                            "scale": 0.75
                        },
                        "children": {
                            "up": {
                                "type": "Image",
                                "data": {
                                    "texture": "level_choice4_inactive"
                                }
                            }
                        },
                        "layout": {
                            "x_anchor": "left",
                            "y_anchor": "bottom",
                            "y_offset": 80,
                            "x_offset": 1400,
                            "priority": 1,
                            "absolute": true
                        }
                    },
                    "level4h": {
                        "type": "Button",
                        "data": {
                            "upnode": "up",
                            "anchor": [
                                0.0,
                                0.0
                            ],
                            "scale": 0.75
                        },
                        "children": {
                            "up": {
                                "type": "Image",
                                "data": {
                                    "texture": "level_choice4_active"
                                }
                            }
                        },
                        "layout": {
                            "x_anchor": "left",
                            "y_anchor": "bottom",
                            "y_offset": 80,
                            "x_offset": 1400,
                            "priority": 1,
                            "absolute": true
                        }
                    },
                    "level5": {
                        "type": "Button",
                        "data": {
                            "upnode": "up",
                            "anchor": [
                                0.0,
                                0.0
                            ],
                            "scale": 0.75
                        },
                        "children": {
                            "up": {
                                "type": "Image",
                                "data": {
                                    "texture": "level_choice5_inactive"
                                }
                            }
                        },
                        "layout": {
                            "x_anchor": "left",
                            "y_anchor": "bottom",
                            "y_offset": 80,
                            "x_offset": 1860,
                            "priority": 1,
                            "absolute": true
                        }
                    },
                    "level5h": {
                        "type": "Button",
                        "data": {
                            "upnode": "up",
                            "anchor": [
                                0.0,
                                0.0
                            ],
                            "scale": 0.75
                        },
                        "children": {
                            "up": {
                                "type": "Image",
                                "data": {
                                    "texture": "level_choice5_active"
                                }
                            }
                        },
                        "layout": {
                            "x_anchor": "left",
                            "y_anchor": "bottom",
                            "y_offset": 80,
                            "x_offset": 1860,
                            "priority": 1,
                            "absolute": true
                        }
                    },
                    "level6": {
                        "type": "Button",
                        "data": {
                            "upnode": "up",
                            "anchor": [
                                0.0,
                                0.0
                            ],
                            "scale": 0.75
                        },
                        "children": {
                            "up": {
                                "type": "Image",
                                "data": {
                                    "texture": "level_choice6_inactive"
                                }
                            }
                        },
                        "layout": {
                            "x_anchor": "left",
                            "y_anchor": "bottom",
                            "y_offset": 80,
                            "x_offset": 2260,
                            "priority": 1,
                            "absolute": true
                        }
                    },
                    "level6h": {
                        "type": "Button",
                        "data": {
                            "upnode": "up",
                            "anchor": [
                                0.0,
                                0.0
                            ],
                            "scale": 0.75
                        },
                        "children": {
                            "up": {
                                "type": "Image",
                                "data": {
                                    "texture": "level_choice6_active"
                                }
                            }
                        },
                        "layout": {
                            "x_anchor": "left",
                            "y_anchor": "bottom",
                            "y_offset": 80,
                            "x_offset": 2260,
                            "priority": 1,
                            "absolute": true
                        }
                    },
                    "level7": {
                        "type": "Button",
                        "data": {
                            "upnode": "up",
                            "anchor": [
                                0.0,
                                0.0
                            ],
                            "scale": 0.75
                        },
                        "children": {
                            "up": {
                                "type": "Image",
                                "data": {
                                    "texture": "level_choice7_inactive"
                                }
                            }
                        },
                        "layout": {
                            "x_anchor": "left",
                            "y_anchor": "bottom",
                            "y_offset": 80,
                            "x_offset": 2460,
                            "priority": 1,
                            "absolute": true
                        }
                    },
                    "level7h": {
                        "type": "Button",
                        "data": {
                            "upnode": "up",
                            "anchor": [
                                0.0,
                                0.0
                            ],
                            "scale": 0.75
                        },
                        "children": {
                            "up": {
                                "type": "Image",
                                "data": {
                                    "texture": "level_choice7_active"
                                }
                            }
                        },
                        "layout": {
                            "x_anchor": "left",
                            "y_anchor": "bottom",
                            "y_offset": 80,
                            "x_offset": 2460,
                            "priority": 1,
                            "absolute": true
                        }
                    },
                    "level8": {
                        "type": "Button",
                        "data": {
                            "upnode": "up",
                            "anchor": [
                                0.0,
                                0.0
                            ],
                            "scale": 0.75
                        },
                        "children": {
                            "up": {
                                "type": "Image",
                                "data": {
                                    "texture": "level_choice8_inactive"
                                }
                            }
                        },
                        "layout": {
                            "x_anchor": "left",
                            "y_anchor": "bottom",
                            "y_offset": 80,
                            "x_offset": 2660,
                            "priority": 1,
                            "absolute": true
                        }
                    },
                    "level8h": {
                        "type": "Button",
                        "data": {
                            "upnode": "up",
                            "anchor": [
                                0.0,
                                0.0
                            ],
                            "scale": 0.75
                        },
                        "children": {
                            "up": {
                                "type": "Image",
                                "data": {
                                    "texture": "level_choice8_active"
                                }
                            }
                        },
                        "layout": {
                            "x_anchor": "left",
                            "y_anchor": "bottom",
                            "y_offset": 80,
                            "x_offset": 2660,
                            "priority": 1,
                            "absolute": true
                        }
                    }
                }
            },
            "client_join": {
                "type": "Image",
                "format": {
                    "type": "Anchored"
                },
                "data": {
                    "texture": "keypad_background"
                },
                "children": {
                    "title": {
                        "type": "Image",
                        "format": {
                            "type": "Anchored"
                        },
                        "data": {
                            "texture": "keypad_title",
                            "anchor": [
                                0,
                                0
                            ],
                            "scale": 0.75
                        },
                        "layout": {
                            "x_anchor": "center",
                            "y_anchor": "top",
                            "y_offset": -130,
                            "x_offset": -10,
                            "absolute": true
                        }
                    },
                    "subtitle": {
                        "type": "Image",
                        "format": {
                            "type": "Anchored"
                        },
                        "data": {
                            "texture": "keypad_subtitle",
                            "anchor": [
                                0,
                                0
                            ],
                            "scale": 0.75
                        },
                        "layout": {
                            "x_anchor": "center",
                            "y_anchor": "top",
                            "y_offset": -175,
                            "x_offset": -10,
                            "absolute": true
                        }
                    },
                    "inputUI": {
                        "type": "Image",
                        "format": {
                            "type": "Anchored"
                        },
                        "data": {
                            "texture": "keypad_inputfield",
                            "anchor": [
                                0,
                                0
                            ],
                            "scale": 0.72
                        },
                        "layout": {
                            "x_anchor": "center",
                            "y_anchor": "middle",
                            "y_offset": 60,
                            "x_offset": -10,
                            "absolute": true
                        }
                    },
                    "client_id_field": {
                        "type": "Textfield",
                        "format": {
                            "type": "Anchored"
                        },
                        "data": {
                            "anchor": [
                                0,
                                0
                            ],
                            "text": "123456",
                            "font": "saira stencil oneRegular32",
                            "halign": "left",
                            "valign": "middle",
                            "cursor": false
                        },
                        "layout": {
                            "x_anchor": "center",
                            "y_anchor": "middle",
                            "y_offset": 60,
                            "x_offset": 20,
                            "absolute": true
                        }
                    },
                    "inputPlaceholder": {
                        "type": "Image",
                        "format": {
                            "type": "Anchored"
                        },
                        "data": {
                            "texture": "keypad_placeholderText",
                            "anchor": [
                                0,
                                0
                            ],
                            "scale": 0.75
                        },
                        "layout": {
                            "x_anchor": "center",
                            "y_anchor": "middle",
                            "y_offset": 80,
                            "x_offset": 27,
                            "absolute": true
                        }
                    },
                    "back": {
                        "type": "Button",
                        "data": {
                            "upnode": "up",
                            "anchor": [
                                0.5,
                                0.5
                            ],
                            "scale": 0.75
                        },
                        "children": {
                            "up": {
                                "type": "Image",
                                "data": {
                                    "texture": "keypad_back"
                                }
                            }
                        },
                        "layout": {
                            "x_anchor": "center",
                            "y_anchor": "bottom",
                            "y_offset": 85,
                            "x_offset": 60,
                            "absolute": true
                        }
                    },
                    "next": {
                        "type": "Button",
                        "data": {
                            "upnode": "up",
                            "anchor": [
                                0.5,
                                0.5
                            ],
                            "scale": 0.75
                        },
                        "children": {
                            "up": {
                                "type": "Image",
                                "data": {
                                    "texture": "keypad_next"
                                }
                            }
                        },
                        "layout": {
                            "x_anchor": "right",
                            "y_anchor": "bottom",
                            "y_offset": 85,
                            "x_offset": -150,
                            "absolute": true
                        }
                    },
                    "b1": {
                        "type": "Button",
                        "data": {
                            "upnode": "up",
                            "anchor": [
                                0.0,
                                1
                            ],
                            "scale": 0.85
                        },
                        "children": {
                            "up": {
                                "type": "Image",
                                "data": {
                                    "texture": "keypad_1"
                                }
                            }
                        },
                        "layout": {
                            "x_anchor": "left",
                            "y_anchor": "top",
                            "y_offset": -50,
                            "x_offset": 100,
                            "priority": 1,
                            "absolute": true
                        }
                    },
                    "b2": {
                        "type": "Button",
                        "data": {
                            "upnode": "up",
                            "anchor": [
                                0.0,
                                1
                            ],
                            "scale": 0.85
                        },
                        "children": {
                            "up": {
                                "type": "Image",
                                "data": {
                                    "texture": "keypad_2"
                                }
                            }
                        },
                        "layout": {
                            "x_anchor": "left",
                            "y_anchor": "top",
                            "y_offset": -50,
                            "x_offset": 250,
                            "priority": 1,
                            "absolute": true
                        }
                    },
                    "b3": {
                        "type": "Button",
                        "data": {
                            "upnode": "up",
                            "anchor": [
                                0.0,
                                1
                            ],
                            "scale": 0.85
                        },
                        "children": {
                            "up": {
                                "type": "Image",
                                "data": {
                                    "texture": "keypad_3"
                                }
                            }
                        },
                        "layout": {
                            "x_anchor": "left",
                            "y_anchor": "top",
                            "y_offset": -50,
                            "x_offset": 400,
                            "priority": 1,
                            "absolute": true
                        }
                    },
                    "b4": {
                        "type": "Button",
                        "data": {
                            "upnode": "up",
                            "anchor": [
                                0.0,
                                1
                            ],
                            "scale": 0.85
                        },
                        "children": {
                            "up": {
                                "type": "Image",
                                "data": {
                                    "texture": "keypad_4"
                                }
                            }
                        },
                        "layout": {
                            "x_anchor": "left",
                            "y_anchor": "top",
                            "y_offset": -200,
                            "x_offset": 100,
                            "priority": 1,
                            "absolute": true
                        }
                    },
                    "b5": {
                        "type": "Button",
                        "data": {
                            "upnode": "up",
                            "anchor": [
                                0.0,
                                1
                            ],
                            "scale": 0.85
                        },
                        "children": {
                            "up": {
                                "type": "Image",
                                "data": {
                                    "texture": "keypad_5"
                                }
                            }
                        },
                        "layout": {
                            "x_anchor": "left",
                            "y_anchor": "top",
                            "y_offset": -200,
                            "x_offset": 250,
                            "priority": 1,
                            "absolute": true
                        }
                    },
                    "b6": {
                        "type": "Button",
                        "data": {
                            "upnode": "up",
                            "anchor": [
                                0.0,
                                1
                            ],
                            "scale": 0.85
                        },
                        "children": {
                            "up": {
                                "type": "Image",
                                "data": {
                                    "texture": "keypad_6"
                                }
                            }
                        },
                        "layout": {
                            "x_anchor": "left",
                            "y_anchor": "top",
                            "y_offset": -200,
                            "x_offset": 400,
                            "priority": 1,
                            "absolute": true
                        }
                    },
                    "b7": {
                        "type": "Button",
                        "data": {
                            "upnode": "up",
                            "anchor": [
                                0.0,
                                1
                            ],
                            "scale": 0.85
                        },
                        "children": {
                            "up": {
                                "type": "Image",
                                "data": {
                                    "texture": "keypad_7"
                                }
                            }
                        },
                        "layout": {
                            "x_anchor": "left",
                            "y_anchor": "top",
                            "y_offset": -350,
                            "x_offset": 100,
                            "priority": 1,
                            "absolute": true
                        }
                    },
                    "b8": {
                        "type": "Button",
                        "data": {
                            "upnode": "up",
                            "anchor": [
                                0.0,
                                1
                            ],
                            "scale": 0.85
                        },
                        "children": {
                            "up": {
                                "type": "Image",
                                "data": {
                                    "texture": "keypad_8"
                                }
                            }
                        },
                        "layout": {
                            "x_anchor": "left",
                            "y_anchor": "top",
                            "y_offset": -350,
                            "x_offset": 250,
                            "priority": 1,
                            "absolute": true
                        }
                    },
                    "b9": {
                        "type": "Button",
                        "data": {
                            "upnode": "up",
                            "anchor": [
                                0.0,
                                1
                            ],
                            "scale": 0.85
                        },
                        "children": {
                            "up": {
                                "type": "Image",
                                "data": {
                                    "texture": "keypad_9"
                                }
                            }
                        },
                        "layout": {
                            "x_anchor": "left",
                            "y_anchor": "top",
                            "y_offset": -350,
                            "x_offset": 400,
                            "priority": 1,
                            "absolute": true
                        }
                    },
                    "bc": {
                        "type": "Button",
                        "data": {
                            "upnode": "up",
                            "anchor": [
                                0.0,
                                1
                            ],
                            "scale": 0.85
                        },
                        "children": {
                            "up": {
                                "type": "Image",
                                "data": {
                                    "texture": "keypad_c"
                                }
                            }
                        },
                        "layout": {
                            "x_anchor": "left",
                            "y_anchor": "top",
                            "y_offset": -500,
                            "x_offset": 100,
                            "priority": 1,
                            "absolute": true
                        }
                    },
                    "b0": {
                        "type": "Button",
                        "data": {
                            "upnode": "up",
                            "anchor": [
                                0.0,
                                1
                            ],
                            "scale": 0.85
                        },
                        "children": {
                            "up": {
                                "type": "Image",
                                "data": {
                                    "texture": "keypad_0"
                                }
                            }
                        },
                        "layout": {
                            "x_anchor": "left",
                            "y_anchor": "top",
                            "y_offset": -500,
                            "x_offset": 250,
                            "priority": 1,
                            "absolute": true
                        }
                    },
<<<<<<< HEAD
                    "b-1": {
                        "type": "Button",
                        "data": {
                            "upnode": "up",
                            "anchor": [
                                0.0,
                                1
                            ],
                            "scale": 0.85
                        },
                        "children": {
                            "up": {
                                "type": "Image",
                                "data": {
                                    "texture": "keypad_-1"
                                }
                            }
                        },
                        "layout": {
                            "x_anchor": "left",
                            "y_anchor": "top",
                            "y_offset": -500,
                            "x_offset": 400,
                            "priority": 1,
                            "absolute": true
                        }
=======
                    "layout": {
                        "x_anchor": "left",
                        "y_anchor": "bottom",
                        "y_offset": 80,
                        "x_offset": 2660,
                        "priority": 1,
                        "absolute": true
                    }
                }
            }
        },
        "client_join": {
            "type": "Image",
            "format": {
                "type": "Anchored"
            },
            "data": {
                "texture": "keypad_background"
            },
            "children": {
                "title": {
                    "type": "Image",
                    "format": {
                        "type": "Anchored"
                    },
                    "data": {
                        "texture": "keypad_title",
                        "anchor": [
                            0,
                            0
                        ],
                        "scale": 0.75
                    },
                    "layout": {
                        "x_anchor": "center",
                        "y_anchor": "top",
                        "y_offset": -130,
                        "x_offset": -10,
                        "absolute": true
                    }
                },
                "subtitle": {
                    "type": "Image",
                    "format": {
                        "type": "Anchored"
                    },
                    "data": {
                        "texture": "keypad_subtitle",
                        "anchor": [
                            0,
                            0
                        ],
                        "scale": 0.75
                    },
                    "layout": {
                        "x_anchor": "center",
                        "y_anchor": "top",
                        "y_offset": -175,
                        "x_offset": -10,
                        "absolute": true
                    }
                },
                "inputUI": {
                    "type": "Image",
                    "format": {
                        "type": "Anchored"
                    },
                    "data": {
                        "texture": "keypad_inputfield",
                        "anchor": [
                            0,
                            0
                        ],
                        "scale": 0.72
                    },
                    "layout": {
                        "x_anchor": "center",
                        "y_anchor": "middle",
                        "y_offset": 60,
                        "x_offset": -10,
                        "absolute": true
                    }
                },
                "client_id_field": {
                    "type": "Textfield",
                    "format": {
                        "type": "Anchored"
                    },
                    "data": {
                        "anchor": [
                            0,
                            0
                        ],
                        "text": "123456",
                        "font": "saira stencil oneRegular32",
                        "halign": "left",
                        "valign": "middle",
                        "cursor": false
                    },
                    "layout": {
                        "x_anchor": "center",
                        "y_anchor": "middle",
                        "y_offset": 60,
                        "x_offset": 20,
                        "absolute": true
                    }
                },
                "inputPlaceholder": {
                    "type": "Image",
                    "format": {
                        "type": "Anchored"
                    },
                    "data": {
                        "texture": "keypad_placeholderText",
                        "anchor": [
                            0,
                            0
                        ],
                        "scale": 0.75
                    },
                    "layout": {
                        "x_anchor": "center",
                        "y_anchor": "middle",
                        "y_offset": 80,
                        "x_offset": 27,
                        "absolute": true
                    }
                },
                "back": {
                    "type": "Button",
                    "data": {
                        "upnode": "up",
                        "anchor": [
                            0.5,
                            0.5
                        ],
                        "scale": 0.75
                    },
                    "children": {
                        "up": {
                            "type": "Image",
                            "data": {
                                "texture": "keypad_back"
                            }
                        }
                    },
                    "layout": {
                        "x_anchor": "center",
                        "y_anchor": "bottom",
                        "y_offset": 85,
                        "x_offset": 60,
                        "absolute": true
                    }
                },
                "next": {
                    "type": "Button",
                    "data": {
                        "upnode": "up",
                        "anchor": [
                            0.5,
                            0.5
                        ],
                        "scale": 0.75
                    },
                    "children": {
                        "up": {
                            "type": "Image",
                            "data": {
                                "texture": "keypad_next"
                            }
                        }
                    },
                    "layout": {
                        "x_anchor": "right",
                        "y_anchor": "bottom",
                        "y_offset": 85,
                        "x_offset": -150,
                        "absolute": true
                    }
                },
                "b1": {
                    "type": "Button",
                    "data": {
                        "upnode": "up",
                        "anchor": [
                            0.0,
                            1
                        ],
                        "scale": 0.85
                    },
                    "children": {
                        "up": {
                            "type": "Image",
                            "data": {
                                "texture": "keypad_1"
                            }
                        }
                    },
                    "layout": {
                        "x_anchor": "left",
                        "y_anchor": "top",
                        "y_offset": -50,
                        "x_offset": 100,
                        "priority": 1,
                        "absolute": true
                    }
                },
                "b2": {
                    "type": "Button",
                    "data": {
                        "upnode": "up",
                        "anchor": [
                            0.0,
                            1
                        ],
                        "scale": 0.85
                    },
                    "children": {
                        "up": {
                            "type": "Image",
                            "data": {
                                "texture": "keypad_2"
                            }
                        }
                    },
                    "layout": {
                        "x_anchor": "left",
                        "y_anchor": "top",
                        "y_offset": -50,
                        "x_offset": 250,
                        "priority": 1,
                        "absolute": true
                    }
                },
                "b3": {
                    "type": "Button",
                    "data": {
                        "upnode": "up",
                        "anchor": [
                            0.0,
                            1
                        ],
                        "scale": 0.85
                    },
                    "children": {
                        "up": {
                            "type": "Image",
                            "data": {
                                "texture": "keypad_3"
                            }
                        }
                    },
                    "layout": {
                        "x_anchor": "left",
                        "y_anchor": "top",
                        "y_offset": -50,
                        "x_offset": 400,
                        "priority": 1,
                        "absolute": true
                    }
                },
                "b4": {
                    "type": "Button",
                    "data": {
                        "upnode": "up",
                        "anchor": [
                            0.0,
                            1
                        ],
                        "scale": 0.85
                    },
                    "children": {
                        "up": {
                            "type": "Image",
                            "data": {
                                "texture": "keypad_4"
                            }
                        }
                    },
                    "layout": {
                        "x_anchor": "left",
                        "y_anchor": "top",
                        "y_offset": -200,
                        "x_offset": 100,
                        "priority": 1,
                        "absolute": true
                    }
                },
                "b5": {
                    "type": "Button",
                    "data": {
                        "upnode": "up",
                        "anchor": [
                            0.0,
                            1
                        ],
                        "scale": 0.85
                    },
                    "children": {
                        "up": {
                            "type": "Image",
                            "data": {
                                "texture": "keypad_5"
                            }
                        }
                    },
                    "layout": {
                        "x_anchor": "left",
                        "y_anchor": "top",
                        "y_offset": -200,
                        "x_offset": 250,
                        "priority": 1,
                        "absolute": true
                    }
                },
                "b6": {
                    "type": "Button",
                    "data": {
                        "upnode": "up",
                        "anchor": [
                            0.0,
                            1
                        ],
                        "scale": 0.85
                    },
                    "children": {
                        "up": {
                            "type": "Image",
                            "data": {
                                "texture": "keypad_6"
                            }
                        }
                    },
                    "layout": {
                        "x_anchor": "left",
                        "y_anchor": "top",
                        "y_offset": -200,
                        "x_offset": 400,
                        "priority": 1,
                        "absolute": true
                    }
                },
                "b7": {
                    "type": "Button",
                    "data": {
                        "upnode": "up",
                        "anchor": [
                            0.0,
                            1
                        ],
                        "scale": 0.85
                    },
                    "children": {
                        "up": {
                            "type": "Image",
                            "data": {
                                "texture": "keypad_7"
                            }
                        }
                    },
                    "layout": {
                        "x_anchor": "left",
                        "y_anchor": "top",
                        "y_offset": -350,
                        "x_offset": 100,
                        "priority": 1,
                        "absolute": true
                    }
                },
                "b8": {
                    "type": "Button",
                    "data": {
                        "upnode": "up",
                        "anchor": [
                            0.0,
                            1
                        ],
                        "scale": 0.85
                    },
                    "children": {
                        "up": {
                            "type": "Image",
                            "data": {
                                "texture": "keypad_8"
                            }
                        }
                    },
                    "layout": {
                        "x_anchor": "left",
                        "y_anchor": "top",
                        "y_offset": -350,
                        "x_offset": 250,
                        "priority": 1,
                        "absolute": true
                    }
                },
                "b9": {
                    "type": "Button",
                    "data": {
                        "upnode": "up",
                        "anchor": [
                            0.0,
                            1
                        ],
                        "scale": 0.85
                    },
                    "children": {
                        "up": {
                            "type": "Image",
                            "data": {
                                "texture": "keypad_9"
                            }
                        }
                    },
                    "layout": {
                        "x_anchor": "left",
                        "y_anchor": "top",
                        "y_offset": -350,
                        "x_offset": 400,
                        "priority": 1,
                        "absolute": true
                    }
                },
                "bc": {
                    "type": "Button",
                    "data": {
                        "upnode": "up",
                        "anchor": [
                            0.0,
                            1
                        ],
                        "scale": 0.85
                    },
                    "children": {
                        "up": {
                            "type": "Image",
                            "data": {
                                "texture": "keypad_c"
                            }
                        }
                    },
                    "layout": {
                        "x_anchor": "left",
                        "y_anchor": "top",
                        "y_offset": -500,
                        "x_offset": 100,
                        "priority": 1,
                        "absolute": true
                    }
                },
                "b0": {
                    "type": "Button",
                    "data": {
                        "upnode": "up",
                        "anchor": [
                            0.0,
                            1
                        ],
                        "scale": 0.85
                    },
                    "children": {
                        "up": {
                            "type": "Image",
                            "data": {
                                "texture": "keypad_0"
                            }
                        }
                    },
                    "layout": {
                        "x_anchor": "left",
                        "y_anchor": "top",
                        "y_offset": -500,
                        "x_offset": 250,
                        "priority": 1,
                        "absolute": true
                    }
                },
                "b-1": {
                    "type": "Button",
                    "data": {
                        "upnode": "up",
                        "anchor": [
                            0.0,
                            1
                        ],
                        "scale": 0.85
                    },
                    "children": {
                        "up": {
                            "type": "Image",
                            "data": {
                                "texture": "keypad_-1"
                            }
                        }
                    },
                    "layout": {
                        "x_anchor": "left",
                        "y_anchor": "top",
                        "y_offset": -500,
                        "x_offset": 400,
                        "priority": 1,
                        "absolute": true
                    }
                }
            }
        },
        "host": {
            "type": "Image",
            "format": {
                "type": "Anchored"
            },
            "data": {
                "texture": "char_background"
            },
            "children": {
                "title": {
                    "type": "Image",
                    "format": {
                        "type": "Anchored"
                    },
                    "data": {
                        "texture": "char_title",
                        "anchor": [
                            0.5,
                            0.5
                        ]
                    },
                    "layout": {
                        "x_anchor": "center",
                        "y_anchor": "top",
                        "y_offset": -100,
                        "absolute": true
                    }
                },
                "back": {
                    "type": "Button",
                    "data": {
                        "upnode": "up",
                        "anchor": [
                            0.0,
                            0.5
                        ]
                    },
                    "children": {
                        "up": {
                            "type": "Image",
                            "data": {
                                "texture": "back_button"
                            }
                        }
                    },
                    "layout": {
                        "x_anchor": "left",
                        "y_anchor": "top",
                        "y_offset": -100,
                        "x_offset": 30,
                        "absolute": true
                    }
                },
                "box": {
                    "type": "Image",
                    "format": {
                        "type": "Anchored"
                    },
                    "data": {
                        "texture": "char_box",
                        "anchor": [
                            0.5,
                            0.5
                        ],
                        "scale": 0.7
                    },
                    "layout": {
                        "x_anchor": "center",
                        "y_anchor": "middle",
                        "absolute": true
                    }
                },
                "red": {
                    "type": "Button",
                    "data": {
                        "upnode": "up",
                        "downnode": "down",
                        "visible": true,
                        "pushsize": true,
                        "anchor": [
                            0.5,
                            0.5
                        ],
                        "scale": 0.7
                    },
                    "children": {
                        "down": {
                            "type": "Image",
                            "data": {
                                "texture": "char_red"
                            }
                        },
                        "up": {
                            "type": "Image",
                            "data": {
                                "texture": "char_red_inactive"
                            }
                        }
                    },
                    "layout": {
                        "x_anchor": "center",
                        "y_anchor": "middle",
                        "x_offset": -370,
                        "y_offset": 90,
                        "padding": [
                            10,
                            10,
                            10,
                            10
                        ],
                        "absolute": true
                    }
                },
                "green": {
                    "type": "Button",
                    "data": {
                        "upnode": "up",
                        "downnode": "down",
                        "visible": true,
                        "pushsize": true,
                        "anchor": [
                            0.5,
                            0.5
                        ],
                        "scale": 0.7
                    },
                    "children": {
                        "down": {
                            "type": "Image",
                            "data": {
                                "texture": "char_green"
                            }
                        },
                        "up": {
                            "type": "Image",
                            "data": {
                                "texture": "char_green_inactive"
                            }
                        }
                    },
                    "layout": {
                        "x_anchor": "center",
                        "y_anchor": "middle",
                        "x_offset": -370,
                        "y_offset": -90,
                        "padding": [
                            10,
                            10,
                            10,
                            10
                        ],
                        "absolute": true
                    }
                },
                "blue": {
                    "type": "Button",
                    "data": {
                        "upnode": "up",
                        "downnode": "down",
                        "visible": true,
                        "pushsize": true,
                        "anchor": [
                            0.5,
                            0.5
                        ],
                        "scale": 0.7
                    },
                    "children": {
                        "down": {
                            "type": "Image",
                            "data": {
                                "texture": "char_blue"
                            }
                        },
                        "up": {
                            "type": "Image",
                            "data": {
                                "texture": "char_blue_inactive"
                            }
                        }
                    },
                    "layout": {
                        "x_anchor": "center",
                        "y_anchor": "middle",
                        "x_offset": 80,
                        "y_offset": 90,
                        "padding": [
                            10,
                            10,
                            10,
                            10
                        ],
                        "absolute": true
                    }
                },
                "yellow": {
                    "type": "Button",
                    "data": {
                        "upnode": "up",
                        "downnode": "down",
                        "visible": true,
                        "pushsize": true,
                        "anchor": [
                            0.5,
                            0.5
                        ],
                        "scale": 0.7
                    },
                    "children": {
                        "down": {
                            "type": "Image",
                            "data": {
                                "texture": "char_yellow"
                            }
                        },
                        "up": {
                            "type": "Image",
                            "data": {
                                "texture": "char_yellow_inactive"
                            }
                        }
                    },
                    "layout": {
                        "x_anchor": "center",
                        "y_anchor": "middle",
                        "x_offset": 80,
                        "y_offset": -90,
                        "padding": [
                            10,
                            10,
                            10,
                            10
                        ],
                        "absolute": true
                    }
                },
                "p1": {
                    "type": "Image",
                    "format": {
                        "type": "Anchored"
                    },
                    "data": {
                        "texture": "p1",
                        "anchor": [
                            0.5,
                            0.5
                        ],
                        "scale": 1.25
                    },
                    "layout": {
                        "x_anchor": "center",
                        "y_anchor": "middle",
                        "absolute": true
                    }
                },
                "p2": {
                    "type": "Image",
                    "format": {
                        "type": "Anchored"
                    },
                    "data": {
                        "texture": "p2",
                        "anchor": [
                            0.5,
                            0.5
                        ],
                        "scale": 1.25
                    },
                    "layout": {
                        "x_anchor": "center",
                        "y_anchor": "middle",
                        "absolute": true
                    }
                },
                "p3": {
                    "type": "Image",
                    "format": {
                        "type": "Anchored"
                    },
                    "data": {
                        "texture": "p3",
                        "anchor": [
                            0.5,
                            0.5
                        ],
                        "scale": 1.25
                    },
                    "layout": {
                        "x_anchor": "center",
                        "y_anchor": "middle",
                        "absolute": true
                    }
                },
                "p4": {
                    "type": "Image",
                    "format": {
                        "type": "Anchored"
                    },
                    "data": {
                        "texture": "p4",
                        "anchor": [
                            0.5,
                            0.5
                        ],
                        "scale": 1.25
                    },
                    "layout": {
                        "x_anchor": "center",
                        "y_anchor": "middle",
                        "absolute": true
                    }
                },
                "character_red": {
                    "type": "Image",
                    "format": {
                        "type": "Anchored"
                    },
                    "data": {
                        "texture": "char_mushroom",
                        "anchor": [
                            0.5,
                            0.5
                        ],
                        "visible": true,
                        "scale": 0.7
                    },
                    "layout": {
                        "x_anchor": "center",
                        "y_anchor": "middle",
                        "x_offset": 450,
                        "padding": [
                            10,
                            10,
                            10,
                            10
                        ],
                        "absolute": true
                    }
                },
                "character_blue": {
                    "type": "Image",
                    "format": {
                        "type": "Anchored"
                    },
                    "data": {
                        "texture": "char_frog",
                        "anchor": [
                            0.5,
                            0.5
                        ],
                        "visible": false,
                        "scale": 0.7
                    },
                    "layout": {
                        "x_anchor": "center",
                        "y_anchor": "middle",
                        "x_offset": 450,
                        "padding": [
                            10,
                            10,
                            10,
                            10
                        ],
                        "absolute": true
>>>>>>> c297dac1
                    }
                }
            },
            "host": {
                "type": "Image",
                "format": {
                    "type": "Anchored"
                },
                "data": {
                    "texture": "char_background"
                },
                "children": {
                    "title": {
                        "type": "Image",
                        "format": {
                            "type": "Anchored"
                        },
                        "data": {
                            "texture": "char_title",
                            "anchor": [
                                0.5,
                                0.5
                            ]
                        },
                        "layout": {
                            "x_anchor": "center",
                            "y_anchor": "top",
                            "y_offset": -100,
                            "absolute": true
                        }
                    },
                    "back": {
                        "type": "Button",
                        "data": {
                            "upnode": "up",
                            "anchor": [
                                0.0,
                                0.5
                            ]
                        },
                        "children": {
                            "up": {
                                "type": "Image",
                                "data": {
                                    "texture": "back_button"
                                }
                            }
                        },
                        "layout": {
                            "x_anchor": "left",
                            "y_anchor": "top",
                            "y_offset": -100,
                            "x_offset": 30,
                            "absolute": true
                        }
                    },
                    "box": {
                        "type": "Image",
                        "format": {
                            "type": "Anchored"
                        },
                        "data": {
                            "texture": "char_box",
                            "anchor": [
                                0.5,
                                0.5
                            ],
                            "scale": 0.7
                        },
                        "layout": {
                            "x_anchor": "center",
                            "y_anchor": "middle",
                            "absolute": true
                        }
                    },
                    "red": {
                        "type": "Button",
                        "data": {
                            "upnode": "up",
                            "downnode": "down",
                            "visible": true,
                            "pushsize": true,
                            "anchor": [
                                0.5,
                                0.5
                            ],
                            "scale": 0.7
                        },
                        "children": {
                            "down": {
                                "type": "Image",
                                "data": {
                                    "texture": "char_red"
                                }
                            },
                            "up": {
                                "type": "Image",
                                "data": {
                                    "texture": "char_red_inactive"
                                }
                            }
                        },
                        "layout": {
                            "x_anchor": "center",
                            "y_anchor": "middle",
                            "x_offset": -370,
                            "y_offset": 90,
                            "padding": [
                                10,
                                10,
                                10,
                                10
                            ],
                            "absolute": true
                        }
                    },
                    "green": {
                        "type": "Button",
                        "data": {
                            "upnode": "up",
                            "downnode": "down",
                            "visible": true,
                            "pushsize": true,
                            "anchor": [
                                0.5,
                                0.5
                            ],
                            "scale": 0.7
                        },
                        "children": {
                            "down": {
                                "type": "Image",
                                "data": {
                                    "texture": "char_green"
                                }
                            },
                            "up": {
                                "type": "Image",
                                "data": {
                                    "texture": "char_green_inactive"
                                }
                            }
                        },
                        "layout": {
                            "x_anchor": "center",
                            "y_anchor": "middle",
                            "x_offset": -370,
                            "y_offset": -90,
                            "padding": [
                                10,
                                10,
                                10,
                                10
                            ],
                            "absolute": true
                        }
                    },
                    "blue": {
                        "type": "Button",
                        "data": {
                            "upnode": "up",
                            "downnode": "down",
                            "visible": true,
                            "pushsize": true,
                            "anchor": [
                                0.5,
                                0.5
                            ],
                            "scale": 0.7
                        },
                        "children": {
                            "down": {
                                "type": "Image",
                                "data": {
                                    "texture": "char_blue"
                                }
                            },
                            "up": {
                                "type": "Image",
                                "data": {
                                    "texture": "char_blue_inactive"
                                }
                            }
                        },
                        "layout": {
                            "x_anchor": "center",
                            "y_anchor": "middle",
                            "x_offset": 80,
                            "y_offset": 90,
                            "padding": [
                                10,
                                10,
                                10,
                                10
                            ],
                            "absolute": true
                        }
                    },
                    "yellow": {
                        "type": "Button",
                        "data": {
                            "upnode": "up",
                            "downnode": "down",
                            "visible": true,
                            "pushsize": true,
                            "anchor": [
                                0.5,
                                0.5
                            ],
                            "scale": 0.7
                        },
                        "children": {
                            "down": {
                                "type": "Image",
                                "data": {
                                    "texture": "char_yellow"
                                }
                            },
                            "up": {
                                "type": "Image",
                                "data": {
                                    "texture": "char_yellow_inactive"
                                }
                            }
                        },
                        "layout": {
                            "x_anchor": "center",
                            "y_anchor": "middle",
                            "x_offset": 80,
                            "y_offset": -90,
                            "padding": [
                                10,
                                10,
                                10,
                                10
                            ],
                            "absolute": true
                        }
                    },
                    "character_red": {
                        "type": "Image",
                        "format": {
                            "type": "Anchored"
                        },
                        "data": {
                            "texture": "char_mushroom",
                            "anchor": [
                                0.5,
                                0.5
                            ],
                            "visible": true,
                            "scale": 0.7
                        },
                        "layout": {
                            "x_anchor": "center",
                            "y_anchor": "middle",
                            "x_offset": 450,
                            "padding": [
                                10,
                                10,
                                10,
                                10
                            ],
                            "absolute": true
                        }
                    },
<<<<<<< HEAD
                    "character_blue": {
                        "type": "Image",
                        "format": {
                            "type": "Anchored"
                        },
                        "data": {
                            "texture": "char_frog",
                            "anchor": [
                                0.5,
                                0.5
                            ],
                            "visible": false,
                            "scale": 0.7
                        },
                        "layout": {
                            "x_anchor": "center",
                            "y_anchor": "middle",
                            "x_offset": 450,
                            "padding": [
                                10,
                                10,
                                10,
                                10
                            ],
                            "absolute": true
                        }
=======
                    "layout": {
                        "x_anchor": "right",
                        "y_anchor": "bottom",
                        "absolute": true,
                        "x_offset": -200,
                        "y_offset": 75
                    }
                }
            },
            "layout": {
                "x_anchor": "center",
                "y_anchor": "bottom"
            }
        },
        "client": {
            "type": "Image",
            "format": {
                "type": "Anchored"
            },
            "data": {
                "texture": "char_background"
            },
            "children": {
                "title": {
                    "type": "Image",
                    "format": {
                        "type": "Anchored"
>>>>>>> c297dac1
                    },
                    "character_green": {
                        "type": "Image",
                        "format": {
                            "type": "Anchored"
                        },
                        "data": {
                            "texture": "char_chameleon",
                            "anchor": [
                                0.5,
                                0.5
                            ],
                            "visible": false,
                            "scale": 0.7
                        },
                        "layout": {
                            "x_anchor": "center",
                            "y_anchor": "middle",
                            "x_offset": 450,
                            "padding": [
                                10,
                                10,
                                10,
                                10
                            ],
                            "absolute": true
                        }
                    },
                    "character_yellow": {
                        "type": "Image",
                        "format": {
                            "type": "Anchored"
                        },
                        "data": {
                            "texture": "char_flower",
                            "anchor": [
                                0.5,
                                0.5
                            ],
                            "visible": false,
                            "scale": 0.7
                        },
                        "layout": {
                            "x_anchor": "center",
                            "y_anchor": "middle",
                            "x_offset": 450,
                            "padding": [
                                10,
                                10,
                                10,
                                10
                            ],
                            "absolute": true
                        }
                    },
                    "bottom": {
                        "type": "Node",
                        "format": {
                            "type": "Float",
                            "orientation": "horizontal",
                            "x_alignment": "left",
                            "y_alignment": "bottom"
                        },
                        "data": {
                            "anchor": [
                                0.0,
                                0.0
                            ],
                            "size": [
                                1800,
                                100
                            ]
                        },
                        "children": {
                            "game_label": {
                                "type": "Label",
                                "data": {
                                    "anchor": [
                                        0.5,
                                        0.5
                                    ],
                                    "font": "saira stencil oneRegular32",
                                    "text": "Game ID:",
                                    "padding": [
                                        20,
                                        20,
                                        40,
                                        20
                                    ],
                                    "halign": "left",
                                    "valign": "middle",
                                    "foreground": [ 255, 255, 255, 255 ]
                                },
                                "layout": {
                                    "priority": 1
                                }
                            },
                            "game_field": {
                                "type": "Widget",
                                "data": {
                                    "key": "textfield",
                                    "variables": {
                                        "size": [
                                            200,
                                            100
                                        ],
                                        "text": "",
                                        "halign": "center"
                                    }
                                },
                                "layout": {
                                    "priority": 2
                                }
                            },
                            "players_label": {
                                "type": "Label",
                                "data": {
                                    "anchor": [
                                        0.5,
                                        0.5
                                    ],
                                    "font": "saira stencil oneRegular32",
                                    "text": "Players:",
                                    "padding": [
                                        20,
                                        20,
                                        20,
                                        20
                                    ],
                                    "halign": "left",
                                    "valign": "middle",
                                    "foreground": [ 255, 255, 255, 255 ]
                                },
                                "layout": {
                                    "priority": 3
                                }
                            },
                            "players_field": {
                                "type": "Widget",
                                "data": {
                                    "key": "textfield",
                                    "variables": {
                                        "size": [
                                            80,
                                            100
                                        ],
                                        "text": "1",
                                        "halign": "center"
                                    }
                                },
                                "layout": {
                                    "priority": 4
                                }
                            },
                            "level_label": {
                                "type": "Label",
                                "data": {
                                    "anchor": [
                                        0.5,
                                        0.5
                                    ],
                                    "font": "saira stencil oneRegular32",
                                    "text": "Level:",
                                    "padding": [
                                        20,
                                        20,
                                        20,
                                        20
                                    ],
                                    "halign": "left",
                                    "valign": "middle",
                                    "foreground": [ 255, 255, 255, 255 ]
                                },
                                "layout": {
                                    "priority": 5
                                }
                            },
                            "level_field": {
                                "type": "Widget",
                                "data": {
                                    "key": "textfield",
                                    "variables": {
                                        "size": [
                                            80,
                                            100
                                        ],
                                        "text": "1",
                                        "halign": "center"
                                    }
                                },
                                "layout": {
                                    "priority": 6
                                }
                            }

                        }
                    },
                    "start": {
                        "type": "Widget",
                        "data": {
                            "key": "textbutton",
                            "variables": {
                                "size": [
                                    300,
                                    100
                                ],
                                "text": "Waiting",
                                "color": "#000000"
                            },
                            "anchor": [
                                1,
                                1
                            ]
                        },
                        "format": {
                            "type": "Anchored"
                        },
                        "layout": {
                            "x_anchor": "right",
                            "y_anchor": "bottom",
                            "absolute": true,
                            "x_offset": -200,
                            "y_offset": 75
                        }
                    }
                },
                "layout": {
                    "x_anchor": "center",
                    "y_anchor": "bottom"
                }
            },
            "client": {
                "type": "Image",
                "format": {
                    "type": "Anchored"
                },
                "data": {
                    "texture": "char_background"
                },
                "children": {
                    "title": {
                        "type": "Image",
                        "format": {
                            "type": "Anchored"
                        },
                        "data": {
                            "texture": "char_title",
                            "anchor": [
                                0.5,
                                0.5
                            ]
                        },
                        "layout": {
                            "x_anchor": "center",
                            "y_anchor": "top",
                            "y_offset": -100,
                            "absolute": true
                        }
                    },
                    "back": {
                        "type": "Button",
                        "data": {
                            "upnode": "up",
                            "anchor": [
                                0.0,
                                0.5
                            ]
                        },
                        "children": {
                            "up": {
                                "type": "Image",
                                "data": {
                                    "texture": "back_button"
                                }
                            }
                        },
                        "layout": {
                            "x_anchor": "left",
                            "y_anchor": "top",
                            "y_offset": -100,
                            "x_offset": 30,
                            "absolute": true
                        }
                    },
                    "box": {
                        "type": "Image",
                        "format": {
                            "type": "Anchored"
                        },
                        "data": {
                            "texture": "char_box",
                            "anchor": [
                                0.5,
                                0.5
                            ],
                            "scale": 0.7
                        },
                        "layout": {
                            "x_anchor": "center",
                            "y_anchor": "middle",
                            "absolute": true
                        }
                    },
                    "red": {
                        "type": "Button",
                        "data": {
                            "upnode": "up",
                            "downnode": "down",
                            "visible": true,
                            "pushsize": true,
                            "anchor": [
                                0.5,
                                0.5
                            ],
                            "scale": 0.7
                        },
                        "children": {
                            "down": {
                                "type": "Image",
                                "data": {
                                    "texture": "char_red"
                                }
                            },
                            "up": {
                                "type": "Image",
                                "data": {
                                    "texture": "char_red_inactive"
                                }
                            }
                        },
                        "layout": {
                            "x_anchor": "center",
                            "y_anchor": "middle",
                            "x_offset": -370,
                            "y_offset": 90,
                            "padding": [
                                10,
                                10,
                                10,
                                10
                            ],
                            "absolute": true
                        }
                    },
                    "green": {
                        "type": "Button",
                        "data": {
                            "upnode": "up",
                            "downnode": "down",
                            "visible": true,
                            "pushsize": true,
                            "anchor": [
                                0.5,
                                0.5
                            ],
                            "scale": 0.7
                        },
                        "children": {
                            "down": {
                                "type": "Image",
                                "data": {
                                    "texture": "char_green"
                                }
                            },
                            "up": {
                                "type": "Image",
                                "data": {
                                    "texture": "char_green_inactive"
                                }
                            }
                        },
                        "layout": {
                            "x_anchor": "center",
                            "y_anchor": "middle",
                            "x_offset": -370,
                            "y_offset": -90,
                            "padding": [
                                10,
                                10,
                                10,
                                10
                            ],
                            "absolute": true
                        }
                    },
                    "blue": {
                        "type": "Button",
                        "data": {
                            "upnode": "up",
                            "downnode": "down",
                            "visible": true,
                            "pushsize": true,
                            "anchor": [
                                0.5,
                                0.5
                            ],
                            "scale": 0.7
                        },
                        "children": {
                            "down": {
                                "type": "Image",
                                "data": {
                                    "texture": "char_blue"
                                }
                            },
                            "up": {
                                "type": "Image",
                                "data": {
                                    "texture": "char_blue_inactive"
                                }
                            }
                        },
                        "layout": {
                            "x_anchor": "center",
                            "y_anchor": "middle",
                            "x_offset": 80,
                            "y_offset": 90,
                            "padding": [
                                10,
                                10,
                                10,
                                10
                            ],
                            "absolute": true
                        }
                    },
                    "yellow": {
                        "type": "Button",
                        "data": {
                            "upnode": "up",
                            "downnode": "down",
                            "visible": true,
                            "pushsize": true,
                            "anchor": [
                                0.5,
                                0.5
                            ],
                            "scale": 0.7
                        },
                        "children": {
                            "down": {
                                "type": "Image",
                                "data": {
                                    "texture": "char_yellow"
                                }
                            },
                            "up": {
                                "type": "Image",
                                "data": {
                                    "texture": "char_yellow_inactive"
                                }
                            }
                        },
                        "layout": {
                            "x_anchor": "center",
                            "y_anchor": "middle",
                            "x_offset": 80,
                            "y_offset": -90,
                            "padding": [
                                10,
                                10,
                                10,
                                10
                            ],
                            "absolute": true
                        }
                    },
                    "character_red": {
                        "type": "Image",
                        "format": {
                            "type": "Anchored"
                        },
                        "data": {
                            "texture": "char_mushroom",
                            "anchor": [
                                0.5,
                                0.5
                            ],
                            "visible": true,
                            "scale": 0.7
                        },
                        "layout": {
                            "x_anchor": "center",
                            "y_anchor": "middle",
                            "x_offset": 450,
                            "padding": [
                                10,
                                10,
                                10,
                                10
                            ],
                            "absolute": true
                        }
                    },
                    "character_blue": {
                        "type": "Image",
                        "format": {
                            "type": "Anchored"
                        },
                        "data": {
                            "texture": "char_frog",
                            "anchor": [
                                0.5,
                                0.5
                            ],
                            "visible": false,
                            "scale": 0.7
                        },
                        "layout": {
                            "x_anchor": "center",
                            "y_anchor": "middle",
                            "x_offset": 450,
                            "padding": [
                                10,
                                10,
                                10,
                                10
                            ],
                            "absolute": true
                        }
                    },
<<<<<<< HEAD
                    "character_green": {
                        "type": "Image",
                        "format": {
                            "type": "Anchored"
                        },
                        "data": {
                            "texture": "char_chameleon",
                            "anchor": [
                                0.5,
                                0.5
                            ],
                            "visible": false,
                            "scale": 0.7
                        },
                        "layout": {
                            "x_anchor": "center",
                            "y_anchor": "middle",
                            "x_offset": 450,
                            "padding": [
                                10,
                                10,
                                10,
                                10
                            ],
                            "absolute": true
                        }
=======
                    "layout": {
                        "x_anchor": "center",
                        "y_anchor": "middle",
                        "x_offset": 450,
                        "padding": [
                            10,
                            10,
                            10,
                            10
                        ],
                        "absolute": true
                    }
                },
                "p1": {
                    "type": "Image",
                    "format": {
                        "type": "Anchored"
                    },
                    "data": {
                        "texture": "p1",
                        "anchor": [
                            0.5,
                            0.5
                        ],
                        "scale": 1.25
                    },
                    "layout": {
                        "x_anchor": "center",
                        "y_anchor": "middle",
                        "absolute": true
                    }
                },
                "p2": {
                    "type": "Image",
                    "format": {
                        "type": "Anchored"
                    },
                    "data": {
                        "texture": "p2",
                        "anchor": [
                            0.5,
                            0.5
                        ],
                        "scale": 1.25
                    },
                    "layout": {
                        "x_anchor": "center",
                        "y_anchor": "middle",
                        "absolute": true
                    }
                },
                "p3": {
                    "type": "Image",
                    "format": {
                        "type": "Anchored"
                    },
                    "data": {
                        "texture": "p3",
                        "anchor": [
                            0.5,
                            0.5
                        ],
                        "scale": 1.25
                    },
                    "layout": {
                        "x_anchor": "center",
                        "y_anchor": "middle",
                        "absolute": true
                    }
                },
                "p4": {
                    "type": "Image",
                    "format": {
                        "type": "Anchored"
                    },
                    "data": {
                        "texture": "p4",
                        "anchor": [
                            0.5,
                            0.5
                        ],
                        "scale": 1.25
                    },
                    "layout": {
                        "x_anchor": "center",
                        "y_anchor": "middle",
                        "absolute": true
                    }
                },
                "bottom": {
                    "type": "Node",
                    "format": {
                        "type": "Float",
                        "orientation": "horizontal",
                        "x_alignment": "left",
                        "y_alignment": "bottom"
>>>>>>> c297dac1
                    },
                    "character_yellow": {
                        "type": "Image",
                        "format": {
                            "type": "Anchored"
                        },
                        "data": {
                            "texture": "char_flower",
                            "anchor": [
                                0.5,
                                0.5
                            ],
                            "visible": false,
                            "scale": 0.7
                        },
                        "layout": {
                            "x_anchor": "center",
                            "y_anchor": "middle",
                            "x_offset": 450,
                            "padding": [
                                10,
                                10,
                                10,
                                10
                            ],
                            "absolute": true
                        }
                    },
                    "bottom": {
                        "type": "Node",
                        "format": {
                            "type": "Float",
                            "orientation": "horizontal",
                            "x_alignment": "left",
                            "y_alignment": "bottom"
                        },
                        "data": {
                            "anchor": [
                                0.0,
                                0.0
                            ],
                            "size": [
                                1800,
                                100
                            ]
                        },
                        "children": {
                            "game_label": {
                                "type": "Label",
                                "data": {
                                    "anchor": [
                                        0.5,
                                        0.5
                                    ],
                                    "font": "saira stencil oneRegular32",
                                    "text": "Game ID:",
                                    "padding": [
                                        20,
                                        20,
                                        40,
                                        20
                                    ],
                                    "halign": "left",
                                    "valign": "middle",
                                    "foreground": [ 255, 255, 255, 255 ]
                                },
                                "layout": {
                                    "priority": 1
                                }
                            },
                            "game_field": {
                                "type": "Widget",
                                "data": {
                                    "key": "textfield",
                                    "variables": {
                                        "size": [
                                            200,
                                            100
                                        ],
                                        "text": "",
                                        "halign": "center"
                                    }
                                },
                                "layout": {
                                    "priority": 2
                                }
                            },
                            "players_label": {
                                "type": "Label",
                                "data": {
                                    "anchor": [
                                        0.5,
                                        0.5
                                    ],
                                    "font": "saira stencil oneRegular32",
                                    "text": "Players:",
                                    "padding": [
                                        20,
                                        20,
                                        20,
                                        20
                                    ],
                                    "halign": "left",
                                    "valign": "middle",
                                    "foreground": [ 255, 255, 255, 255 ]
                                },
                                "layout": {
                                    "priority": 3
                                }
                            },
                            "players_field": {
                                "type": "Widget",
                                "data": {
                                    "key": "textfield",
                                    "variables": {
                                        "size": [
                                            80,
                                            100
                                        ],
                                        "text": "1",
                                        "halign": "center"
                                    }
                                },
                                "layout": {
                                    "priority": 4
                                }
                            },
                            "level_label": {
                                "type": "Label",
                                "data": {
                                    "anchor": [
                                        0.5,
                                        0.5
                                    ],
                                    "font": "saira stencil oneRegular32",
                                    "text": "Level:",
                                    "padding": [
                                        20,
                                        20,
                                        20,
                                        20
                                    ],
                                    "halign": "left",
                                    "valign": "middle",
                                    "foreground": [ 255, 255, 255, 255 ]
                                },
                                "layout": {
                                    "priority": 5
                                }
                            },
                            "level_field": {
                                "type": "Widget",
                                "data": {
                                    "key": "textfield",
                                    "variables": {
                                        "size": [
                                            80,
                                            100
                                        ],
                                        "text": "1",
                                        "halign": "center"
                                    }
                                },
                                "layout": {
                                    "priority": 6
                                }
                            }
                        }
                    },
<<<<<<< HEAD
                    "start": {
                        "type": "Widget",
                        "data": {
                            "key": "textbutton",
                            "variables": {
                                "size": [
                                    300,
                                    100
                                ],
                                "text": "Waiting",
                                "color": "#000000"
                            },
                            "anchor": [
                                1,
                                1
                            ]
                        },
                        "format": {
                            "type": "Anchored"
                        },
                        "layout": {
                            "x_anchor": "right",
                            "y_anchor": "bottom",
                            "absolute": true,
                            "x_offset": -200,
                            "y_offset": 75
                        }
=======
                    "layout": {
                        "x_anchor": "right",
                        "y_anchor": "bottom",
                        "absolute": true,
                        "x_offset": -200,
                        "y_offset": 75
>>>>>>> c297dac1
                    }
                },
                "layout": {
                    "x_anchor": "center",
                    "y_anchor": "bottom"
                }
            },
            "game": {
                "type": "Node",
                "format": {
                    "type": "anchored"
                },
                "data": {
                    "anchor": [
                        0.5,
                        0.5
                    ]
                },
                "children": {
                    "bluebar": {
                        "type": "Progress",
                        "data": {
                            "anchor": [
                                0.5,
                                0.5
                            ],
                            "background": "progress_bg",
                            "foreground": "progress_fg_blue",
                            "left_cap": "progress_fg_blue_leftcap",
                            "right_cap": "progress_fg_blue_rightcap",
                            "visible": false
                        },
                        "layout": {
                            "y_offset": 265,
                            "absolute": true
                        }
                    },
                    "greenbar": {
                        "type": "Progress",
                        "data": {
                            "anchor": [
                                0.5,
                                0.5
                            ],
                            "background": "progress_bg",
                            "foreground": "progress_fg_green",
                            "left_cap": "progress_fg_green_leftcap",
                            "right_cap": "progress_fg_green_rightcap",
                            "visible": false
                        },
                        "layout": {
                            "y_offset": 265,
                            "absolute": true
                        }
                    },
                    "redbar": {
                        "type": "Progress",
                        "data": {
                            "anchor": [
                                0.5,
                                0.5
                            ],
                            "background": "progress_bg",
                            "foreground": "progress_fg_red",
                            "left_cap": "progress_fg_red_leftcap",
                            "right_cap": "progress_fg_red_rightcap",
                            "visible": false
                        },
                        "layout": {
                            "y_offset": 265,
                            "absolute": true
                        }
                    },
                    "yellowbar": {
                        "type": "Progress",
                        "data": {
                            "anchor": [
                                0.5,
                                0.5
                            ],
                            "background": "progress_bg",
                            "foreground": "progress_fg_yellow",
                            "left_cap": "progress_fg_yellow_leftcap",
                            "right_cap": "progress_fg_yellow_rightcap",
                            "visible": false
                        },
                        "layout": {
                            "y_offset": 265,
                            "absolute": true
                        }
                    },
                    "back": {
                        "type": "Button",
                        "format": {
                            "type": "Float",
                            "x_alignment": "left",
                            "y_alignment": "top",
                            "orientation": "horizontal"
                        },
                        "data": {
                            "upnode": "up",
                            "anchor": [
                                0.0,
                                0.0
                            ]
                        },
                        "children": {
                            "up": {
                                "type": "Image",
                                "data": {
                                    "texture": "settings"
                                }
                            }
                        },
                        "layout": {
                            "x_anchor": "left",
                            "y_anchor": "top",
                            "absolute": false,
                            "x_offset": 0.95,
                            "y_offset": 0
                        }
                    },
                    "throw": {
                        "type": "Button",
                        "data": {
                            "upnode": "up",
                            "anchor": [
                                0.5,
                                0.5
                            ],
                            "scale": 0.4
                        },
                        "children": {
                            "up": {
                                "type": "Image",
                                "data": {
                                    "texture": "throwButton"
                                }
                            }
                        },
                        "layout": {
                            "x_anchor": "right",
                            "y_anchor": "middle",
                            "y_offset": 0,
                            "x_offset": 0,
                            "priority": 1,
                            "absolute": true
                        }
                    },
                    "greenarc": {
                        "type": "Button",
                        "data": {
                            "upnode": "up",
                            "anchor": [
                                0.5,
                                0.5
                            ],
                            "scale": 1.5
                        },
                        "children": {
                            "up": {
                                "type": "Image",
                                "data": {
                                    "texture": "throwArcGreen"
                                }
                            }
                        },
                        "layout": {
                            "x_anchor": "right",
                            "y_anchor": "middle",
                            "y_offset": 0,
                            "x_offset": 0,
                            "priority": 1,
                            "absolute": true
                        }
                    },
                    "redarc": {
                        "type": "Button",
                        "data": {
                            "upnode": "up",
                            "anchor": [
                                0.5,
                                0.5
                            ],
                            "scale": 1.0
                        },
                        "children": {
                            "up": {
                                "type": "Image",
                                "data": {
                                    "texture": "throwArcRed"
                                }
                            }
                        },
                        "layout": {
                            "x_anchor": "right",
                            "y_anchor": "middle",
                            "y_offset": 0,
                            "x_offset": 0,
                            "priority": 1,
                            "absolute": true
                        }
                    },
                    "bluearc": {
                        "type": "Button",
                        "data": {
                            "upnode": "up",
                            "anchor": [
                                0.5,
                                0.5
                            ],
                            "scale": 1.0
                        },
                        "children": {
                            "up": {
                                "type": "Image",
                                "data": {
                                    "texture": "throwArcBlue"
                                }
                            }
                        },
                        "layout": {
                            "x_anchor": "right",
                            "y_anchor": "middle",
                            "y_offset": 0,
                            "x_offset": 0,
                            "priority": 1,
                            "absolute": true
                        }
                    },
                    "yellowarc": {
                        "type": "Button",
                        "data": {
                            "upnode": "up",
                            "anchor": [
                                0.5,
                                0.5
                            ],
                            "scale": 1.0
                        },
                        "children": {
                            "up": {
                                "type": "Image",
                                "data": {
                                    "texture": "throwArcYellow"
                                }
                            }
                        },
                        "layout": {
                            "x_anchor": "right",
                            "y_anchor": "middle",
                            "y_offset": 0,
                            "x_offset": 0,
                            "priority": 1,
                            "absolute": true
                        }
                    }
                }
            }
        }
    }
<|MERGE_RESOLUTION|>--- conflicted
+++ resolved
@@ -438,18 +438,6 @@
             "wrapT": "clamp",
             "minfilter": "linear",
             "magfilter": "linear"
-        },
-        "p1": {
-            "file": "textures/p1.png"
-        },
-        "p2": {
-            "file": "textures/p2.png"
-        },
-        "p3": {
-            "file": "textures/p3.png"
-        },
-        "p4": {
-            "file": "textures/p4.png"
         },
         "timerbg": {
             "file": "textures/timerbg.png"
@@ -3132,7 +3120,6 @@
                             "absolute": true
                         }
                     },
-<<<<<<< HEAD
                     "b-1": {
                         "type": "Button",
                         "data": {
@@ -3159,878 +3146,6 @@
                             "priority": 1,
                             "absolute": true
                         }
-=======
-                    "layout": {
-                        "x_anchor": "left",
-                        "y_anchor": "bottom",
-                        "y_offset": 80,
-                        "x_offset": 2660,
-                        "priority": 1,
-                        "absolute": true
-                    }
-                }
-            }
-        },
-        "client_join": {
-            "type": "Image",
-            "format": {
-                "type": "Anchored"
-            },
-            "data": {
-                "texture": "keypad_background"
-            },
-            "children": {
-                "title": {
-                    "type": "Image",
-                    "format": {
-                        "type": "Anchored"
-                    },
-                    "data": {
-                        "texture": "keypad_title",
-                        "anchor": [
-                            0,
-                            0
-                        ],
-                        "scale": 0.75
-                    },
-                    "layout": {
-                        "x_anchor": "center",
-                        "y_anchor": "top",
-                        "y_offset": -130,
-                        "x_offset": -10,
-                        "absolute": true
-                    }
-                },
-                "subtitle": {
-                    "type": "Image",
-                    "format": {
-                        "type": "Anchored"
-                    },
-                    "data": {
-                        "texture": "keypad_subtitle",
-                        "anchor": [
-                            0,
-                            0
-                        ],
-                        "scale": 0.75
-                    },
-                    "layout": {
-                        "x_anchor": "center",
-                        "y_anchor": "top",
-                        "y_offset": -175,
-                        "x_offset": -10,
-                        "absolute": true
-                    }
-                },
-                "inputUI": {
-                    "type": "Image",
-                    "format": {
-                        "type": "Anchored"
-                    },
-                    "data": {
-                        "texture": "keypad_inputfield",
-                        "anchor": [
-                            0,
-                            0
-                        ],
-                        "scale": 0.72
-                    },
-                    "layout": {
-                        "x_anchor": "center",
-                        "y_anchor": "middle",
-                        "y_offset": 60,
-                        "x_offset": -10,
-                        "absolute": true
-                    }
-                },
-                "client_id_field": {
-                    "type": "Textfield",
-                    "format": {
-                        "type": "Anchored"
-                    },
-                    "data": {
-                        "anchor": [
-                            0,
-                            0
-                        ],
-                        "text": "123456",
-                        "font": "saira stencil oneRegular32",
-                        "halign": "left",
-                        "valign": "middle",
-                        "cursor": false
-                    },
-                    "layout": {
-                        "x_anchor": "center",
-                        "y_anchor": "middle",
-                        "y_offset": 60,
-                        "x_offset": 20,
-                        "absolute": true
-                    }
-                },
-                "inputPlaceholder": {
-                    "type": "Image",
-                    "format": {
-                        "type": "Anchored"
-                    },
-                    "data": {
-                        "texture": "keypad_placeholderText",
-                        "anchor": [
-                            0,
-                            0
-                        ],
-                        "scale": 0.75
-                    },
-                    "layout": {
-                        "x_anchor": "center",
-                        "y_anchor": "middle",
-                        "y_offset": 80,
-                        "x_offset": 27,
-                        "absolute": true
-                    }
-                },
-                "back": {
-                    "type": "Button",
-                    "data": {
-                        "upnode": "up",
-                        "anchor": [
-                            0.5,
-                            0.5
-                        ],
-                        "scale": 0.75
-                    },
-                    "children": {
-                        "up": {
-                            "type": "Image",
-                            "data": {
-                                "texture": "keypad_back"
-                            }
-                        }
-                    },
-                    "layout": {
-                        "x_anchor": "center",
-                        "y_anchor": "bottom",
-                        "y_offset": 85,
-                        "x_offset": 60,
-                        "absolute": true
-                    }
-                },
-                "next": {
-                    "type": "Button",
-                    "data": {
-                        "upnode": "up",
-                        "anchor": [
-                            0.5,
-                            0.5
-                        ],
-                        "scale": 0.75
-                    },
-                    "children": {
-                        "up": {
-                            "type": "Image",
-                            "data": {
-                                "texture": "keypad_next"
-                            }
-                        }
-                    },
-                    "layout": {
-                        "x_anchor": "right",
-                        "y_anchor": "bottom",
-                        "y_offset": 85,
-                        "x_offset": -150,
-                        "absolute": true
-                    }
-                },
-                "b1": {
-                    "type": "Button",
-                    "data": {
-                        "upnode": "up",
-                        "anchor": [
-                            0.0,
-                            1
-                        ],
-                        "scale": 0.85
-                    },
-                    "children": {
-                        "up": {
-                            "type": "Image",
-                            "data": {
-                                "texture": "keypad_1"
-                            }
-                        }
-                    },
-                    "layout": {
-                        "x_anchor": "left",
-                        "y_anchor": "top",
-                        "y_offset": -50,
-                        "x_offset": 100,
-                        "priority": 1,
-                        "absolute": true
-                    }
-                },
-                "b2": {
-                    "type": "Button",
-                    "data": {
-                        "upnode": "up",
-                        "anchor": [
-                            0.0,
-                            1
-                        ],
-                        "scale": 0.85
-                    },
-                    "children": {
-                        "up": {
-                            "type": "Image",
-                            "data": {
-                                "texture": "keypad_2"
-                            }
-                        }
-                    },
-                    "layout": {
-                        "x_anchor": "left",
-                        "y_anchor": "top",
-                        "y_offset": -50,
-                        "x_offset": 250,
-                        "priority": 1,
-                        "absolute": true
-                    }
-                },
-                "b3": {
-                    "type": "Button",
-                    "data": {
-                        "upnode": "up",
-                        "anchor": [
-                            0.0,
-                            1
-                        ],
-                        "scale": 0.85
-                    },
-                    "children": {
-                        "up": {
-                            "type": "Image",
-                            "data": {
-                                "texture": "keypad_3"
-                            }
-                        }
-                    },
-                    "layout": {
-                        "x_anchor": "left",
-                        "y_anchor": "top",
-                        "y_offset": -50,
-                        "x_offset": 400,
-                        "priority": 1,
-                        "absolute": true
-                    }
-                },
-                "b4": {
-                    "type": "Button",
-                    "data": {
-                        "upnode": "up",
-                        "anchor": [
-                            0.0,
-                            1
-                        ],
-                        "scale": 0.85
-                    },
-                    "children": {
-                        "up": {
-                            "type": "Image",
-                            "data": {
-                                "texture": "keypad_4"
-                            }
-                        }
-                    },
-                    "layout": {
-                        "x_anchor": "left",
-                        "y_anchor": "top",
-                        "y_offset": -200,
-                        "x_offset": 100,
-                        "priority": 1,
-                        "absolute": true
-                    }
-                },
-                "b5": {
-                    "type": "Button",
-                    "data": {
-                        "upnode": "up",
-                        "anchor": [
-                            0.0,
-                            1
-                        ],
-                        "scale": 0.85
-                    },
-                    "children": {
-                        "up": {
-                            "type": "Image",
-                            "data": {
-                                "texture": "keypad_5"
-                            }
-                        }
-                    },
-                    "layout": {
-                        "x_anchor": "left",
-                        "y_anchor": "top",
-                        "y_offset": -200,
-                        "x_offset": 250,
-                        "priority": 1,
-                        "absolute": true
-                    }
-                },
-                "b6": {
-                    "type": "Button",
-                    "data": {
-                        "upnode": "up",
-                        "anchor": [
-                            0.0,
-                            1
-                        ],
-                        "scale": 0.85
-                    },
-                    "children": {
-                        "up": {
-                            "type": "Image",
-                            "data": {
-                                "texture": "keypad_6"
-                            }
-                        }
-                    },
-                    "layout": {
-                        "x_anchor": "left",
-                        "y_anchor": "top",
-                        "y_offset": -200,
-                        "x_offset": 400,
-                        "priority": 1,
-                        "absolute": true
-                    }
-                },
-                "b7": {
-                    "type": "Button",
-                    "data": {
-                        "upnode": "up",
-                        "anchor": [
-                            0.0,
-                            1
-                        ],
-                        "scale": 0.85
-                    },
-                    "children": {
-                        "up": {
-                            "type": "Image",
-                            "data": {
-                                "texture": "keypad_7"
-                            }
-                        }
-                    },
-                    "layout": {
-                        "x_anchor": "left",
-                        "y_anchor": "top",
-                        "y_offset": -350,
-                        "x_offset": 100,
-                        "priority": 1,
-                        "absolute": true
-                    }
-                },
-                "b8": {
-                    "type": "Button",
-                    "data": {
-                        "upnode": "up",
-                        "anchor": [
-                            0.0,
-                            1
-                        ],
-                        "scale": 0.85
-                    },
-                    "children": {
-                        "up": {
-                            "type": "Image",
-                            "data": {
-                                "texture": "keypad_8"
-                            }
-                        }
-                    },
-                    "layout": {
-                        "x_anchor": "left",
-                        "y_anchor": "top",
-                        "y_offset": -350,
-                        "x_offset": 250,
-                        "priority": 1,
-                        "absolute": true
-                    }
-                },
-                "b9": {
-                    "type": "Button",
-                    "data": {
-                        "upnode": "up",
-                        "anchor": [
-                            0.0,
-                            1
-                        ],
-                        "scale": 0.85
-                    },
-                    "children": {
-                        "up": {
-                            "type": "Image",
-                            "data": {
-                                "texture": "keypad_9"
-                            }
-                        }
-                    },
-                    "layout": {
-                        "x_anchor": "left",
-                        "y_anchor": "top",
-                        "y_offset": -350,
-                        "x_offset": 400,
-                        "priority": 1,
-                        "absolute": true
-                    }
-                },
-                "bc": {
-                    "type": "Button",
-                    "data": {
-                        "upnode": "up",
-                        "anchor": [
-                            0.0,
-                            1
-                        ],
-                        "scale": 0.85
-                    },
-                    "children": {
-                        "up": {
-                            "type": "Image",
-                            "data": {
-                                "texture": "keypad_c"
-                            }
-                        }
-                    },
-                    "layout": {
-                        "x_anchor": "left",
-                        "y_anchor": "top",
-                        "y_offset": -500,
-                        "x_offset": 100,
-                        "priority": 1,
-                        "absolute": true
-                    }
-                },
-                "b0": {
-                    "type": "Button",
-                    "data": {
-                        "upnode": "up",
-                        "anchor": [
-                            0.0,
-                            1
-                        ],
-                        "scale": 0.85
-                    },
-                    "children": {
-                        "up": {
-                            "type": "Image",
-                            "data": {
-                                "texture": "keypad_0"
-                            }
-                        }
-                    },
-                    "layout": {
-                        "x_anchor": "left",
-                        "y_anchor": "top",
-                        "y_offset": -500,
-                        "x_offset": 250,
-                        "priority": 1,
-                        "absolute": true
-                    }
-                },
-                "b-1": {
-                    "type": "Button",
-                    "data": {
-                        "upnode": "up",
-                        "anchor": [
-                            0.0,
-                            1
-                        ],
-                        "scale": 0.85
-                    },
-                    "children": {
-                        "up": {
-                            "type": "Image",
-                            "data": {
-                                "texture": "keypad_-1"
-                            }
-                        }
-                    },
-                    "layout": {
-                        "x_anchor": "left",
-                        "y_anchor": "top",
-                        "y_offset": -500,
-                        "x_offset": 400,
-                        "priority": 1,
-                        "absolute": true
-                    }
-                }
-            }
-        },
-        "host": {
-            "type": "Image",
-            "format": {
-                "type": "Anchored"
-            },
-            "data": {
-                "texture": "char_background"
-            },
-            "children": {
-                "title": {
-                    "type": "Image",
-                    "format": {
-                        "type": "Anchored"
-                    },
-                    "data": {
-                        "texture": "char_title",
-                        "anchor": [
-                            0.5,
-                            0.5
-                        ]
-                    },
-                    "layout": {
-                        "x_anchor": "center",
-                        "y_anchor": "top",
-                        "y_offset": -100,
-                        "absolute": true
-                    }
-                },
-                "back": {
-                    "type": "Button",
-                    "data": {
-                        "upnode": "up",
-                        "anchor": [
-                            0.0,
-                            0.5
-                        ]
-                    },
-                    "children": {
-                        "up": {
-                            "type": "Image",
-                            "data": {
-                                "texture": "back_button"
-                            }
-                        }
-                    },
-                    "layout": {
-                        "x_anchor": "left",
-                        "y_anchor": "top",
-                        "y_offset": -100,
-                        "x_offset": 30,
-                        "absolute": true
-                    }
-                },
-                "box": {
-                    "type": "Image",
-                    "format": {
-                        "type": "Anchored"
-                    },
-                    "data": {
-                        "texture": "char_box",
-                        "anchor": [
-                            0.5,
-                            0.5
-                        ],
-                        "scale": 0.7
-                    },
-                    "layout": {
-                        "x_anchor": "center",
-                        "y_anchor": "middle",
-                        "absolute": true
-                    }
-                },
-                "red": {
-                    "type": "Button",
-                    "data": {
-                        "upnode": "up",
-                        "downnode": "down",
-                        "visible": true,
-                        "pushsize": true,
-                        "anchor": [
-                            0.5,
-                            0.5
-                        ],
-                        "scale": 0.7
-                    },
-                    "children": {
-                        "down": {
-                            "type": "Image",
-                            "data": {
-                                "texture": "char_red"
-                            }
-                        },
-                        "up": {
-                            "type": "Image",
-                            "data": {
-                                "texture": "char_red_inactive"
-                            }
-                        }
-                    },
-                    "layout": {
-                        "x_anchor": "center",
-                        "y_anchor": "middle",
-                        "x_offset": -370,
-                        "y_offset": 90,
-                        "padding": [
-                            10,
-                            10,
-                            10,
-                            10
-                        ],
-                        "absolute": true
-                    }
-                },
-                "green": {
-                    "type": "Button",
-                    "data": {
-                        "upnode": "up",
-                        "downnode": "down",
-                        "visible": true,
-                        "pushsize": true,
-                        "anchor": [
-                            0.5,
-                            0.5
-                        ],
-                        "scale": 0.7
-                    },
-                    "children": {
-                        "down": {
-                            "type": "Image",
-                            "data": {
-                                "texture": "char_green"
-                            }
-                        },
-                        "up": {
-                            "type": "Image",
-                            "data": {
-                                "texture": "char_green_inactive"
-                            }
-                        }
-                    },
-                    "layout": {
-                        "x_anchor": "center",
-                        "y_anchor": "middle",
-                        "x_offset": -370,
-                        "y_offset": -90,
-                        "padding": [
-                            10,
-                            10,
-                            10,
-                            10
-                        ],
-                        "absolute": true
-                    }
-                },
-                "blue": {
-                    "type": "Button",
-                    "data": {
-                        "upnode": "up",
-                        "downnode": "down",
-                        "visible": true,
-                        "pushsize": true,
-                        "anchor": [
-                            0.5,
-                            0.5
-                        ],
-                        "scale": 0.7
-                    },
-                    "children": {
-                        "down": {
-                            "type": "Image",
-                            "data": {
-                                "texture": "char_blue"
-                            }
-                        },
-                        "up": {
-                            "type": "Image",
-                            "data": {
-                                "texture": "char_blue_inactive"
-                            }
-                        }
-                    },
-                    "layout": {
-                        "x_anchor": "center",
-                        "y_anchor": "middle",
-                        "x_offset": 80,
-                        "y_offset": 90,
-                        "padding": [
-                            10,
-                            10,
-                            10,
-                            10
-                        ],
-                        "absolute": true
-                    }
-                },
-                "yellow": {
-                    "type": "Button",
-                    "data": {
-                        "upnode": "up",
-                        "downnode": "down",
-                        "visible": true,
-                        "pushsize": true,
-                        "anchor": [
-                            0.5,
-                            0.5
-                        ],
-                        "scale": 0.7
-                    },
-                    "children": {
-                        "down": {
-                            "type": "Image",
-                            "data": {
-                                "texture": "char_yellow"
-                            }
-                        },
-                        "up": {
-                            "type": "Image",
-                            "data": {
-                                "texture": "char_yellow_inactive"
-                            }
-                        }
-                    },
-                    "layout": {
-                        "x_anchor": "center",
-                        "y_anchor": "middle",
-                        "x_offset": 80,
-                        "y_offset": -90,
-                        "padding": [
-                            10,
-                            10,
-                            10,
-                            10
-                        ],
-                        "absolute": true
-                    }
-                },
-                "p1": {
-                    "type": "Image",
-                    "format": {
-                        "type": "Anchored"
-                    },
-                    "data": {
-                        "texture": "p1",
-                        "anchor": [
-                            0.5,
-                            0.5
-                        ],
-                        "scale": 1.25
-                    },
-                    "layout": {
-                        "x_anchor": "center",
-                        "y_anchor": "middle",
-                        "absolute": true
-                    }
-                },
-                "p2": {
-                    "type": "Image",
-                    "format": {
-                        "type": "Anchored"
-                    },
-                    "data": {
-                        "texture": "p2",
-                        "anchor": [
-                            0.5,
-                            0.5
-                        ],
-                        "scale": 1.25
-                    },
-                    "layout": {
-                        "x_anchor": "center",
-                        "y_anchor": "middle",
-                        "absolute": true
-                    }
-                },
-                "p3": {
-                    "type": "Image",
-                    "format": {
-                        "type": "Anchored"
-                    },
-                    "data": {
-                        "texture": "p3",
-                        "anchor": [
-                            0.5,
-                            0.5
-                        ],
-                        "scale": 1.25
-                    },
-                    "layout": {
-                        "x_anchor": "center",
-                        "y_anchor": "middle",
-                        "absolute": true
-                    }
-                },
-                "p4": {
-                    "type": "Image",
-                    "format": {
-                        "type": "Anchored"
-                    },
-                    "data": {
-                        "texture": "p4",
-                        "anchor": [
-                            0.5,
-                            0.5
-                        ],
-                        "scale": 1.25
-                    },
-                    "layout": {
-                        "x_anchor": "center",
-                        "y_anchor": "middle",
-                        "absolute": true
-                    }
-                },
-                "character_red": {
-                    "type": "Image",
-                    "format": {
-                        "type": "Anchored"
-                    },
-                    "data": {
-                        "texture": "char_mushroom",
-                        "anchor": [
-                            0.5,
-                            0.5
-                        ],
-                        "visible": true,
-                        "scale": 0.7
-                    },
-                    "layout": {
-                        "x_anchor": "center",
-                        "y_anchor": "middle",
-                        "x_offset": 450,
-                        "padding": [
-                            10,
-                            10,
-                            10,
-                            10
-                        ],
-                        "absolute": true
-                    }
-                },
-                "character_blue": {
-                    "type": "Image",
-                    "format": {
-                        "type": "Anchored"
-                    },
-                    "data": {
-                        "texture": "char_frog",
-                        "anchor": [
-                            0.5,
-                            0.5
-                        ],
-                        "visible": false,
-                        "scale": 0.7
-                    },
-                    "layout": {
-                        "x_anchor": "center",
-                        "y_anchor": "middle",
-                        "x_offset": 450,
-                        "padding": [
-                            10,
-                            10,
-                            10,
-                            10
-                        ],
-                        "absolute": true
->>>>>>> c297dac1
                     }
                 }
             },
@@ -4297,7 +3412,6 @@
                             "absolute": true
                         }
                     },
-<<<<<<< HEAD
                     "character_blue": {
                         "type": "Image",
                         "format": {
@@ -4324,35 +3438,6 @@
                             ],
                             "absolute": true
                         }
-=======
-                    "layout": {
-                        "x_anchor": "right",
-                        "y_anchor": "bottom",
-                        "absolute": true,
-                        "x_offset": -200,
-                        "y_offset": 75
-                    }
-                }
-            },
-            "layout": {
-                "x_anchor": "center",
-                "y_anchor": "bottom"
-            }
-        },
-        "client": {
-            "type": "Image",
-            "format": {
-                "type": "Anchored"
-            },
-            "data": {
-                "texture": "char_background"
-            },
-            "children": {
-                "title": {
-                    "type": "Image",
-                    "format": {
-                        "type": "Anchored"
->>>>>>> c297dac1
                     },
                     "character_green": {
                         "type": "Image",
@@ -4874,7 +3959,6 @@
                             "absolute": true
                         }
                     },
-<<<<<<< HEAD
                     "character_green": {
                         "type": "Image",
                         "format": {
@@ -4901,104 +3985,6 @@
                             ],
                             "absolute": true
                         }
-=======
-                    "layout": {
-                        "x_anchor": "center",
-                        "y_anchor": "middle",
-                        "x_offset": 450,
-                        "padding": [
-                            10,
-                            10,
-                            10,
-                            10
-                        ],
-                        "absolute": true
-                    }
-                },
-                "p1": {
-                    "type": "Image",
-                    "format": {
-                        "type": "Anchored"
-                    },
-                    "data": {
-                        "texture": "p1",
-                        "anchor": [
-                            0.5,
-                            0.5
-                        ],
-                        "scale": 1.25
-                    },
-                    "layout": {
-                        "x_anchor": "center",
-                        "y_anchor": "middle",
-                        "absolute": true
-                    }
-                },
-                "p2": {
-                    "type": "Image",
-                    "format": {
-                        "type": "Anchored"
-                    },
-                    "data": {
-                        "texture": "p2",
-                        "anchor": [
-                            0.5,
-                            0.5
-                        ],
-                        "scale": 1.25
-                    },
-                    "layout": {
-                        "x_anchor": "center",
-                        "y_anchor": "middle",
-                        "absolute": true
-                    }
-                },
-                "p3": {
-                    "type": "Image",
-                    "format": {
-                        "type": "Anchored"
-                    },
-                    "data": {
-                        "texture": "p3",
-                        "anchor": [
-                            0.5,
-                            0.5
-                        ],
-                        "scale": 1.25
-                    },
-                    "layout": {
-                        "x_anchor": "center",
-                        "y_anchor": "middle",
-                        "absolute": true
-                    }
-                },
-                "p4": {
-                    "type": "Image",
-                    "format": {
-                        "type": "Anchored"
-                    },
-                    "data": {
-                        "texture": "p4",
-                        "anchor": [
-                            0.5,
-                            0.5
-                        ],
-                        "scale": 1.25
-                    },
-                    "layout": {
-                        "x_anchor": "center",
-                        "y_anchor": "middle",
-                        "absolute": true
-                    }
-                },
-                "bottom": {
-                    "type": "Node",
-                    "format": {
-                        "type": "Float",
-                        "orientation": "horizontal",
-                        "x_alignment": "left",
-                        "y_alignment": "bottom"
->>>>>>> c297dac1
                     },
                     "character_yellow": {
                         "type": "Image",
@@ -5168,7 +4154,6 @@
                             }
                         }
                     },
-<<<<<<< HEAD
                     "start": {
                         "type": "Widget",
                         "data": {
@@ -5196,14 +4181,6 @@
                             "x_offset": -200,
                             "y_offset": 75
                         }
-=======
-                    "layout": {
-                        "x_anchor": "right",
-                        "y_anchor": "bottom",
-                        "absolute": true,
-                        "x_offset": -200,
-                        "y_offset": 75
->>>>>>> c297dac1
                     }
                 },
                 "layout": {
@@ -5465,3 +4442,4 @@
             }
         }
     }
+
