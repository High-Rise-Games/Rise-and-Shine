--- conflicted
+++ resolved
@@ -18,9 +18,9 @@
             "file": "textures/bucket_empty.png"
         },
         "bucketfull": {
-<<<<<<< HEAD
             "file":  "textures/bucket_full.png"
-        }, "button": {
+        },
+	"button": {
             "file":  "textures/button.png"
         },
         "frame": {
@@ -28,12 +28,9 @@
         },
         "left": {
             "file":  "textures/left_arrow.png"
-=======
-            "file": "textures/bucket_full.png"
-        },
+	},
         "poop": {
             "file":  "textures/bird_poop.png"
->>>>>>> f53a7bee
         }
 	},
     "fonts": {
