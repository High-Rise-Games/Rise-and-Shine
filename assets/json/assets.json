--- conflicted
+++ resolved
@@ -2282,7 +2282,6 @@
                 },
                 "bar2"  : {
                     "type"   : "Progress",
-<<<<<<< HEAD
                     "data": {
                         "anchor": [ 0.5, 0.5 ],
                         "background": "progress_bg",
@@ -2303,52 +2302,10 @@
                     },
                     "layout": {
                         "x_offset": 50,
-=======
-                    "data"   : {
-                        "anchor"     : [0.5,0.5],
-                        "background" : "progress_background",
-                        "foreground" : "progress_foreground",
-                        "left_cap"   : "progress_leftcap",
-                        "right_cap"  : "progress_rightcap"
-                    },
-                    "layout": {
-                        "x_offset": -600,
                         "y_offset" : 265,
                         "absolute": true
                     }
                 },
-                "right bar"  : {
-                    "type"   : "Progress",
-                    "data"   : {
-                        "anchor"     : [0.5,0.5],
-                        "background" : "progress_background",
-                        "foreground" : "progress_foreground",
-                        "left_cap"   : "progress_leftcap",
-                        "right_cap"  : "progress_rightcap"
-                    },
-                    "layout": {
-                        "x_offset": -565,
-                        "y_offset" : 265,
-                        "absolute": true
-                    }
-                },
-                "left bar"  : {
-                    "type"   : "Progress",
-                    "data"   : {
-                        "anchor"     : [0.5,0.5],
-                        "background" : "progress_background",
-                        "foreground" : "progress_foreground",
-                        "left_cap"   : "progress_leftcap",
-                        "right_cap"  : "progress_rightcap"
-                    },
-                    "layout": {
-                        "x_offset": -530,
->>>>>>> 48f9fb91
-                        "y_offset" : 265,
-                        "absolute": true
-                    }
-                },
-<<<<<<< HEAD
                 "bar4"  : {
                     "type"   : "Progress",
                     "data": {
@@ -2358,7 +2315,10 @@
                     },
                     "layout": {
                         "x_offset": 100,
-=======
+                        "y_offset" : 265,
+                        "absolute": true
+                    }
+                },
                 "bottom bar"  : {
                     "type"   : "Progress",
                     "data"   : {
@@ -2370,7 +2330,6 @@
                     },
                     "layout": {
                         "x_offset": -495,
->>>>>>> 48f9fb91
                         "y_offset" : 265,
                         "absolute": true
                     }
